import { IDecodedClientCredentials } from "../../types/clientCredentials";
import { LogOrValue, log, value } from "../../types/logOrValue";
import { APIGatewayProxyEvent } from "aws-lambda";

export class RequestService implements IProcessRequest {
  processRequest = (
    request: APIGatewayProxyEvent,
  ): LogOrValue<IDecodedClientCredentials> => {
    const requestBody = request.body;
    const authorizationHeader = request.headers["Authorization"];

    if (!this.isRequestBodyValid(requestBody)) {
      return log("Invalid grant_type");
    }

    if (!this.isRequestAuthorizationHeaderValid(authorizationHeader)) {
      return log("Invalid authorization header");
    }

    const decodeAuthorizationHeader = this.decodeAuthorizationHeader(
      authorizationHeader!,
    ); // Adding ! given validation is done just above to ensure this is present
    if (decodeAuthorizationHeader.isLog) {
      return log("Client secret incorrectly formatted"); //TODO: there is sort of two logs for this, see private function
    }

    const decodedClientCredentials =
      decodeAuthorizationHeader.value as IDecodedClientCredentials;

    return value(decodedClientCredentials);
  };

  private isRequestBodyValid = (body: string | null): boolean => {
    if (body == null) {
      return false;
    }

    const { grant_type } = JSON.parse(body);
    if (grant_type !== "client_credentials") {
      return false;
    }

    return true;
  };

  private isRequestAuthorizationHeaderValid = (
    authorizationHeader: string | undefined,
  ): boolean => {
    if (!authorizationHeader) {
      return false;
    }

    if (!authorizationHeader.startsWith("Basic ")) {
      return false;
    }

    return true;
  };

  private decodeAuthorizationHeader = (
<<<<<<< HEAD
    authorizationHeader: string | undefined,
  ): LogOrValue<IDecodedClientCredentials> => {
    const base64EncodedCredential = authorizationHeader?.split(" ")[1];
=======
    authorizationHeader: string,
  ): LogOrValue<IDecodedAuthorizationHeader> => {
    const base64EncodedCredential = authorizationHeader.split(" ")[1];
>>>>>>> e6ff12c1
    const base64DecodedCredential = Buffer.from(
      base64EncodedCredential,
      "base64",
    ).toString("utf-8");
    const [clientId, clientSecret] = base64DecodedCredential.split(":");

    if (!clientId || !clientSecret) {
      return log(
        "BASE64_ENCODED_CLIENT_ID_AND_SECRET incorrectly formatted Authorization header",
      );
    }

    return value({ clientId, clientSecret });
  };
}

export interface IProcessRequest {
  processRequest: (
    request: APIGatewayProxyEvent,
  ) => LogOrValue<IDecodedClientCredentials>;
}<|MERGE_RESOLUTION|>--- conflicted
+++ resolved
@@ -13,13 +13,16 @@
       return log("Invalid grant_type");
     }
 
-    if (!this.isRequestAuthorizationHeaderValid(authorizationHeader)) {
+    if (!authorizationHeader) {
       return log("Invalid authorization header");
     }
 
-    const decodeAuthorizationHeader = this.decodeAuthorizationHeader(
-      authorizationHeader!,
-    ); // Adding ! given validation is done just above to ensure this is present
+    if (!authorizationHeader.startsWith("Basic ")) {
+      return log("Invalid authorization header");
+    }
+
+    const decodeAuthorizationHeader =
+      this.decodeAuthorizationHeader(authorizationHeader);
     if (decodeAuthorizationHeader.isLog) {
       return log("Client secret incorrectly formatted"); //TODO: there is sort of two logs for this, see private function
     }
@@ -43,30 +46,10 @@
     return true;
   };
 
-  private isRequestAuthorizationHeaderValid = (
-    authorizationHeader: string | undefined,
-  ): boolean => {
-    if (!authorizationHeader) {
-      return false;
-    }
-
-    if (!authorizationHeader.startsWith("Basic ")) {
-      return false;
-    }
-
-    return true;
-  };
-
   private decodeAuthorizationHeader = (
-<<<<<<< HEAD
-    authorizationHeader: string | undefined,
+    authorizationHeader: string,
   ): LogOrValue<IDecodedClientCredentials> => {
-    const base64EncodedCredential = authorizationHeader?.split(" ")[1];
-=======
-    authorizationHeader: string,
-  ): LogOrValue<IDecodedAuthorizationHeader> => {
     const base64EncodedCredential = authorizationHeader.split(" ")[1];
->>>>>>> e6ff12c1
     const base64DecodedCredential = Buffer.from(
       base64EncodedCredential,
       "base64",
