name: Backend API Pull Request
on:
  pull_request:
    branches:
      - main
    types:
      - opened
      - reopened
      - ready_for_review
      - synchronize
    paths:
      - "backend-api/**"
      - ".github/workflows/backend-api-pull-request.yml"
      - ".github/workflows/workflow_pull-request.yml"
      - ".github/workflows/job_ci-checks.yml"
      - ".github/workflows/job_test-suite.yml"
      - "!backend-api/**/*.md"
      - "!backend-api/**/*.png"

  workflow_dispatch:

permissions:
  packages: read

jobs:
<<<<<<< HEAD
  backend-api-pull-request:
    name: Backend-api pull request checks
=======
  ci-checks:
    name: CI checks
    if: github.event.pull_request.draft == false
>>>>>>> b6c04d77
    uses:
      ./.github/workflows/job_ci-checks.yml
    with:
      PRIVATE_PACKAGES_REQUIRED: true
      WORKING_DIRECTORY: backend-api

  run-test-suite:
    name: Run test suite
    needs: ci-checks
    uses:
      ./.github/workflows/job_test-suite.yml
    with:
      PRIVATE_PACKAGES_REQUIRED: true
      RUN_PACT_TESTS: true
      WORKING_DIRECTORY: backend-api
    secrets: inherit<|MERGE_RESOLUTION|>--- conflicted
+++ resolved
@@ -23,14 +23,8 @@
   packages: read
 
 jobs:
-<<<<<<< HEAD
-  backend-api-pull-request:
-    name: Backend-api pull request checks
-=======
   ci-checks:
     name: CI checks
-    if: github.event.pull_request.draft == false
->>>>>>> b6c04d77
     uses:
       ./.github/workflows/job_ci-checks.yml
     with:
