name: backend-api push to main
on:
  push:
    branches:
      - main
    paths:
      - "backend-api/**"
      - ".github/workflows/backend-api-push-to-main.yml"

  # Allows you to run this workflow manually from the Actions tab
  workflow_dispatch:

permissions:
  contents: read
  id-token: write

jobs:
  sonar-scan:
    name: Sonar main branch scan
    runs-on: ubuntu-latest
    defaults:
      run:
        shell: bash
        working-directory: backend-api
    steps:
      - name: Check out repository code
        uses: actions/checkout@9a9194f87191a7e9055e3e9b95b8cfb13023bb08 #main
        with:
          submodules: true
          fetch-depth: 0

      - name: Setup nodeJS v20
        uses: actions/setup-node@26961cf329f22f6837d5f54c3efd76b480300ace #main
        with:
          node-version: 20
          cache: npm
          cache-dependency-path: backend-api/package-lock.json

      - name: Install dependencies
        run: npm install

      # Generate test coverage report for Sonar main branch analysis
      - name: Run Tests
        run: npm run test:unit

      - name: SonarCloud Scan
        uses: sonarsource/sonarcloud-github-action@f5003fc9688ade81ce47b57a3fa97a8d3f12de4c #master
        env:
          GITHUB_TOKEN: ${{ secrets.GITHUB_TOKEN }}
          SONAR_TOKEN: ${{ secrets.SONAR_TOKEN }}
<<<<<<< HEAD
        with:
          args: >
            -Dsonar.javascript.lcov.reportPaths=./backend-api/coverage/lcov.info
=======

  build-and-push-test-image:
    needs: sonar-scan
    runs-on: ubuntu-latest
    env:
      BACKEND_API_DEV_TEST_IMAGE_REPOSITORY: ${{ secrets.BACKEND_API_DEV_TEST_IMAGE_REPOSITORY }}
      BACKEND_API_DEV_CODE_SIGNING_KEY: ${{secrets.BACKEND_API_DEV_COSIGN_KEY}}
      IMAGE_TAG: latest
    defaults:
      run:
        shell: bash
        working-directory: backend-api
    steps:
    - name: Check out repository code
      uses: actions/checkout@9a9194f87191a7e9055e3e9b95b8cfb13023bb08 #main
      with:
        submodules: true
        fetch-depth: 0

    - name: Build test image
      run: |
        docker build -t $BACKEND_API_DEV_TEST_IMAGE_REPOSITORY:$IMAGE_TAG . 

    - name: Configure AWS credentials for DEV
      uses: aws-actions/configure-aws-credentials@55f725fcb586ca16a5ed5b0d75d464defbfa831b #main
      with:
        aws-region: eu-west-2
        role-to-assume: ${{ secrets.BACKEND_API_DEV_GH_ACTIONS_ROLE_ARN }}

    - name: Login to Amazon ECR DEV
      uses: aws-actions/amazon-ecr-login@a81a5945e74802f35ca53aa274a9e00436e6210e #main

    - name: Push image to DEV
      run: |
        docker push $BACKEND_API_DEV_TEST_IMAGE_REPOSITORY:$IMAGE_TAG

    - name: Install Cosign
      uses: sigstore/cosign-installer@4959ce089c160fddf62f7b42464195ba1a56d382 #main
      with:
        cosign-release: 'v1.9.0'

    - name: Sign the image in DEV
      run: |
        cosign sign --key awskms:///$BACKEND_API_DEV_COSIGN_KEY $BACKEND_API_DEV_TEST_IMAGE_REPOSITORY:$IMAGE_TAG

  build-and-upload-sam-artifact:
    name: Validate & upload S3 artifact to dev
    runs-on: ubuntu-latest
    needs:
      - build-and-push-test-image
    defaults:
      run:
        shell: bash
        working-directory: backend-api
    steps:
      - name: Check out repository code
        uses: actions/checkout@v4
        with:
          submodules: true

      - name: Setup nodeJS v20
        uses: actions/setup-node@v4
        with:
          node-version: 20
          cache: npm
          cache-dependency-path: backend-api/package-lock.json

      - name: Setup SAM CLI
        uses: aws-actions/setup-sam@2360ef6d90015369947b45b496193ab9976a9b04 #main
        with:
          use-installer: true

      - name: Configure AWS credentials
        uses: aws-actions/configure-aws-credentials@55f725fcb586ca16a5ed5b0d75d464defbfa831b #main
        with:
          aws-region: eu-west-2
          role-to-assume: ${{ secrets.BACKEND_API_DEV_GH_ACTIONS_ROLE_ARN }}

      - name: Sam Validate
        run: |
          echo "SAM_CLI_TELEMETRY=0" >> $GITHUB_ENV
          sam validate --lint

      - name: Sam Build
        run: |
          sam build --cached

      - name: Upload SAM artifact into the DEV artifact bucket
        uses: govuk-one-login/devplatform-upload-action@6985ccbaa306e2320a8826252c922af65242b283 #main
        with:
          artifact-bucket-name: ${{ secrets.BACKEND_API_DEV_ARTIFACT_BUCKET }}
          signing-profile-name: ${{ secrets.BACKEND_API_DEV_SIGNING_PROFILE }}
          template-file: .aws-sam/build/template.yaml
          working-directory: backend-api
>>>>>>> d0411740
<|MERGE_RESOLUTION|>--- conflicted
+++ resolved
@@ -48,11 +48,9 @@
         env:
           GITHUB_TOKEN: ${{ secrets.GITHUB_TOKEN }}
           SONAR_TOKEN: ${{ secrets.SONAR_TOKEN }}
-<<<<<<< HEAD
         with:
           args: >
             -Dsonar.javascript.lcov.reportPaths=./backend-api/coverage/lcov.info
-=======
 
   build-and-push-test-image:
     needs: sonar-scan
@@ -146,5 +144,4 @@
           artifact-bucket-name: ${{ secrets.BACKEND_API_DEV_ARTIFACT_BUCKET }}
           signing-profile-name: ${{ secrets.BACKEND_API_DEV_SIGNING_PROFILE }}
           template-file: .aws-sam/build/template.yaml
-          working-directory: backend-api
->>>>>>> d0411740
+          working-directory: backend-api