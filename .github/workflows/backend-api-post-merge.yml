name: Backend API Post Merge
on:
  push:
    branches:
      - main
    paths:
      - "backend-api/**"
      - ".github/workflows/job_push-docker-image.yml"
      - ".github/workflows/job_upload-sam-artifact.yml"
      - ".github/workflows/backend-api-post-merge.yml"
      - "!backend-api/**/*.md"
      - "!backend-api/**/*.png"
  workflow_dispatch:

permissions:
  contents: read
  id-token: write
  packages: read

defaults:
  run:
    shell: bash
    working-directory: ./backend-api

jobs:
  ci-checks:
    name: Pre-deployment
    uses:
      ./.github/workflows/job_ci-checks.yml
    with:
      PRIVATE_PACKAGES_REQUIRED: true
      WORKING_DIRECTORY: backend-api

  run-test-suite:
    name: Pre-deployment
    uses:
      ./.github/workflows/job_test-suite.yml
    with:
      PRIVATE_PACKAGES_REQUIRED: true
      RUN_PACT_TESTS: true
<<<<<<< HEAD
      PUBLISH_PACT_VERIFICATION_RESULTS: true
=======
      SONARQUBE_CONTINUE_ON_ERROR: true
>>>>>>> b6c04d77
      WORKING_DIRECTORY: backend-api
    secrets: inherit

  push-docker-image-dev:
    name: Dev
    needs: 
      - ci-checks
      - run-test-suite
    uses:
      ./.github/workflows/job_push-docker-image.yml
    with:
      PRIVATE_PACKAGES_REQUIRED: true
      WORKING_DIRECTORY: backend-api
    secrets:
      CONTAINER_SIGN_KMS_KEY: ${{ secrets.DEV_CONTAINER_SIGN_KMS_KEY }}
      GH_ACTIONS_ROLE_ARN: ${{ secrets.BACKEND_API_DEV_GH_ACTIONS_ROLE_ARN }}
      TEST_IMAGE_REPOSITORY_URI: ${{ secrets.BACKEND_API_DEV_TEST_IMAGE_REPOSITORY }}

  upload-sam-artifact-dev:
    name: Dev
    needs: push-docker-image-dev
    uses:
      ./.github/workflows/job_upload-sam-artifact.yml
    with:
      GENERATE_OPEN_PROXY_API_SPEC: true
      WORKING_DIRECTORY: backend-api
    secrets:
      ARTIFACT_BUCKET: ${{ secrets.BACKEND_API_DEV_ARTIFACT_BUCKET }}
      GH_ACTIONS_ROLE_ARN: ${{ secrets.BACKEND_API_DEV_GH_ACTIONS_ROLE_ARN }}
      SIGNING_PROFILE_NAME: ${{ secrets.DEV_SIGNING_PROFILE_NAME }}

  push-docker-image-build:
    name: Build
    needs: 
      - ci-checks
      - run-test-suite
    uses:
      ./.github/workflows/job_push-docker-image.yml
    with:
      PRIVATE_PACKAGES_REQUIRED: true
      WORKING_DIRECTORY: backend-api
    secrets:
      CONTAINER_SIGN_KMS_KEY: ${{ secrets.BUILD_CONTAINER_SIGN_KMS_KEY }}
      GH_ACTIONS_ROLE_ARN: ${{ secrets.BACKEND_API_BUILD_GH_ACTIONS_ROLE_ARN }}
      TEST_IMAGE_REPOSITORY_URI: ${{ secrets.BACKEND_API_BUILD_TEST_IMAGE_REPOSITORY }}

  upload-sam-artifact-build:
    name: Build
    needs: push-docker-image-build
    uses:
      ./.github/workflows/job_upload-sam-artifact.yml
    with:
      GENERATE_OPEN_PROXY_API_SPEC: true
      WORKING_DIRECTORY: backend-api
    secrets:
      ARTIFACT_BUCKET: ${{ secrets.BACKEND_API_BUILD_ARTIFACT_BUCKET }}
      GH_ACTIONS_ROLE_ARN: ${{ secrets.BACKEND_API_BUILD_GH_ACTIONS_ROLE_ARN }}
      SIGNING_PROFILE_NAME: ${{ secrets.BUILD_SIGNING_PROFILE_NAME }}<|MERGE_RESOLUTION|>--- conflicted
+++ resolved
@@ -38,11 +38,8 @@
     with:
       PRIVATE_PACKAGES_REQUIRED: true
       RUN_PACT_TESTS: true
-<<<<<<< HEAD
       PUBLISH_PACT_VERIFICATION_RESULTS: true
-=======
       SONARQUBE_CONTINUE_ON_ERROR: true
->>>>>>> b6c04d77
       WORKING_DIRECTORY: backend-api
     secrets: inherit
 
