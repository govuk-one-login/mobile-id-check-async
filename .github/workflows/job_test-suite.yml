--- conflicted
+++ resolved
@@ -31,17 +31,14 @@
         description: Whether to run pact tests using `test:pact:ci` npm script
         type: string
         default: false
-<<<<<<< HEAD
       PUBLISH_PACT_VERIFICATION_RESULTS:
         description: Whether to publish pact verification results to the broker
         type: string
         default: false
-=======
     secrets:
       SONAR_TOKEN:
         description: The token used for secure access to the SonarQube platform
         required: false
->>>>>>> b6c04d77
 
 jobs:
   run-test-suite:
