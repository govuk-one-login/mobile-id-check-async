{
  "name": "one-login-test-resources",
  "version": "1.0.0",
  "main": "index.js",
  "type": "module",
  "license": "MIT",
  "scripts": {
    "deploy": "cd ../helper-scripts && ./deploy_test_resources.sh",
    "format": "./node_modules/.bin/prettier --write '**/*.ts'",
    "format:check": "./node_modules/.bin/prettier --check '**/*.ts'",
    "lint": "./node_modules/.bin/eslint ./src/dequeue",
    "test:unit": "./node_modules/.bin/jest --testPathPattern=dequeue/ --silent"
  },
  "engines": {
    "node": "20"
  },
  "devDependencies": {
    "@eslint/js": "9.17.0",
    "@types/aws-lambda": "8.10.146",
    "@types/eslint__js": "8.42.3",
    "@types/jest": "29.5.14",
    "eslint": "9.17.0",
    "jest": "29.7.0",
    "jest-junit": "16.0.0",
    "prettier": "3.4.2",
    "ts-jest": "29.2.5",
    "ts-node": "10.9.2",
    "typescript": "5.7.2",
<<<<<<< HEAD
    "typescript-eslint": "8.17.0"
  },
  "dependencies": {
    "@aws-lambda-powertools/logger": "^2.12.0",
    "@aws-sdk/client-dynamodb": "^3.709.0",
    "@aws-sdk/util-dynamodb": "^3.709.0",
    "@smithy/node-http-handler": "^3.3.2"
=======
    "typescript-eslint": "8.18.1"
>>>>>>> 3c4c84da
  }
}<|MERGE_RESOLUTION|>--- conflicted
+++ resolved
@@ -26,16 +26,12 @@
     "ts-jest": "29.2.5",
     "ts-node": "10.9.2",
     "typescript": "5.7.2",
-<<<<<<< HEAD
-    "typescript-eslint": "8.17.0"
+    "typescript-eslint": "8.18.1"
   },
   "dependencies": {
     "@aws-lambda-powertools/logger": "^2.12.0",
     "@aws-sdk/client-dynamodb": "^3.709.0",
     "@aws-sdk/util-dynamodb": "^3.709.0",
     "@smithy/node-http-handler": "^3.3.2"
-=======
-    "typescript-eslint": "8.18.1"
->>>>>>> 3c4c84da
   }
 }