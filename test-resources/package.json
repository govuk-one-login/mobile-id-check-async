--- conflicted
+++ resolved
@@ -28,16 +28,12 @@
     "ts-jest": "29.2.5",
     "ts-node": "10.9.2",
     "typescript": "5.7.2",
-<<<<<<< HEAD
-    "typescript-eslint": "8.18.1"
+    "typescript-eslint": "8.19.1"
   },
   "dependencies": {
     "@aws-lambda-powertools/logger": "^2.12.0",
     "@aws-sdk/client-dynamodb": "^3.709.0",
     "@aws-sdk/util-dynamodb": "^3.709.0",
     "@smithy/node-http-handler": "^3.3.2"
-=======
-    "typescript-eslint": "8.19.1"
->>>>>>> b6f88e01
   }
 }