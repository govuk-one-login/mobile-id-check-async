AWSTemplateFormatVersion: "2010-09-09"

Description: SAM template for the test resources stack. This contains the asynchronous events test harness and the sts-mock applications.

Parameters:
  BackendStackName:
    Description: |
      The Stack name of the Async Backend API stack
    Type: String
    Default: mob-async-backend

  CodeSigningConfigArn:
    Description: |
      The ARN of the Code Signing Config to use, provided by the deployment pipeline
    Type: String
    Default: none

  DevOverrideProxyBaseUrl:
    Description: |
      Override the Proxy URL used in the API tests
    Type: String
    Default: none

  DevOverrideSessionsBaseUrl:
    Description: |
      Override the Sessions URL used in the API tests
    Type: String
    Default: none

  Environment:
    Description: The name of the deployment environment
    Type: String
    AllowedValues:
      - dev
      - build
    Default: dev

  PermissionsBoundary:
    Description: |
      The ARN of the permissions boundary to apply to any role created by the template
    Type: String
    Default: none

  SamValidateLintWorkaround:
    Description: Do not update or override. This allows the definition of a resource that is never deployed.
    Type: String
    Default: unused

Mappings:
  DNS:
    build:
      BaseDns: review-b-async.build.account.gov.uk
    dev:
      BaseDns: review-b-async.dev.account.gov.uk

  EventsApiGateway:
    build:
      ApiBurstLimit: 10
      ApiRateLimit: 10
    dev:
      ApiBurstLimit: 10
      ApiRateLimit: 10

  StsMockApiGateway:
    build:
      ApiBurstLimit: 10
      ApiRateLimit: 10
    dev:
      ApiBurstLimit: 10
      ApiRateLimit: 10

  TestResourcesApiGateway:
    build:
      ApiBurstLimit: 10
      ApiRateLimit: 10
    dev:
      ApiBurstLimit: 10
      ApiRateLimit: 10

Conditions:
  DevelopmentStack: !And
    - !Equals
      - !Ref Environment
      - dev
    - !Not
      - !Equals
        - !Ref AWS::StackName
        - mob-test-resources

  NeverDeploy: !Equals
    - !Ref SamValidateLintWorkaround
    - Should always equal false

  UseCodeSigning: !Not
    - !Equals
      - !Ref CodeSigningConfigArn
      - none

  UseDevOverrideProxyBaseUrl: !Not
    - !Equals
      - !Ref DevOverrideProxyBaseUrl
      - none

  UseDevOverrideSessionsBaseUrl: !Not
    - !Equals
      - !Ref DevOverrideSessionsBaseUrl
      - none

  UsePermissionsBoundary: !Not
    - !Equals
      - !Ref PermissionsBoundary
      - none

Transform: AWS::Serverless-2016-10-31

Globals:
  Function:
    AutoPublishAlias: live
    AutoPublishAliasAllProperties: true
    CodeSigningConfigArn: !If
      - UseCodeSigning
      - !Ref CodeSigningConfigArn
      - !Ref AWS::NoValue
    PermissionsBoundary: !If
      - UsePermissionsBoundary
      - !Ref PermissionsBoundary
      - !Ref AWS::NoValue

Resources:
  DequeueEventSourceMapping:
    Type: AWS::Lambda::EventSourceMapping
    Properties:
      BatchSize: 10
      Enabled: true
      EventSourceArn: !ImportValue
        Fn::Sub: ${BackendStackName}-txma-sqs-queue-arn
      FunctionName: !GetAtt DequeueFunction.Arn
      FunctionResponseTypes:
        - ReportBatchItemFailures

  DequeueFunction:
    Type: AWS::Serverless::Function
    DependsOn:
      - DequeueLogGroup
    Metadata:
      BuildMethod: esbuild
      BuildProperties:
        EntryPoints:
          - src/functions/dequeue/dequeueHandler.ts
        Minify: true
        Sourcemap: false
        Target: es2022
    Properties:
      Environment:
        Variables:
          EVENTS_TABLE_NAME: !Ref EventsTable
          TXMA_EVENT_TTL_DURATION_IN_SECONDS: 900
      FunctionName: !Sub ${AWS::StackName}-dequeue
      Handler: dequeueHandler.lambdaHandler
      Role: !GetAtt DequeueRole.Arn
      Runtime: nodejs20.x
      Timeout: 10
      VpcConfig:
        SecurityGroupIds:
          - !ImportValue devplatform-vpc-AWSServicesEndpointSecurityGroupId
        SubnetIds:
          - !ImportValue devplatform-vpc-PrivateSubnetIdA
          - !ImportValue devplatform-vpc-PrivateSubnetIdB
          - !ImportValue devplatform-vpc-PrivateSubnetIdC

  DequeueLogGroup:
    Type: AWS::Logs::LogGroup
    Properties:
      LogGroupName: !Sub /aws/lambda/${AWS::StackName}-dequeue
      RetentionInDays: 30

  DequeueRole:
    Type: AWS::IAM::Role
    Properties:
      AssumeRolePolicyDocument:
        Statement:
          - Action: sts:AssumeRole
            Effect: Allow
            Principal:
              Service: lambda.amazonaws.com
        Version: "2012-10-17"
      PermissionsBoundary: !If
        - UsePermissionsBoundary
        - !Ref PermissionsBoundary
        - !Ref AWS::NoValue
      Policies:
        - PolicyDocument:
            Statement:
              - Action:
                  - logs:CreateLogGroup
                  - logs:CreateLogStream
                  - logs:PutLogEvents
                Effect: Allow
                Resource: arn:aws:logs:*:*:*
            Version: "2012-10-17"
          PolicyName: LoggingPolicy
        - PolicyDocument:
            Statement:
              - Action:
                  - sqs:ReceiveMessage
                  - sqs:DeleteMessage
                  - sqs:GetQueueAttributes
                Effect: Allow
                Resource: !ImportValue
                  Fn::Sub: ${BackendStackName}-txma-sqs-queue-arn
            Version: "2012-10-17"
          PolicyName: SQSPolicy
        - PolicyDocument:
            Statement:
              - Action:
                  - dynamodb:PutItem
                Effect: Allow
                Resource: !GetAtt EventsTable.Arn
            Version: "2012-10-17"
          PolicyName: DynamoDBPolicy
        - PolicyDocument:
            Statement:
              - Action:
                  - kms:Decrypt
                Effect: Allow
                Resource: !ImportValue
                  Fn::Sub: ${BackendStackName}-txma-kms-encryption-key-arn
            Version: "2012-10-17"
          PolicyName: KMSPolicy
        - PolicyDocument:
            Statement:
              - Action:
                  - ec2:DescribeNetworkInterfaces
                  - ec2:CreateNetworkInterface
                  - ec2:DeleteNetworkInterface
                Effect: Allow
                Resource: '*'
            Version: "2012-10-17"
          PolicyName: VpcPolicy
      RoleName: !Sub ${AWS::StackName}-dequeue-role

  EventsApi:
    Type: AWS::Serverless::Api
    Properties:
      AccessLogSetting:
        DestinationArn: !Sub arn:${AWS::Partition}:logs:${AWS::Region}:${AWS::AccountId}:log-group:${EventsApiAccessLogs}
        Format: '{ "requestId":"$context.requestId", "ip": "$context.identity.sourceIp", "caller":"$context.identity.caller", "user":"$context.identity.user","requestTime":"$context.requestTime", "httpMethod":"$context.httpMethod","resourcePath":"$context.resourcePath", "status":"$context.status","protocol":"$context.protocol", "responseLength":"$context.responseLength" }'
      Auth:
        ApiKeyRequired: false
        DefaultAuthorizer: AWS_IAM
        ResourcePolicy:
          AwsAccountWhitelist: !Sub ${AWS::AccountId}
      DefinitionBody:
        Fn::Transform:
          Name: AWS::Include
          Parameters:
            Location: ./openApiSpecs/events-spec.yaml
      Description: API gateway for retrieving events
      EndpointConfiguration: REGIONAL
      MethodSettings:
        - DataTraceEnabled: true
          HttpMethod: '*'
          LoggingLevel: INFO
          MetricsEnabled: true
          ResourcePath: /*
          ThrottlingBurstLimit: !FindInMap
            - EventsApiGateway
            - !Ref Environment
            - ApiBurstLimit
          ThrottlingRateLimit: !FindInMap
            - EventsApiGateway
            - !Ref Environment
            - ApiRateLimit
      Name: !Sub ${AWS::StackName}-events
      OpenApiVersion: 3.0.1
      StageName: !Ref Environment

  EventsApiAccessLogs:
    Type: AWS::Logs::LogGroup
    Properties:
      LogGroupName: !Sub /aws/apigateway/${AWS::StackName}-events-api-access-logs-${Environment}
      RetentionInDays: 30

  EventsApiBasePathMapping:
    Type: AWS::ApiGateway::BasePathMapping
    Properties:
      DomainName: !If
        - DevelopmentStack
        - !Sub
          - events-${AWS::StackName}.${DNS_RECORD}
          - DNS_RECORD: !FindInMap
              - DNS
              - !Ref Environment
              - BaseDns
        - !Sub
          - events.${DNS_RECORD}
          - DNS_RECORD: !FindInMap
              - DNS
              - !Ref Environment
              - BaseDns
      RestApiId: !Ref EventsApi
      Stage: !Ref EventsApi.Stage

  EventsApiDomainName:
    Type: AWS::ApiGateway::DomainName
    Properties:
      DomainName: !If
        - DevelopmentStack
        - !Sub
          - events-${AWS::StackName}.${DNS_RECORD}
          - DNS_RECORD: !FindInMap
              - DNS
              - !Ref Environment
              - BaseDns
        - !Sub
          - events.${DNS_RECORD}
          - DNS_RECORD: !FindInMap
              - DNS
              - !Ref Environment
              - BaseDns
      EndpointConfiguration:
        Types:
          - REGIONAL
      RegionalCertificateArn: !If
        - DevelopmentStack
        - !Sub '{{resolve:ssm:/${Environment}/Platform/ACM/AsyncPrimaryZoneWildcardCertificateV1ARN}}'
        - !Sub '{{resolve:ssm:/${Environment}/Platform/ACM/AsyncPrimaryZoneEventsCertificateV1ARN}}'
      SecurityPolicy: TLS_1_2

  EventsApiRecordSet:
    Type: AWS::Route53::RecordSet
    Properties:
      AliasTarget:
        DNSName: !GetAtt EventsApiDomainName.RegionalDomainName
        HostedZoneId: !GetAtt EventsApiDomainName.RegionalHostedZoneId
      HostedZoneId: !Sub '{{resolve:ssm:/${Environment}/Platform/Route53/PrimaryZoneID}}'
      Name: !If
        - DevelopmentStack
        - !Sub
          - events-${AWS::StackName}.${DNS_RECORD}
          - DNS_RECORD: !FindInMap
              - DNS
              - !Ref Environment
              - BaseDns
        - !Sub
          - events.${DNS_RECORD}
          - DNS_RECORD: !FindInMap
              - DNS
              - !Ref Environment
              - BaseDns
      Type: A

  EventsApiRole:
    Type: AWS::IAM::Role
    Properties:
      AssumeRolePolicyDocument:
        Statement:
          - Action:
              - sts:AssumeRole
            Effect: Allow
            Principal:
              Service:
                - apigateway.amazonaws.com
        Version: "2012-10-17"
      PermissionsBoundary: !If
        - UsePermissionsBoundary
        - !Ref PermissionsBoundary
        - !Ref AWS::NoValue
      Policies:
        - PolicyDocument:
            Statement:
              - Action:
                  - dynamodb:Query
                Condition:
                  ForAllValues:StringEquals:
                    dynamodb:Attributes:
                      - pk
                      - sk
                      - event
                  StringEquals:
                    dynamodb:Select: SPECIFIC_ATTRIBUTES
                Effect: Allow
                Resource: !GetAtt EventsTable.Arn
            Version: "2012-10-17"
          PolicyName: EventsPolicy
      RoleName: !Sub ${AWS::StackName}-events-api

  EventsTable:
    Type: AWS::DynamoDB::Table
    Properties:
      AttributeDefinitions:
        - AttributeName: pk
          AttributeType: S
        - AttributeName: sk
          AttributeType: S
      BillingMode: PAY_PER_REQUEST
      KeySchema:
        - AttributeName: pk
          KeyType: HASH
        - AttributeName: sk
          KeyType: RANGE
      SSESpecification:
        SSEEnabled: true
      TableName: !Sub ${AWS::StackName}-events-table-${Environment}
      TimeToLiveSpecification:
        AttributeName: timeToLiveInSeconds
        Enabled: true

  JwksBucket:
    Type: AWS::S3::Bucket
    Properties:
      BucketEncryption:
        ServerSideEncryptionConfiguration:
          - ServerSideEncryptionByDefault:
              SSEAlgorithm: AES256
      BucketName: !Sub ${AWS::StackName}-sts-mock-jwks-${Environment}
      LoggingConfiguration:
        DestinationBucketName: !Ref JwksBucketAccessLogs
        LogFilePrefix: !Sub ${AWS::StackName}-sts-mock-jwks
      PublicAccessBlockConfiguration:
        BlockPublicAcls: true
        BlockPublicPolicy: true
        IgnorePublicAcls: true
        RestrictPublicBuckets: true
      VersioningConfiguration:
        Status: Enabled

  JwksBucketAccessLogs:
    Type: AWS::S3::Bucket
    Properties:
      BucketEncryption:
        ServerSideEncryptionConfiguration:
          - ServerSideEncryptionByDefault:
              SSEAlgorithm: AES256
      BucketName: !Sub ${AWS::StackName}-sts-mock-jwks-access-logs-${Environment}
      OwnershipControls:
        Rules:
          - ObjectOwnership: ObjectWriter
      PublicAccessBlockConfiguration:
        BlockPublicAcls: true
        BlockPublicPolicy: true
        IgnorePublicAcls: true
        RestrictPublicBuckets: true
      VersioningConfiguration:
        Status: Enabled

  JwksBucketAccessLogsPolicy:
    Type: AWS::S3::BucketPolicy
    Properties:
      Bucket: !Ref JwksBucketAccessLogs
      PolicyDocument:
        Statement:
          - Action: '*'
            Condition:
              Bool:
                aws:SecureTransport: false
            Effect: Deny
            Principal:
              AWS: '*'
            Resource: !Sub
              - arn:aws:s3:::${bucketName}/*
              - bucketName: !Ref JwksBucketAccessLogs
          - Action:
              - s3:PutObject
            Condition:
              ArnLike:
                aws:SourceArn: !GetAtt JwksBucket.Arn
              StringEquals:
                aws:SourceAccount: !Ref AWS::AccountId
            Effect: Allow
            Principal:
              Service: logging.s3.amazonaws.com
            Resource: !Sub
              - arn:aws:s3:::${bucketName}/*
              - bucketName: !Ref JwksBucketAccessLogs
        Version: "2012-10-17"

  JwksBucketApiRole:
    Type: AWS::IAM::Role
    Properties:
      AssumeRolePolicyDocument:
        Statement:
          - Action: sts:AssumeRole
            Effect: Allow
            Principal:
              Service: apigateway.amazonaws.com
        Version: "2012-10-17"
      PermissionsBoundary: !If
        - UsePermissionsBoundary
        - !Ref PermissionsBoundary
        - !Ref AWS::NoValue
      Policies:
        - PolicyDocument:
            Statement:
              - Action:
                  - s3:GetObject
                Effect: Allow
                Resource:
                  - !Sub ${JwksBucket.Arn}/.well-known/jwks.json
            Version: "2012-10-17"
          PolicyName: JwksBucketPolicy
      RoleName: !Sub ${AWS::StackName}-sts-mock-jwks-bucket-api

  JwksBucketPolicy:
    Type: AWS::S3::BucketPolicy
    Properties:
      Bucket: !Ref JwksBucket
      PolicyDocument:
        Statement:
          - Action: '*'
            Condition:
              Bool:
                aws:SecureTransport: false
            Effect: Deny
            Principal:
              AWS: '*'
            Resource: !Sub
              - arn:aws:s3:::${TargetBucket}/*
              - TargetBucket: !Ref JwksBucket
        Version: "2012-10-17"

  NullResource:
    Type: AWS::CloudFormation::WaitConditionHandle
    Condition: NeverDeploy

  PutSessionFunction:
    Type: AWS::Serverless::Function
    DependsOn:
      - PutSessionFunctionLogGroup
    Metadata:
      BuildMethod: esbuild
      BuildProperties:
        EntryPoints:
          - src/functions/sessions/putSessionHandler.ts
        Minify: true
        Sourcemap: false
        Target: es2022
    Properties:
      Description: Lambda for putting items into the Sessions table
      Events:
        PutSession:
          Properties:
            Method: put
            Path: /sessions/{sessionId}
            RestApiId: !Ref TestResourcesApi
          Type: Api
      FunctionName: !Sub ${AWS::StackName}-sessions
      Handler: putSessionHandler.lambdaHandler
      Role: !GetAtt PutSessionFunctionRole.Arn
      Runtime: nodejs20.x
      Timeout: 5
      VpcConfig:
        SecurityGroupIds:
          - !ImportValue devplatform-vpc-AWSServicesEndpointSecurityGroupId
        SubnetIds:
          - !ImportValue devplatform-vpc-PrivateSubnetIdA
          - !ImportValue devplatform-vpc-PrivateSubnetIdB
          - !ImportValue devplatform-vpc-PrivateSubnetIdC

  PutSessionFunctionLogGroup:
    Type: AWS::Logs::LogGroup
    Properties:
      LogGroupName: !Sub /aws/lambda/${AWS::StackName}-sessions
      RetentionInDays: 30

  PutSessionFunctionRole:
    Type: AWS::IAM::Role
    Properties:
      AssumeRolePolicyDocument:
        Statement:
          - Action: sts:AssumeRole
            Effect: Allow
            Principal:
              Service: lambda.amazonaws.com
        Version: "2012-10-17"
      Description: Execution role for the test sessions handler
      PermissionsBoundary: !If
        - UsePermissionsBoundary
        - !Ref PermissionsBoundary
        - !Ref AWS::NoValue
      Policies:
        - PolicyDocument:
            Statement:
              - Action:
                  - ec2:DescribeNetworkInterfaces
                  - ec2:CreateNetworkInterface
                  - ec2:DeleteNetworkInterface
                Effect: Allow
                Resource: '*'
            Version: "2012-10-17"
          PolicyName: VpcPolicy
        - PolicyDocument:
            Statement:
              - Action:
                  - logs:CreateLogGroup
                  - logs:CreateLogStream
                  - logs:PutLogEvents
                Effect: Allow
                Resource: arn:aws:logs:*:*:*
            Version: "2012-10-17"
          PolicyName: LoggingPolicy
      RoleName: !Sub ${AWS::StackName}-sessions

  StsMockApi:
    Type: AWS::Serverless::Api
    Properties:
      AccessLogSetting:
        DestinationArn: !Sub arn:${AWS::Partition}:logs:${AWS::Region}:${AWS::AccountId}:log-group:${StsMockApiAccessLogs}
        Format: '{ "requestId":"$context.requestId", "ip": "$context.identity.sourceIp", "caller":"$context.identity.caller", "user":"$context.identity.user","requestTime":"$context.requestTime", "httpMethod":"$context.httpMethod","resourcePath":"$context.resourcePath", "status":"$context.status","protocol":"$context.protocol", "responseLength":"$context.responseLength" }'
      DefinitionBody:
        Fn::Transform:
          Name: AWS::Include
          Parameters:
            Location: ./openApiSpecs/sts-mock-spec.yaml
      Description: Public API gateway for STS Mock
      EndpointConfiguration: REGIONAL
      MethodSettings:
        - DataTraceEnabled: true
          HttpMethod: '*'
          LoggingLevel: INFO
          MetricsEnabled: true
          ResourcePath: /*
          ThrottlingBurstLimit: !FindInMap
            - StsMockApiGateway
            - !Ref Environment
            - ApiBurstLimit
          ThrottlingRateLimit: !FindInMap
            - StsMockApiGateway
            - !Ref Environment
            - ApiRateLimit
      Name: !Sub ${AWS::StackName}-sts-mock-api
      OpenApiVersion: 3.0.1
      StageName: !Ref Environment

  StsMockApiAccessLogs:
    Type: AWS::Logs::LogGroup
    Properties:
      LogGroupName: !Sub /aws/apigateway/${AWS::StackName}-sts-mock-api-access-logs
      RetentionInDays: 30

  StsMockApiBasePathMapping:
    Type: AWS::ApiGateway::BasePathMapping
    Properties:
      DomainName: !If
        - DevelopmentStack
        - !Sub
          - sts-${AWS::StackName}.${DNS_RECORD}
          - DNS_RECORD: !FindInMap
              - DNS
              - !Ref Environment
              - BaseDns
        - !Sub
          - sts-mock.${DNS_RECORD}
          - DNS_RECORD: !FindInMap
              - DNS
              - !Ref Environment
              - BaseDns
      RestApiId: !Ref StsMockApi
      Stage: !Ref StsMockApi.Stage

  StsMockApiDomainName:
    Type: AWS::ApiGateway::DomainName
    Properties:
      DomainName: !If
        - DevelopmentStack
        - !Sub
          - sts-${AWS::StackName}.${DNS_RECORD}
          - DNS_RECORD: !FindInMap
              - DNS
              - !Ref Environment
              - BaseDns
        - !Sub
          - sts-mock.${DNS_RECORD}
          - DNS_RECORD: !FindInMap
              - DNS
              - !Ref Environment
              - BaseDns
      EndpointConfiguration:
        Types:
          - REGIONAL
      RegionalCertificateArn: !If
        - DevelopmentStack
        - !Sub '{{resolve:ssm:/${Environment}/Platform/ACM/AsyncPrimaryZoneWildcardCertificateV1ARN}}'
        - !Sub '{{resolve:ssm:/${Environment}/Platform/ACM/AsyncPrimaryZoneStsMockCertificateV2ARN}}'
      SecurityPolicy: TLS_1_2

  StsMockApiRecordSet:
    Type: AWS::Route53::RecordSet
    Properties:
      AliasTarget:
        DNSName: !GetAtt StsMockApiDomainName.RegionalDomainName
        HostedZoneId: !GetAtt StsMockApiDomainName.RegionalHostedZoneId
      HostedZoneId: !Sub '{{resolve:ssm:/${Environment}/Platform/Route53/PrimaryZoneID}}'
      Name: !If
        - DevelopmentStack
        - !Sub
          - sts-${AWS::StackName}.${DNS_RECORD}
          - DNS_RECORD: !FindInMap
              - DNS
              - !Ref Environment
              - BaseDns
        - !Sub
          - sts-mock.${DNS_RECORD}
          - DNS_RECORD: !FindInMap
              - DNS
              - !Ref Environment
              - BaseDns
      Type: A

  TestResourcesApi:
    Type: AWS::Serverless::Api
    Properties:
      AccessLogSetting:
        DestinationArn: !Sub arn:${AWS::Partition}:logs:${AWS::Region}:${AWS::AccountId}:log-group:${TestResourcesApiAccessLogs}
        Format: '{ "requestId":"$context.requestId", "ip": "$context.identity.sourceIp", "caller":"$context.identity.caller", "user":"$context.identity.user","requestTime":"$context.requestTime", "httpMethod":"$context.httpMethod","resourcePath":"$context.resourcePath", "status":"$context.status","protocol":"$context.protocol", "responseLength":"$context.responseLength" }'
      AlwaysDeploy: true
      DefinitionBody:
        Fn::Transform:
          Name: AWS::Include
          Parameters:
            Location: ./openApiSpecs/test-resources-spec.yaml
      Description: API for test assets
      EndpointConfiguration: REGIONAL
      MethodSettings:
        - DataTraceEnabled: false
          HttpMethod: '*'
          LoggingLevel: INFO
          MetricsEnabled: true
          ResourcePath: /*
          ThrottlingBurstLimit: !FindInMap
            - TestResourcesApiGateway
            - !Ref Environment
            - ApiBurstLimit
          ThrottlingRateLimit: !FindInMap
            - TestResourcesApiGateway
            - !Ref Environment
            - ApiRateLimit
      Name: !Sub ${AWS::StackName}-api
      OpenApiVersion: 3.0.1
      StageName: !Ref Environment

  TestResourcesApiAccessLogs:
    Type: AWS::Logs::LogGroup
    Properties:
      LogGroupName: !Sub /aws/apigateway/${AWS::StackName}-api-access-logs
      RetentionInDays: 30

  TestResourcesApiBasePathMapping:
    Type: AWS::ApiGateway::BasePathMapping
    DependsOn: TestResourcesApiDomainName
    Properties:
      DomainName: !If
        - DevelopmentStack
        - !Sub
          - api-${AWS::StackName}.${DNS_RECORD}
          - DNS_RECORD: !FindInMap
              - DNS
              - !Ref Environment
              - BaseDns
        - !Sub
          - test-resources.${DNS_RECORD}
          - DNS_RECORD: !FindInMap
              - DNS
              - !Ref Environment
              - BaseDns
      RestApiId: !Ref TestResourcesApi
      Stage: !Ref TestResourcesApi.Stage

  TestResourcesApiDomainName:
    Type: AWS::ApiGateway::DomainName
    Properties:
      DomainName: !If
        - DevelopmentStack
        - !Sub
          - api-${AWS::StackName}.${DNS_RECORD}
          - DNS_RECORD: !FindInMap
              - DNS
              - !Ref Environment
              - BaseDns
        - !Sub
          - test-resources.${DNS_RECORD}
          - DNS_RECORD: !FindInMap
              - DNS
              - !Ref Environment
              - BaseDns
      EndpointConfiguration:
        Types:
          - REGIONAL
      RegionalCertificateArn: !If
        - DevelopmentStack
        - !Sub '{{resolve:ssm:/${Environment}/Platform/ACM/AsyncPrimaryZoneWildcardCertificateV1ARN}}'
        - !Sub '{{resolve:ssm:/${Environment}/Platform/ACM/AsyncPrimaryZoneTestResourcesCertificateV1ARN}}'
      SecurityPolicy: TLS_1_2

  TestResourcesApiRecordSet:
    Type: AWS::Route53::RecordSet
    Properties:
      AliasTarget:
        DNSName: !GetAtt TestResourcesApiDomainName.RegionalDomainName
        HostedZoneId: !GetAtt TestResourcesApiDomainName.RegionalHostedZoneId
      HostedZoneId: !Sub '{{resolve:ssm:/${Environment}/Platform/Route53/PrimaryZoneID}}'
      Name: !If
        - DevelopmentStack
        - !Sub
          - api-${AWS::StackName}.${DNS_RECORD}
          - DNS_RECORD: !FindInMap
              - DNS
              - !Ref Environment
              - BaseDns
        - !Sub
          - test-resources.${DNS_RECORD}
          - DNS_RECORD: !FindInMap
              - DNS
              - !Ref Environment
              - BaseDns
      Type: A

  TokenFunction:
    Type: AWS::Serverless::Function
    DependsOn:
      - TokenFunctionLogGroup
    Metadata:
      BuildMethod: esbuild
      BuildProperties:
        EntryPoints:
          - src/functions/sts-mock/token/tokenHandler.ts
        Minify: true
        Sourcemap: false
        Target: es2022
    Properties:
      Description: Mock STS token function for exchanging an access token for a service token
      Environment:
        Variables:
          ASYNC_BACKEND_BASE_URL: !If
            - UseDevOverrideSessionsBaseUrl
            - !Ref DevOverrideSessionsBaseUrl
            - !Sub https://sessions.review-b-async.${Environment}.account.gov.uk
          KEY_STORAGE_BUCKET_NAME: !Ref JwksBucket
          STS_MOCK_BASE_URL: !Sub https://${StsMockApiDomainName}
      Events:
        Token:
          Properties:
            Method: post
            Path: /token
            RestApiId: !Ref StsMockApi
          Type: Api
      FunctionName: !Sub ${AWS::StackName}-sts-mock-token
      Handler: tokenHandler.lambdaHandler
      Role: !GetAtt TokenFunctionRole.Arn
      Runtime: nodejs20.x
      Timeout: 5
      VpcConfig:
        SecurityGroupIds:
          - !ImportValue devplatform-vpc-AWSServicesEndpointSecurityGroupId
        SubnetIds:
          - !ImportValue devplatform-vpc-ProtectedSubnetIdA
          - !ImportValue devplatform-vpc-ProtectedSubnetIdB
          - !ImportValue devplatform-vpc-ProtectedSubnetIdC

  TokenFunctionLogGroup:
    Type: AWS::Logs::LogGroup
    Properties:
      LogGroupName: !Sub /aws/lambda/${AWS::StackName}-sts-mock-token
      RetentionInDays: 30

  TokenFunctionPermission:
    Type: AWS::Lambda::Permission
    Properties:
      Action: lambda:InvokeFunction
      FunctionName: !GetAtt TokenFunction.Arn
      Principal: events.amazonaws.com
      SourceAccount: !Sub ${AWS::AccountId}
      SourceArn: !Sub arn:aws:execute-api:${AWS::Region}:${AWS::AccountId}:${StsMockApi}/*/*/*

  TokenFunctionRole:
    Type: AWS::IAM::Role
    Properties:
      AssumeRolePolicyDocument:
        Statement:
          - Action: sts:AssumeRole
            Effect: Allow
            Principal:
              Service: lambda.amazonaws.com
        Version: "2012-10-17"
      Description: Execution role for the token function
      ManagedPolicyArns:
        - arn:aws:iam::aws:policy/service-role/AWSLambdaVPCAccessExecutionRole
      PermissionsBoundary: !If
        - UsePermissionsBoundary
        - !Ref PermissionsBoundary
        - !Ref AWS::NoValue
      Policies:
        - PolicyDocument:
            Statement:
              - Action:
                  - s3:GetObject
                Effect: Allow
                Resource:
                  - !Sub
                    - arn:aws:s3:::${TargetBucket}/*
                    - TargetBucket: !Ref JwksBucket
            Version: "2012-10-17"
          PolicyName: S3ReadPolicy
<<<<<<< HEAD
      RoleName: !Sub ${AWS::StackName}-sts-mocktoken
=======
      RoleName: !Sub ${AWS::StackName}-sts-mock-token
>>>>>>> 3c572d8c

Outputs:
  EventsApiUrl:
    Description: Events API URL
    Value: !Sub https://${EventsApiDomainName}

  ProxyApiUrl:
    Description: Proxy API URL used in the Events API tests
    Value: !If
      - UseDevOverrideProxyBaseUrl
      - !Ref DevOverrideProxyBaseUrl
      - !Sub https://proxy.review-b-async.${Environment}.account.gov.uk

  SessionsApiUrl:
    Description: Sessions API URL used in the Events API tests
    Value: !If
      - UseDevOverrideSessionsBaseUrl
      - !Ref DevOverrideSessionsBaseUrl
      - !Sub https://sessions.review-b-async.${Environment}.account.gov.uk

  StsMockApiUrl:
    Description: STS Mock API Gateway DNS
    Value: !Sub https://${StsMockApiDomainName}

  TestResourcesApiUrl:
    Description: Test Resources API Gateway Url
    Value: !Sub https://${TestResourcesApiDomainName}<|MERGE_RESOLUTION|>--- conflicted
+++ resolved
@@ -901,11 +901,7 @@
                     - TargetBucket: !Ref JwksBucket
             Version: "2012-10-17"
           PolicyName: S3ReadPolicy
-<<<<<<< HEAD
-      RoleName: !Sub ${AWS::StackName}-sts-mocktoken
-=======
       RoleName: !Sub ${AWS::StackName}-sts-mock-token
->>>>>>> 3c572d8c
 
 Outputs:
   EventsApiUrl:
