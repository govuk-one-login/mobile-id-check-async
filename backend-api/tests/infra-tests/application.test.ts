--- conflicted
+++ resolved
@@ -440,7 +440,6 @@
     });
 
     describe("Critical alarms", () => {
-<<<<<<< HEAD
       const criticalAlarms = [
         {
           name: "high-threshold-well-known-5xx-api-gw",
@@ -527,10 +526,6 @@
           hasRunbookBeenSignedOff: true,
         },
         {
-          name: "async-issue-biometric-credential-zero-vcs-issued",
-          hasRunbookBeenSignedOff: true,
-        },
-        {
           name: "abort-session-lambda-throttle",
           hasRunbookBeenSignedOff: true,
         },
@@ -560,6 +555,18 @@
         },
         {
           name: "ipv-core-dlq-message-visible",
+          hasRunbookBeenSignedOff: true,
+        },
+        {
+          name: "zero-journeys-started",
+          hasRunbookBeenSignedOff: true,
+        },
+        {
+          name: "zero-vcs-issued",
+          hasRunbookBeenSignedOff: true,
+        },
+        {
+          name: "low-journey-completion",
           hasRunbookBeenSignedOff: true,
         },
       ];
@@ -571,50 +578,6 @@
 
       test("All documented critical alarms exist and notify critical SNS", () => {
         criticalAlarms.forEach((alarm) => {
-=======
-      it.each([
-        ["high-threshold-well-known-5xx-api-gw"],
-        ["high-threshold-async-token-5xx-api-gw"],
-        ["high-threshold-async-token-4xx-api-gw"],
-        ["high-threshold-async-credential-5xx-api-gw"],
-        ["high-threshold-async-credential-4xx-api-gw"],
-        ["high-threshold-async-active-session-5xx-api-gw"],
-        ["high-threshold-async-active-session-4xx-api-gw"],
-        ["high-threshold-async-biometric-token-5xx-api-gw"],
-        ["high-threshold-async-biometric-token-4xx-api-gw"],
-        ["high-threshold-async-finish-biometric-session-5xx-api-gw"],
-        ["high-threshold-async-finish-biometric-session-4xx-api-gw"],
-        ["high-threshold-async-abort-session-5xx-api-gw"],
-        ["high-threshold-async-abort-session-4xx-api-gw"],
-        ["high-threshold-vendor-processing-dlq-age-of-oldest-message"],
-        ["high-threshold-ipv-core-dlq-age-of-oldest-message"],
-        ["issue-biometric-credential-lambda-invalid-sqs-event"],
-        ["high-threshold-async-issue-biometric-credential-parse-failure"],
-        [
-          "high-threshold-async-issue-biometric-credential-biometric-session-not-valid",
-        ],
-        ["async-issue-biometric-credential-vendor-likeness-disabled"],
-        [
-          "high-threshold-async-issue-biometric-credential-error-writing-audit-event",
-        ],
-        [
-          "high-threshold-async-issue-biometric-credential-failure-to-get-biometric-session-from-vendor",
-        ],
-        ["abort-session-lambda-throttle"],
-        ["active-session-lambda-throttle"],
-        ["biometric-token-lambda-throttle"],
-        ["credential-lambda-throttle"],
-        ["finish-biometric-session-lambda-throttle"],
-        ["token-lambda-throttle"],
-        ["txma-event-lambda-throttle"],
-        ["ipv-core-dlq-message-visible"],
-        ["zero-journeys-started"],
-        ["zero-vcs-issued"],
-        ["low-journey-completion"],
-      ])(
-        "The %s alarm is configured to send an event to the critical SNS topic on Alarm and OK actions",
-        (alarmName: string) => {
->>>>>>> 8f4fa2c0
           template.hasResourceProperties("AWS::CloudWatch::Alarm", {
             AlarmName: { "Fn::Sub": `\${AWS::StackName}-${alarm.name}` },
             AlarmActions: [snsCriticalTopicArn],
