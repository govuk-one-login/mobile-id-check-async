--- conflicted
+++ resolved
@@ -472,9 +472,7 @@
           "high-threshold-async-issue-biometric-credential-biometric-session-not-valid",
         ],
         ["async-issue-biometric-credential-vendor-likeness-disabled"],
-<<<<<<< HEAD
         ["async-issue-biometric-credential-driving-licence-expired"],
-=======
         [
           "low-threshold-async-issue-biometric-credential-error-writing-audit-event",
         ],
@@ -487,7 +485,6 @@
         [
           "high-threshold-async-issue-biometric-credential-failure-to-get-biometric-session-from-vendor",
         ],
->>>>>>> 47fea90d
       ])(
         "The %s alarm is configured to send an event to the warnings SNS topic on Alarm and OK actions",
         (alarmName: string) => {
