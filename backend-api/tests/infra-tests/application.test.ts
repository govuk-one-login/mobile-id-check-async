--- conflicted
+++ resolved
@@ -236,13 +236,10 @@
         "high-threshold-async-biometric-token-4xx-api-gw": false,
         "high-threshold-async-finish-biometric-session-5xx-api-gw": false,
         "high-threshold-async-finish-biometric-session-4xx-api-gw": false,
-<<<<<<< HEAD
+        "high-threshold-async-abort-session-5xx-api-gw": false,
+        "high-threshold-async-abort-session-4xx-api-gw": false,
         "high-threshold-async-txma-event-5xx-api-gw": false,
         "high-threshold-async-txma-event-4xx-api-gw": false,
-=======
-        "high-threshold-async-abort-session-5xx-api-gw": false,
-        "high-threshold-async-abort-session-4xx-api-gw": false,
->>>>>>> 2b6f4902
         "high-threshold-vendor-processing-dlq-age-of-oldest-message": false,
         "high-threshold-ipv-core-dlq-age-of-oldest-message": false,
       };
@@ -303,15 +300,12 @@
         ["low-threshold-async-finish-biometric-session-4xx-api-gw"],
         ["high-threshold-async-finish-biometric-session-5xx-api-gw"],
         ["low-threshold-async-finish-biometric-session-5xx-api-gw"],
-<<<<<<< HEAD
+        ["low-threshold-async-abort-session-4xx-api-gw"],
+        ["low-threshold-async-abort-session-5xx-api-gw"],
         ["high-threshold-async-txma-event-4xx-api-gw"],
         ["low-threshold-async-txma-event-4xx-api-gw"],
         ["high-threshold-async-txma-event-5xx-api-gw"],
         ["low-threshold-async-txma-event-5xx-api-gw"],
-=======
-        ["low-threshold-async-abort-session-4xx-api-gw"],
-        ["low-threshold-async-abort-session-5xx-api-gw"],
->>>>>>> 2b6f4902
         ["finish-biometric-session-lambda-error-rate"],
         ["finish-biometric-session-lambda-low-completion"],
         ["biometric-token-lambda-low-completion"],
