--- conflicted
+++ resolved
@@ -1979,11 +1979,7 @@
       InsufficientDataActions: []
       AlarmDescription: !Sub
         - "Alarms when 25 or more log events with the messageCode MOBILE_ASYNC_ISSUE_BIOMETRIC_CREDENTIAL_BIOMETRIC_SESSION_PARSE_FAILURE have occurred. See support manual: ${SupportManualUrl}"
-<<<<<<< HEAD
-        - RunbookUrl: !FindInMap [StaticVariables, urls, WarningAlarmsRunbook]
-=======
         - SupportManualUrl: !FindInMap [StaticVariables, urls, SupportManual]
->>>>>>> 140a4670
       AlarmName: !Sub "${AWS::StackName}-high-threshold-async-issue-biometric-credential-parse-failure"
       Namespace: !Sub "${AWS::StackName}/LogMessages"
       MetricName: AsyncIssueBiometricCredentialMessageCode
@@ -2012,11 +2008,7 @@
       InsufficientDataActions: []
       AlarmDescription: !Sub
         - "Alarms when 1 or more log events with the messageCode MOBILE_ASYNC_ISSUE_BIOMETRIC_CREDENTIAL_VENDOR_LIKENESS_DISABLED have occurred. See support manual: ${SupportManualUrl}"
-<<<<<<< HEAD
-        - RunbookUrl: !FindInMap [StaticVariables, urls, WarningAlarmsRunbook]
-=======
         - SupportManualUrl: !FindInMap [StaticVariables, urls, SupportManual]
->>>>>>> 140a4670
       AlarmName: !Sub "${AWS::StackName}-async-issue-biometric-credential-vendor-likeness-disabled"
       Namespace: !Sub "${AWS::StackName}/LogMessages"
       MetricName: AsyncIssueBiometricCredentialMessageCode
@@ -2074,11 +2066,7 @@
       InsufficientDataActions: []
       AlarmDescription: !Sub
         - "Alarms when 25 or more log events with the messageCode MOBILE_ASYNC_ISSUE_BIOMETRIC_CREDENTIAL_BIOMETRIC_SESSION_NOT_VALID have occurred. See support manual: ${SupportManualUrl}"
-<<<<<<< HEAD
-        - RunbookUrl: !FindInMap [StaticVariables, urls, WarningAlarmsRunbook]
-=======
         - SupportManualUrl: !FindInMap [StaticVariables, urls, SupportManual]
->>>>>>> 140a4670
       AlarmName: !Sub "${AWS::StackName}-high-threshold-async-issue-biometric-credential-biometric-session-not-valid"
       Namespace: !Sub "${AWS::StackName}/LogMessages"
       MetricName: AsyncIssueBiometricCredentialMessageCode
@@ -2165,11 +2153,7 @@
       InsufficientDataActions: []
       AlarmDescription: !Sub
         - "Alarms when 25 or more log events with the messageCode MOBILE_ASYNC_ERROR_WRITING_AUDIT_EVENT have been emitted by the Issue Biometric Credential Lambda. See support manual: ${SupportManualUrl}"
-<<<<<<< HEAD
-        - RunbookUrl: !FindInMap [StaticVariables, urls, WarningAlarmsRunbook]
-=======
         - SupportManualUrl: !FindInMap [StaticVariables, urls, SupportManual]
->>>>>>> 140a4670
       AlarmName: !Sub "${AWS::StackName}-high-threshold-async-issue-biometric-credential-error-writing-audit-event"
       Namespace: !Sub "${AWS::StackName}/LogMessages"
       MetricName: AsyncIssueBiometricCredentialMessageCode
@@ -2227,11 +2211,7 @@
       InsufficientDataActions: []
       AlarmDescription: !Sub
         - "Alarms when 25 or more log events with the messageCode MOBILE_ASYNC_ISSUE_BIOMETRIC_CREDENTIAL_GET_FROM_READID_FAILURE have occurred. See support manual: ${SupportManualUrl}"
-<<<<<<< HEAD
-        - RunbookUrl: !FindInMap [StaticVariables, urls, WarningAlarmsRunbook]
-=======
         - SupportManualUrl: !FindInMap [StaticVariables, urls, SupportManual]
->>>>>>> 140a4670
       AlarmName: !Sub "${AWS::StackName}-high-threshold-async-issue-biometric-credential-failure-to-get-biometric-session-from-vendor"
       Namespace: !Sub "${AWS::StackName}/LogMessages"
       MetricName: AsyncIssueBiometricCredentialMessageCode
@@ -2257,19 +2237,11 @@
         - !Sub "arn:aws:sns:${AWS::Region}:${AWS::AccountId}:platform-alarms-sns-critical"
       OKActions:
         - !Sub "arn:aws:sns:${AWS::Region}:${AWS::AccountId}:platform-alarms-sns-critical"
-<<<<<<< HEAD
       InsufficientDataActions: [ ]
       AlarmDescription: !Sub
         - "Alarms when no journeys have been started successfully in the past 25 minutes. See support manual: ${SupportManualUrl}"
         - SupportManualUrl: !FindInMap [ StaticVariables, urls, SupportManual ]
       AlarmName: !Sub "${AWS::StackName}-zero-journeys-started"
-=======
-      InsufficientDataActions: []
-      AlarmDescription: !Sub
-        - "Alarms when there have been 0 Verifiable Credentials issued and written onto the IPVCore outbound queue in the past 20 minutes. See support manual: ${SupportManualUrl}"
-        - SupportManualUrl: !FindInMap [StaticVariables, urls, SupportManual]
-      AlarmName: !Sub "${AWS::StackName}-async-issue-biometric-credential-zero-vcs-issued"
->>>>>>> 140a4670
       Namespace: !Sub "${AWS::StackName}/LogMessages"
       MetricName: JourneysStarted
       Statistic: Sum
