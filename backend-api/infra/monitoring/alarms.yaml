AWSTemplateFormatVersion: "2010-09-09"
Resources:
  WellKnown5XXLowThresholdAlarm:
    Condition: DeployAlarms
    Type: AWS::CloudWatch::Alarm
    Properties:
      ActionsEnabled: true
      AlarmDescription: !Sub
        - "1% or more of requests are failing on the /.well-known/jwks.json endpoint. See runbook: ${RunbookUrl}"
        - RunbookUrl: !FindInMap [StaticVariables, urls, WarningAlarmsRunbook]
      AlarmName: !Sub "${AWS::StackName}-low-threshold-well-known-5xx-api-gw"
      AlarmActions:
        - !Sub "arn:aws:sns:${AWS::Region}:${AWS::AccountId}:platform-alarms-sns-warning"
      OKActions:
        - !Sub "arn:aws:sns:${AWS::Region}:${AWS::AccountId}:platform-alarms-sns-warning"
      ComparisonOperator: GreaterThanOrEqualToThreshold
      DatapointsToAlarm: 2
      EvaluationPeriods: 5
      TreatMissingData: notBreaching
      Threshold: 1
      Metrics:
        - Id: errorThreshold
          Label: errorThreshold
          ReturnData: true
          Expression: IF((invocations>=4) && (errorSum5XX>=2),errorPercentage5XX,0)
        - Id: invocations
          ReturnData: false
          MetricStat:
            Metric:
              Namespace: AWS/ApiGateway
              MetricName: Count
              Dimensions:
                - Name: Method
                  Value: GET
                - Name: ApiName
                  Value: !Sub ${AWS::StackName}-sessions-api
                - Name: Stage
                  Value: !Ref Environment
                - Name: Resource
                  Value: /.well-known/jwks.json
            Period: 60
            Stat: Sum
        - Id: errorSum5XX
          Label: "Number of 5XX errors"
          ReturnData: false
          MetricStat:
            Metric:
              Namespace: AWS/ApiGateway
              MetricName: 5XXError
              Dimensions:
                - Name: Method
                  Value: GET
                - Name: ApiName
                  Value: !Sub ${AWS::StackName}-sessions-api
                - Name: Stage
                  Value: !Ref Environment
                - Name: Resource
                  Value: /.well-known/jwks.json
            Period: 60
            Stat: Sum
        - Id: errorPercentage5XX
          Label: "Number of 5XX errors returned as a percentage"
          ReturnData: false
          Expression: (errorSum5XX/invocations) * 100

  WellKnown5XXHighThresholdAlarm:
    Condition: DeployAlarms
    Type: AWS::CloudWatch::Alarm
    Properties:
      ActionsEnabled: true
      AlarmDescription: !Sub
        - "80% or more of requests are failing on the /.well-known/jwks.json endpoint. See runbook: ${RunbookUrl}"
        - RunbookUrl: !FindInMap [StaticVariables, urls, CriticalAlarmsRunbook]
      AlarmName: !Sub "${AWS::StackName}-high-threshold-well-known-5xx-api-gw"
      AlarmActions:
        - !Sub "arn:aws:sns:${AWS::Region}:${AWS::AccountId}:platform-alarms-sns-warning"
      OKActions:
        - !Sub "arn:aws:sns:${AWS::Region}:${AWS::AccountId}:platform-alarms-sns-warning"
      ComparisonOperator: GreaterThanOrEqualToThreshold
      DatapointsToAlarm: 2
      EvaluationPeriods: 5
      TreatMissingData: notBreaching
      Threshold: 80
      Metrics:
        - Id: errorThreshold
          Label: errorThreshold
          ReturnData: true
          Expression: IF(invocations>=10,errorPercentage5XX,0)
        - Id: invocations
          ReturnData: false
          MetricStat:
            Metric:
              Namespace: AWS/ApiGateway
              MetricName: Count
              Dimensions:
                - Name: Method
                  Value: GET
                - Name: ApiName
                  Value: !Sub ${AWS::StackName}-sessions-api
                - Name: Stage
                  Value: !Ref Environment
                - Name: Resource
                  Value: /.well-known/jwks.json
            Period: 60
            Stat: Sum
        - Id: errorSum5XX
          Label: "Number of 5XX errors"
          ReturnData: false
          MetricStat:
            Metric:
              Namespace: AWS/ApiGateway
              MetricName: 5XXError
              Dimensions:
                - Name: Method
                  Value: GET
                - Name: ApiName
                  Value: !Sub ${AWS::StackName}-sessions-api
                - Name: Stage
                  Value: !Ref Environment
                - Name: Resource
                  Value: /.well-known/jwks.json
            Period: 60
            Stat: Sum
        - Id: errorPercentage5XX
          Label: "Number of 5XX errors returned as a percentage"
          ReturnData: false
          Expression: (errorSum5XX/invocations) * 100

  AsyncToken4XXLowThresholdAlarm:
    Condition: DeployAlarms
    Type: AWS::CloudWatch::Alarm
    Properties:
      ActionsEnabled: true
      AlarmDescription: !Sub
        - "1% or more of requests are failing on the /async/token endpoint with a 4XX error. See runbook: ${RunbookUrl}"
        - RunbookUrl: !FindInMap [StaticVariables, urls, WarningAlarmsRunbook]
      AlarmName: !Sub "${AWS::StackName}-low-threshold-async-token-4xx-api-gw"
      AlarmActions:
        - !Sub "arn:aws:sns:${AWS::Region}:${AWS::AccountId}:platform-alarms-sns-warning"
      OKActions:
        - !Sub "arn:aws:sns:${AWS::Region}:${AWS::AccountId}:platform-alarms-sns-warning"
      ComparisonOperator: GreaterThanOrEqualToThreshold
      DatapointsToAlarm: 2
      EvaluationPeriods: 5
      TreatMissingData: notBreaching
      Threshold: 1
      Metrics:
        - Id: errorThreshold
          Label: errorThreshold
          ReturnData: true
          Expression: IF((invocations>=4) && (errorSum4XX>=2),errorPercentage4XX,0)
        - Id: invocations
          ReturnData: false
          MetricStat:
            Metric:
              Namespace: AWS/ApiGateway
              MetricName: Count
              Dimensions:
                - Name: Method
                  Value: POST
                - Name: ApiName
                  Value: !Sub ${AWS::StackName}-private-api
                - Name: Stage
                  Value: !Ref Environment
                - Name: Resource
                  Value: /async/token
            Period: 60
            Stat: Sum
        - Id: errorSum4XX
          Label: "Number of 4XX errors"
          ReturnData: false
          MetricStat:
            Metric:
              Namespace: AWS/ApiGateway
              MetricName: 4XXError
              Dimensions:
                - Name: Method
                  Value: POST
                - Name: ApiName
                  Value: !Sub ${AWS::StackName}-private-api
                - Name: Stage
                  Value: !Ref Environment
                - Name: Resource
                  Value: /async/token
            Period: 60
            Stat: Sum
        - Id: errorPercentage4XX
          Label: "Number of 4XX errors returned as a percentage"
          ReturnData: false
          Expression: (errorSum4XX/invocations) * 100

  AsyncToken4XXHighThresholdAlarm:
    Condition: DeployAlarms
    Type: AWS::CloudWatch::Alarm
    Properties:
      ActionsEnabled: true
      AlarmDescription: !Sub
        - "80% or more of requests are failing on the /async/token endpoint with a 4XX error. See runbook: ${RunbookUrl}"
        - RunbookUrl: !FindInMap [StaticVariables, urls, CriticalAlarmsRunbook]
      AlarmName: !Sub "${AWS::StackName}-high-threshold-async-token-4xx-api-gw"
      AlarmActions:
        - !Sub "arn:aws:sns:${AWS::Region}:${AWS::AccountId}:platform-alarms-sns-warning"
      OKActions:
        - !Sub "arn:aws:sns:${AWS::Region}:${AWS::AccountId}:platform-alarms-sns-warning"
      ComparisonOperator: GreaterThanOrEqualToThreshold
      DatapointsToAlarm: 2
      EvaluationPeriods: 5
      TreatMissingData: notBreaching
      Threshold: 80
      Metrics:
        - Id: errorThreshold
          Label: errorThreshold
          ReturnData: true
          Expression: IF(invocations>=10,errorPercentage4XX,0)
        - Id: invocations
          ReturnData: false
          MetricStat:
            Metric:
              Namespace: AWS/ApiGateway
              MetricName: Count
              Dimensions:
                - Name: Method
                  Value: POST
                - Name: ApiName
                  Value: !Sub ${AWS::StackName}-private-api
                - Name: Stage
                  Value: !Ref Environment
                - Name: Resource
                  Value: /async/token
            Period: 60
            Stat: Sum
        - Id: errorSum4XX
          Label: "Number of 4XX errors"
          ReturnData: false
          MetricStat:
            Metric:
              Namespace: AWS/ApiGateway
              MetricName: 4XXError
              Dimensions:
                - Name: Method
                  Value: POST
                - Name: ApiName
                  Value: !Sub ${AWS::StackName}-private-api
                - Name: Stage
                  Value: !Ref Environment
                - Name: Resource
                  Value: /async/token
            Period: 60
            Stat: Sum
        - Id: errorPercentage4XX
          Label: "Number of 4XX errors returned as a percentage"
          ReturnData: false
          Expression: (errorSum4XX/invocations) * 100

  AsyncToken5XXLowThresholdAlarm:
    Condition: DeployAlarms
    Type: AWS::CloudWatch::Alarm
    Properties:
      ActionsEnabled: true
      AlarmDescription: !Sub
        - "1% or more of requests are failing on the /async/token endpoint with a 5XX error. See runbook: ${RunbookUrl}"
        - RunbookUrl: !FindInMap [StaticVariables, urls, WarningAlarmsRunbook]
      AlarmName: !Sub "${AWS::StackName}-low-threshold-async-token-5xx-api-gw"
      AlarmActions:
        - !Sub "arn:aws:sns:${AWS::Region}:${AWS::AccountId}:platform-alarms-sns-warning"
      OKActions:
        - !Sub "arn:aws:sns:${AWS::Region}:${AWS::AccountId}:platform-alarms-sns-warning"
      ComparisonOperator: GreaterThanOrEqualToThreshold
      DatapointsToAlarm: 2
      EvaluationPeriods: 5
      TreatMissingData: notBreaching
      Threshold: 1
      Metrics:
        - Id: errorThreshold
          Label: errorThreshold
          ReturnData: true
          Expression: IF((invocations>=4) && (errorSum5XX>=2),errorPercentage5XX,0)
        - Id: invocations
          ReturnData: false
          MetricStat:
            Metric:
              Namespace: AWS/ApiGateway
              MetricName: Count
              Dimensions:
                - Name: Method
                  Value: POST
                - Name: ApiName
                  Value: !Sub ${AWS::StackName}-private-api
                - Name: Stage
                  Value: !Ref Environment
                - Name: Resource
                  Value: /async/token
            Period: 60
            Stat: Sum
        - Id: errorSum5XX
          Label: "Number of 5XX errors"
          ReturnData: false
          MetricStat:
            Metric:
              Namespace: AWS/ApiGateway
              MetricName: 5XXError
              Dimensions:
                - Name: Method
                  Value: POST
                - Name: ApiName
                  Value: !Sub ${AWS::StackName}-private-api
                - Name: Stage
                  Value: !Ref Environment
                - Name: Resource
                  Value: /async/token
            Period: 60
            Stat: Sum
        - Id: errorPercentage5XX
          Label: "Number of 5XX errors returned as a percentage"
          ReturnData: false
          Expression: (errorSum5XX/invocations) * 100

  AsyncToken5XXHighThresholdAlarm:
    Condition: DeployAlarms
    Type: AWS::CloudWatch::Alarm
    Properties:
      ActionsEnabled: true
      AlarmDescription: !Sub
        - "80% or more of requests are failing on the /async/token endpoint with a 5XX error. See runbook: ${RunbookUrl}"
        - RunbookUrl: !FindInMap [StaticVariables, urls, CriticalAlarmsRunbook]
      AlarmName: !Sub "${AWS::StackName}-high-threshold-async-token-5xx-api-gw"
      AlarmActions:
        - !Sub "arn:aws:sns:${AWS::Region}:${AWS::AccountId}:platform-alarms-sns-warning"
      OKActions:
        - !Sub "arn:aws:sns:${AWS::Region}:${AWS::AccountId}:platform-alarms-sns-warning"
      ComparisonOperator: GreaterThanOrEqualToThreshold
      DatapointsToAlarm: 2
      EvaluationPeriods: 5
      TreatMissingData: notBreaching
      Threshold: 80
      Metrics:
        - Id: errorThreshold
          Label: errorThreshold
          ReturnData: true
          Expression: IF(invocations>=10,errorPercentage5XX,0)
        - Id: invocations
          ReturnData: false
          MetricStat:
            Metric:
              Namespace: AWS/ApiGateway
              MetricName: Count
              Dimensions:
                - Name: Method
                  Value: POST
                - Name: ApiName
                  Value: !Sub ${AWS::StackName}-private-api
                - Name: Stage
                  Value: !Ref Environment
                - Name: Resource
                  Value: /async/token
            Period: 60
            Stat: Sum
        - Id: errorSum5XX
          Label: "Number of 5XX errors"
          ReturnData: false
          MetricStat:
            Metric:
              Namespace: AWS/ApiGateway
              MetricName: 5XXError
              Dimensions:
                - Name: Method
                  Value: POST
                - Name: ApiName
                  Value: !Sub ${AWS::StackName}-private-api
                - Name: Stage
                  Value: !Ref Environment
                - Name: Resource
                  Value: /async/token
            Period: 60
            Stat: Sum
        - Id: errorPercentage5XX
          Label: "Number of 5XX errors returned as a percentage"
          ReturnData: false
          Expression: (errorSum5XX/invocations) * 100

  AsyncCredential4XXLowThresholdAlarm:
    Condition: DeployAlarms
    Type: AWS::CloudWatch::Alarm
    Properties:
      ActionsEnabled: true
      AlarmDescription: !Sub
        - "1% or more of requests are failing on the /async/credential endpoint with a 4XX error. See runbook: ${RunbookUrl}"
        - RunbookUrl: !FindInMap [StaticVariables, urls, WarningAlarmsRunbook]
      AlarmName: !Sub "${AWS::StackName}-low-threshold-async-credential-4xx-api-gw"
      AlarmActions:
        - !Sub "arn:aws:sns:${AWS::Region}:${AWS::AccountId}:platform-alarms-sns-warning"
      OKActions:
        - !Sub "arn:aws:sns:${AWS::Region}:${AWS::AccountId}:platform-alarms-sns-warning"
      ComparisonOperator: GreaterThanOrEqualToThreshold
      DatapointsToAlarm: 2
      EvaluationPeriods: 5
      TreatMissingData: notBreaching
      Threshold: 1
      Metrics:
        - Id: errorThreshold
          Label: errorThreshold
          ReturnData: true
          Expression: IF((invocations>=4) && (errorSum4XX>=2),errorPercentage4XX,0)
        - Id: invocations
          ReturnData: false
          MetricStat:
            Metric:
              Namespace: AWS/ApiGateway
              MetricName: Count
              Dimensions:
                - Name: Method
                  Value: POST
                - Name: ApiName
                  Value: !Sub ${AWS::StackName}-private-api
                - Name: Stage
                  Value: !Ref Environment
                - Name: Resource
                  Value: /async/credential
            Period: 60
            Stat: Sum
        - Id: errorSum4XX
          Label: "Number of 4XX errors"
          ReturnData: false
          MetricStat:
            Metric:
              Namespace: AWS/ApiGateway
              MetricName: 4XXError
              Dimensions:
                - Name: Method
                  Value: POST
                - Name: ApiName
                  Value: !Sub ${AWS::StackName}-private-api
                - Name: Stage
                  Value: !Ref Environment
                - Name: Resource
                  Value: /async/credential
            Period: 60
            Stat: Sum
        - Id: errorPercentage4XX
          Label: "Number of 4XX errors returned as a percentage"
          ReturnData: false
          Expression: (errorSum4XX/invocations) * 100

  AsyncCredential4XXHighThresholdAlarm:
    Condition: DeployAlarms
    Type: AWS::CloudWatch::Alarm
    Properties:
      ActionsEnabled: true
      AlarmDescription: !Sub
        - "80% or more of requests are failing on the /async/credential endpoint with a 4XX error. See runbook: ${RunbookUrl}"
        - RunbookUrl: !FindInMap [StaticVariables, urls, CriticalAlarmsRunbook]
      AlarmName: !Sub "${AWS::StackName}-high-threshold-async-credential-4xx-api-gw"
      AlarmActions:
        - !Sub "arn:aws:sns:${AWS::Region}:${AWS::AccountId}:platform-alarms-sns-warning"
      OKActions:
        - !Sub "arn:aws:sns:${AWS::Region}:${AWS::AccountId}:platform-alarms-sns-warning"
      ComparisonOperator: GreaterThanOrEqualToThreshold
      DatapointsToAlarm: 2
      EvaluationPeriods: 5
      TreatMissingData: notBreaching
      Threshold: 80
      Metrics:
        - Id: errorThreshold
          Label: errorThreshold
          ReturnData: true
          Expression: IF(invocations>=10,errorPercentage4XX,0)
        - Id: invocations
          ReturnData: false
          MetricStat:
            Metric:
              Namespace: AWS/ApiGateway
              MetricName: Count
              Dimensions:
                - Name: Method
                  Value: POST
                - Name: ApiName
                  Value: !Sub ${AWS::StackName}-private-api
                - Name: Stage
                  Value: !Ref Environment
                - Name: Resource
                  Value: /async/credential
            Period: 60
            Stat: Sum
        - Id: errorSum4XX
          Label: "Number of 4XX errors"
          ReturnData: false
          MetricStat:
            Metric:
              Namespace: AWS/ApiGateway
              MetricName: 4XXError
              Dimensions:
                - Name: Method
                  Value: POST
                - Name: ApiName
                  Value: !Sub ${AWS::StackName}-private-api
                - Name: Stage
                  Value: !Ref Environment
                - Name: Resource
                  Value: /async/credential
            Period: 60
            Stat: Sum
        - Id: errorPercentage4XX
          Label: "Number of 4XX errors returned as a percentage"
          ReturnData: false
          Expression: (errorSum4XX/invocations) * 100

  AsyncCredential5XXLowThresholdAlarm:
    Condition: DeployAlarms
    Type: AWS::CloudWatch::Alarm
    Properties:
      ActionsEnabled: true
      AlarmDescription: !Sub
        - "1% or more of requests are failing on the /async/credential endpoint with a 5XX error. See runbook: ${RunbookUrl}"
        - RunbookUrl: !FindInMap [StaticVariables, urls, WarningAlarmsRunbook]
      AlarmName: !Sub "${AWS::StackName}-low-threshold-async-credential-5xx-api-gw"
      AlarmActions:
        - !Sub "arn:aws:sns:${AWS::Region}:${AWS::AccountId}:platform-alarms-sns-warning"
      OKActions:
        - !Sub "arn:aws:sns:${AWS::Region}:${AWS::AccountId}:platform-alarms-sns-warning"
      ComparisonOperator: GreaterThanOrEqualToThreshold
      DatapointsToAlarm: 2
      EvaluationPeriods: 5
      TreatMissingData: notBreaching
      Threshold: 1
      Metrics:
        - Id: errorThreshold
          Label: errorThreshold
          ReturnData: true
          Expression: IF((invocations>=4) && (errorSum5XX>=2),errorPercentage5XX,0)
        - Id: invocations
          ReturnData: false
          MetricStat:
            Metric:
              Namespace: AWS/ApiGateway
              MetricName: Count
              Dimensions:
                - Name: Method
                  Value: POST
                - Name: ApiName
                  Value: !Sub ${AWS::StackName}-private-api
                - Name: Stage
                  Value: !Ref Environment
                - Name: Resource
                  Value: /async/credential
            Period: 60
            Stat: Sum
        - Id: errorSum5XX
          Label: "Number of 5XX errors"
          ReturnData: false
          MetricStat:
            Metric:
              Namespace: AWS/ApiGateway
              MetricName: 5XXError
              Dimensions:
                - Name: Method
                  Value: POST
                - Name: ApiName
                  Value: !Sub ${AWS::StackName}-private-api
                - Name: Stage
                  Value: !Ref Environment
                - Name: Resource
                  Value: /async/credential
            Period: 60
            Stat: Sum
        - Id: errorPercentage5XX
          Label: "Number of 5XX errors returned as a percentage"
          ReturnData: false
          Expression: (errorSum5XX/invocations) * 100

  AsyncCredential5XXHighThresholdAlarm:
    Condition: DeployAlarms
    Type: AWS::CloudWatch::Alarm
    Properties:
      ActionsEnabled: true
      AlarmDescription: !Sub
        - "80% or more of requests are failing on the /async/credential endpoint with a 5XX error. See runbook: ${RunbookUrl}"
        - RunbookUrl: !FindInMap [StaticVariables, urls, CriticalAlarmsRunbook]
      AlarmName: !Sub "${AWS::StackName}-high-threshold-async-credential-5xx-api-gw"
      AlarmActions:
        - !Sub "arn:aws:sns:${AWS::Region}:${AWS::AccountId}:platform-alarms-sns-warning"
      OKActions:
        - !Sub "arn:aws:sns:${AWS::Region}:${AWS::AccountId}:platform-alarms-sns-warning"
      ComparisonOperator: GreaterThanOrEqualToThreshold
      DatapointsToAlarm: 2
      EvaluationPeriods: 5
      TreatMissingData: notBreaching
      Threshold: 80
      Metrics:
        - Id: errorThreshold
          Label: errorThreshold
          ReturnData: true
          Expression: IF(invocations>=10,errorPercentage5XX,0)
        - Id: invocations
          ReturnData: false
          MetricStat:
            Metric:
              Namespace: AWS/ApiGateway
              MetricName: Count
              Dimensions:
                - Name: Method
                  Value: POST
                - Name: ApiName
                  Value: !Sub ${AWS::StackName}-private-api
                - Name: Stage
                  Value: !Ref Environment
                - Name: Resource
                  Value: /async/credential
            Period: 60
            Stat: Sum
        - Id: errorSum5XX
          Label: "Number of 5XX errors"
          ReturnData: false
          MetricStat:
            Metric:
              Namespace: AWS/ApiGateway
              MetricName: 5XXError
              Dimensions:
                - Name: Method
                  Value: POST
                - Name: ApiName
                  Value: !Sub ${AWS::StackName}-private-api
                - Name: Stage
                  Value: !Ref Environment
                - Name: Resource
                  Value: /async/credential
            Period: 60
            Stat: Sum
        - Id: errorPercentage5XX
          Label: "Number of 5XX errors returned as a percentage"
          ReturnData: false
          Expression: (errorSum5XX/invocations) * 100

  AsyncActiveSession4XXLowThresholdAlarm:
    Condition: DeployAlarms
    Type: AWS::CloudWatch::Alarm
    Properties:
      ActionsEnabled: true
      AlarmDescription: !Sub
        - "1% or more of requests are failing on the /async/activeSession endpoint with a 4XX error. See runbook: ${RunbookUrl}"
        - RunbookUrl: !FindInMap [StaticVariables, urls, WarningAlarmsRunbook]
      AlarmName: !Sub "${AWS::StackName}-low-threshold-async-active-session-4xx-api-gw"
      AlarmActions:
        - !Sub "arn:aws:sns:${AWS::Region}:${AWS::AccountId}:platform-alarms-sns-warning"
      OKActions:
        - !Sub "arn:aws:sns:${AWS::Region}:${AWS::AccountId}:platform-alarms-sns-warning"
      ComparisonOperator: GreaterThanOrEqualToThreshold
      DatapointsToAlarm: 2
      EvaluationPeriods: 5
      TreatMissingData: notBreaching
      Threshold: 1
      Metrics:
        - Id: errorThreshold
          Label: errorThreshold
          ReturnData: true
          Expression: IF((invocations>=4) && (errorSum4XX>=2),errorPercentage4XX,0)
        - Id: invocations
          ReturnData: false
          MetricStat:
            Metric:
              Namespace: AWS/ApiGateway
              MetricName: Count
              Dimensions:
                - Name: Method
                  Value: GET
                - Name: ApiName
                  Value: !Sub ${AWS::StackName}-sessions-api
                - Name: Stage
                  Value: !Ref Environment
                - Name: Resource
                  Value: /async/activeSession
            Period: 60
            Stat: Sum
        - Id: errorSum4XX
          Label: "Number of 4XX errors"
          ReturnData: false
          MetricStat:
            Metric:
              Namespace: AWS/ApiGateway
              MetricName: 4XXError
              Dimensions:
                - Name: Method
                  Value: GET
                - Name: ApiName
                  Value: !Sub ${AWS::StackName}-sessions-api
                - Name: Stage
                  Value: !Ref Environment
                - Name: Resource
                  Value: /async/activeSession
            Period: 60
            Stat: Sum
        - Id: errorPercentage4XX
          Label: "Number of 4XX errors returned as a percentage"
          ReturnData: false
          Expression: (errorSum4XX/invocations) * 100

  AsyncActiveSession4XXHighThresholdAlarm:
    Condition: DeployAlarms
    Type: AWS::CloudWatch::Alarm
    Properties:
      ActionsEnabled: true
      AlarmDescription: !Sub
        - "80% or more of requests are failing on the /async/activeSession endpoint with a 4XX error. See runbook: ${RunbookUrl}"
        - RunbookUrl: !FindInMap [StaticVariables, urls, CriticalAlarmsRunbook]
      AlarmName: !Sub "${AWS::StackName}-high-threshold-async-active-session-4xx-api-gw"
      AlarmActions:
        - !Sub "arn:aws:sns:${AWS::Region}:${AWS::AccountId}:platform-alarms-sns-warning"
      OKActions:
        - !Sub "arn:aws:sns:${AWS::Region}:${AWS::AccountId}:platform-alarms-sns-warning"
      ComparisonOperator: GreaterThanOrEqualToThreshold
      DatapointsToAlarm: 2
      EvaluationPeriods: 5
      TreatMissingData: notBreaching
      Threshold: 80
      Metrics:
        - Id: errorThreshold
          Label: errorThreshold
          ReturnData: true
          Expression: IF(invocations>=10,errorPercentage4XX,0)
        - Id: invocations
          ReturnData: false
          MetricStat:
            Metric:
              Namespace: AWS/ApiGateway
              MetricName: Count
              Dimensions:
                - Name: Method
                  Value: GET
                - Name: ApiName
                  Value: !Sub ${AWS::StackName}-sessions-api
                - Name: Stage
                  Value: !Ref Environment
                - Name: Resource
                  Value: /async/activeSession
            Period: 60
            Stat: Sum
        - Id: errorSum4XX
          Label: "Number of 4XX errors"
          ReturnData: false
          MetricStat:
            Metric:
              Namespace: AWS/ApiGateway
              MetricName: 4XXError
              Dimensions:
                - Name: Method
                  Value: GET
                - Name: ApiName
                  Value: !Sub ${AWS::StackName}-sessions-api
                - Name: Stage
                  Value: !Ref Environment
                - Name: Resource
                  Value: /async/activeSession
            Period: 60
            Stat: Sum
        - Id: errorPercentage4XX
          Label: "Number of 4XX errors returned as a percentage"
          ReturnData: false
          Expression: (errorSum4XX/invocations) * 100

  AsyncActiveSession5XXLowThresholdAlarm:
    Condition: DeployAlarms
    Type: AWS::CloudWatch::Alarm
    Properties:
      ActionsEnabled: true
      AlarmDescription: !Sub
        - "1% or more of requests are failing on the /async/activeSession endpoint with a 5XX error. See runbook: ${RunbookUrl}"
        - RunbookUrl: !FindInMap [StaticVariables, urls, WarningAlarmsRunbook]
      AlarmName: !Sub "${AWS::StackName}-low-threshold-async-active-session-5xx-api-gw"
      AlarmActions:
        - !Sub "arn:aws:sns:${AWS::Region}:${AWS::AccountId}:platform-alarms-sns-warning"
      OKActions:
        - !Sub "arn:aws:sns:${AWS::Region}:${AWS::AccountId}:platform-alarms-sns-warning"
      ComparisonOperator: GreaterThanOrEqualToThreshold
      DatapointsToAlarm: 2
      EvaluationPeriods: 5
      TreatMissingData: notBreaching
      Threshold: 1
      Metrics:
        - Id: errorThreshold
          Label: errorThreshold
          ReturnData: true
          Expression: IF((invocations>=4) && (errorSum5XX>=2),errorPercentage5XX,0)
        - Id: invocations
          ReturnData: false
          MetricStat:
            Metric:
              Namespace: AWS/ApiGateway
              MetricName: Count
              Dimensions:
                - Name: Method
                  Value: GET
                - Name: ApiName
                  Value: !Sub ${AWS::StackName}-sessions-api
                - Name: Stage
                  Value: !Ref Environment
                - Name: Resource
                  Value: /async/activeSession
            Period: 60
            Stat: Sum
        - Id: errorSum5XX
          Label: "Number of 5XX errors"
          ReturnData: false
          MetricStat:
            Metric:
              Namespace: AWS/ApiGateway
              MetricName: 5XXError
              Dimensions:
                - Name: Method
                  Value: GET
                - Name: ApiName
                  Value: !Sub ${AWS::StackName}-sessions-api
                - Name: Stage
                  Value: !Ref Environment
                - Name: Resource
                  Value: /async/activeSession
            Period: 60
            Stat: Sum
        - Id: errorPercentage5XX
          Label: "Number of 5XX errors returned as a percentage"
          ReturnData: false
          Expression: (errorSum5XX/invocations) * 100

  AsyncActiveSession5XXHighThresholdAlarm:
    Condition: DeployAlarms
    Type: AWS::CloudWatch::Alarm
    Properties:
      ActionsEnabled: true
      AlarmDescription: !Sub
        - "80% or more of requests are failing on the /async/activeSession endpoint with a 5XX error. See runbook: ${RunbookUrl}"
        - RunbookUrl: !FindInMap [StaticVariables, urls, CriticalAlarmsRunbook]
      AlarmName: !Sub "${AWS::StackName}-high-threshold-async-active-session-5xx-api-gw"
      AlarmActions:
        - !Sub "arn:aws:sns:${AWS::Region}:${AWS::AccountId}:platform-alarms-sns-warning"
      OKActions:
        - !Sub "arn:aws:sns:${AWS::Region}:${AWS::AccountId}:platform-alarms-sns-warning"
      ComparisonOperator: GreaterThanOrEqualToThreshold
      DatapointsToAlarm: 2
      EvaluationPeriods: 5
      TreatMissingData: notBreaching
      Threshold: 80
      Metrics:
        - Id: errorThreshold
          Label: errorThreshold
          ReturnData: true
          Expression: IF(invocations>=10,errorPercentage5XX,0)
        - Id: invocations
          ReturnData: false
          MetricStat:
            Metric:
              Namespace: AWS/ApiGateway
              MetricName: Count
              Dimensions:
                - Name: Method
                  Value: GET
                - Name: ApiName
                  Value: !Sub ${AWS::StackName}-sessions-api
                - Name: Stage
                  Value: !Ref Environment
                - Name: Resource
                  Value: /async/activeSession
            Period: 60
            Stat: Sum
        - Id: errorSum5XX
          Label: "Number of 5XX errors"
          ReturnData: false
          MetricStat:
            Metric:
              Namespace: AWS/ApiGateway
              MetricName: 5XXError
              Dimensions:
                - Name: Method
                  Value: GET
                - Name: ApiName
                  Value: !Sub ${AWS::StackName}-sessions-api
                - Name: Stage
                  Value: !Ref Environment
                - Name: Resource
                  Value: /async/activeSession
            Period: 60
            Stat: Sum
        - Id: errorPercentage5XX
          Label: "Number of 5XX errors returned as a percentage"
          ReturnData: false
          Expression: (errorSum5XX/invocations) * 100

  AsyncBiometricToken4XXLowThresholdAlarm:
    Condition: DeployAlarms
    Type: AWS::CloudWatch::Alarm
    Properties:
      ActionsEnabled: true
      AlarmDescription: !Sub
        - "1% or more of requests are failing on the /async/biometricToken endpoint with a 4XX error. See runbook: ${RunbookUrl}"
        - RunbookUrl: !FindInMap [StaticVariables, urls, WarningAlarmsRunbook]
      AlarmName: !Sub "${AWS::StackName}-low-threshold-async-biometric-token-4xx-api-gw"
      AlarmActions:
        - !Sub "arn:aws:sns:${AWS::Region}:${AWS::AccountId}:platform-alarms-sns-warning"
      OKActions:
        - !Sub "arn:aws:sns:${AWS::Region}:${AWS::AccountId}:platform-alarms-sns-warning"
      ComparisonOperator: GreaterThanOrEqualToThreshold
      DatapointsToAlarm: 2
      EvaluationPeriods: 5
      TreatMissingData: notBreaching
      Threshold: 1
      Metrics:
        - Id: errorThreshold
          Label: errorThreshold
          ReturnData: true
          Expression: IF((invocations>=4) && (errorSum4XX>=2),errorPercentage4XX,0)
        - Id: invocations
          ReturnData: false
          MetricStat:
            Metric:
              Namespace: AWS/ApiGateway
              MetricName: Count
              Dimensions:
                - Name: Method
                  Value: POST
                - Name: ApiName
                  Value: !Sub ${AWS::StackName}-sessions-api
                - Name: Stage
                  Value: !Ref Environment
                - Name: Resource
                  Value: /async/biometricToken
            Period: 60
            Stat: Sum
        - Id: errorSum4XX
          Label: "Number of 4XX errors"
          ReturnData: false
          MetricStat:
            Metric:
              Namespace: AWS/ApiGateway
              MetricName: 4XXError
              Dimensions:
                - Name: Method
                  Value: POST
                - Name: ApiName
                  Value: !Sub ${AWS::StackName}-sessions-api
                - Name: Stage
                  Value: !Ref Environment
                - Name: Resource
                  Value: /async/biometricToken
            Period: 60
            Stat: Sum
        - Id: errorPercentage4XX
          Label: "Number of 4XX errors returned as a percentage"
          ReturnData: false
          Expression: (errorSum4XX/invocations) * 100

  AsyncBiometricToken4XXHighThresholdAlarm:
    Condition: DeployAlarms
    Type: AWS::CloudWatch::Alarm
    Properties:
      ActionsEnabled: true
      AlarmDescription: !Sub
        - "80% or more of requests are failing on the /async/biometricToken endpoint with a 4XX error. See runbook: ${RunbookUrl}"
        - RunbookUrl: !FindInMap [StaticVariables, urls, CriticalAlarmsRunbook]
      AlarmName: !Sub "${AWS::StackName}-high-threshold-async-biometric-token-4xx-api-gw"
      AlarmActions:
        - !Sub "arn:aws:sns:${AWS::Region}:${AWS::AccountId}:platform-alarms-sns-warning"
      OKActions:
        - !Sub "arn:aws:sns:${AWS::Region}:${AWS::AccountId}:platform-alarms-sns-warning"
      ComparisonOperator: GreaterThanOrEqualToThreshold
      DatapointsToAlarm: 2
      EvaluationPeriods: 5
      TreatMissingData: notBreaching
      Threshold: 80
      Metrics:
        - Id: errorThreshold
          Label: errorThreshold
          ReturnData: true
          Expression: IF(invocations>=10,errorPercentage4XX,0)
        - Id: invocations
          ReturnData: false
          MetricStat:
            Metric:
              Namespace: AWS/ApiGateway
              MetricName: Count
              Dimensions:
                - Name: Method
                  Value: POST
                - Name: ApiName
                  Value: !Sub ${AWS::StackName}-sessions-api
                - Name: Stage
                  Value: !Ref Environment
                - Name: Resource
                  Value: /async/biometricToken
            Period: 60
            Stat: Sum
        - Id: errorSum4XX
          Label: "Number of 4XX errors"
          ReturnData: false
          MetricStat:
            Metric:
              Namespace: AWS/ApiGateway
              MetricName: 4XXError
              Dimensions:
                - Name: Method
                  Value: POST
                - Name: ApiName
                  Value: !Sub ${AWS::StackName}-sessions-api
                - Name: Stage
                  Value: !Ref Environment
                - Name: Resource
                  Value: /async/biometricToken
            Period: 60
            Stat: Sum
        - Id: errorPercentage4XX
          Label: "Number of 4XX errors returned as a percentage"
          ReturnData: false
          Expression: (errorSum4XX/invocations) * 100

  AsyncBiometricToken5XXLowThresholdAlarm:
    Condition: DeployAlarms
    Type: AWS::CloudWatch::Alarm
    Properties:
      ActionsEnabled: true
      AlarmDescription: !Sub
        - "1% or more of requests are failing on the /async/biometricToken endpoint with a 5XX error. See runbook: ${RunbookUrl}"
        - RunbookUrl: !FindInMap [StaticVariables, urls, WarningAlarmsRunbook]
      AlarmName: !Sub "${AWS::StackName}-low-threshold-async-biometric-token-5xx-api-gw"
      AlarmActions:
        - !Sub "arn:aws:sns:${AWS::Region}:${AWS::AccountId}:platform-alarms-sns-warning"
      OKActions:
        - !Sub "arn:aws:sns:${AWS::Region}:${AWS::AccountId}:platform-alarms-sns-warning"
      ComparisonOperator: GreaterThanOrEqualToThreshold
      DatapointsToAlarm: 2
      EvaluationPeriods: 5
      TreatMissingData: notBreaching
      Threshold: 1
      Metrics:
        - Id: errorThreshold
          Label: errorThreshold
          ReturnData: true
          Expression: IF((invocations>=4) && (errorSum5XX>=2),errorPercentage5XX,0)
        - Id: invocations
          ReturnData: false
          MetricStat:
            Metric:
              Namespace: AWS/ApiGateway
              MetricName: Count
              Dimensions:
                - Name: Method
                  Value: POST
                - Name: ApiName
                  Value: !Sub ${AWS::StackName}-sessions-api
                - Name: Stage
                  Value: !Ref Environment
                - Name: Resource
                  Value: /async/biometricToken
            Period: 60
            Stat: Sum
        - Id: errorSum5XX
          Label: "Number of 5XX errors"
          ReturnData: false
          MetricStat:
            Metric:
              Namespace: AWS/ApiGateway
              MetricName: 5XXError
              Dimensions:
                - Name: Method
                  Value: POST
                - Name: ApiName
                  Value: !Sub ${AWS::StackName}-sessions-api
                - Name: Stage
                  Value: !Ref Environment
                - Name: Resource
                  Value: /async/biometricToken
            Period: 60
            Stat: Sum
        - Id: errorPercentage5XX
          Label: "Number of 5XX errors returned as a percentage"
          ReturnData: false
          Expression: (errorSum5XX/invocations) * 100

  AsyncBiometricToken5XXHighThresholdAlarm:
    Condition: DeployAlarms
    Type: AWS::CloudWatch::Alarm
    Properties:
      ActionsEnabled: true
      AlarmDescription: !Sub
        - "80% or more of requests are failing on the /async/biometricToken endpoint with a 5XX error. See runbook: ${RunbookUrl}"
        - RunbookUrl: !FindInMap [StaticVariables, urls, CriticalAlarmsRunbook]
      AlarmName: !Sub "${AWS::StackName}-high-threshold-async-biometric-token-5xx-api-gw"
      AlarmActions:
        - !Sub "arn:aws:sns:${AWS::Region}:${AWS::AccountId}:platform-alarms-sns-warning"
      OKActions:
        - !Sub "arn:aws:sns:${AWS::Region}:${AWS::AccountId}:platform-alarms-sns-warning"
      ComparisonOperator: GreaterThanOrEqualToThreshold
      DatapointsToAlarm: 2
      EvaluationPeriods: 5
      TreatMissingData: notBreaching
      Threshold: 80
      Metrics:
        - Id: errorThreshold
          Label: errorThreshold
          ReturnData: true
          Expression: IF(invocations>=10,errorPercentage5XX,0)
        - Id: invocations
          ReturnData: false
          MetricStat:
            Metric:
              Namespace: AWS/ApiGateway
              MetricName: Count
              Dimensions:
                - Name: Method
                  Value: POST
                - Name: ApiName
                  Value: !Sub ${AWS::StackName}-sessions-api
                - Name: Stage
                  Value: !Ref Environment
                - Name: Resource
                  Value: /async/biometricToken
            Period: 60
            Stat: Sum
        - Id: errorSum5XX
          Label: "Number of 5XX errors"
          ReturnData: false
          MetricStat:
            Metric:
              Namespace: AWS/ApiGateway
              MetricName: 5XXError
              Dimensions:
                - Name: Method
                  Value: POST
                - Name: ApiName
                  Value: !Sub ${AWS::StackName}-sessions-api
                - Name: Stage
                  Value: !Ref Environment
                - Name: Resource
                  Value: /async/biometricToken
            Period: 60
            Stat: Sum
        - Id: errorPercentage5XX
          Label: "Number of 5XX errors returned as a percentage"
          ReturnData: false
          Expression: (errorSum5XX/invocations) * 100

  AsyncFinishBiometricSession4XXLowThresholdAlarm:
    Condition: DeployAlarms
    Type: AWS::CloudWatch::Alarm
    Properties:
      ActionsEnabled: true
      AlarmDescription: !Sub
        - "1% or more of requests are failing on the /async/finishBiometricSession endpoint with a 4XX error. See runbook: ${RunbookUrl}"
        - RunbookUrl: !FindInMap [StaticVariables, urls, WarningAlarmsRunbook]
      AlarmName: !Sub "${AWS::StackName}-low-threshold-async-finish-biometric-session-4xx-api-gw"
      AlarmActions:
        - !Sub "arn:aws:sns:${AWS::Region}:${AWS::AccountId}:platform-alarms-sns-warning"
      OKActions:
        - !Sub "arn:aws:sns:${AWS::Region}:${AWS::AccountId}:platform-alarms-sns-warning"
      ComparisonOperator: GreaterThanOrEqualToThreshold
      DatapointsToAlarm: 2
      EvaluationPeriods: 5
      TreatMissingData: notBreaching
      Threshold: 1
      Metrics:
        - Id: errorThreshold
          Label: errorThreshold
          ReturnData: true
          Expression: IF((invocations>=4) && (errorSum4XX>=2),errorPercentage4XX,0)
        - Id: invocations
          ReturnData: false
          MetricStat:
            Metric:
              Namespace: AWS/ApiGateway
              MetricName: Count
              Dimensions:
                - Name: Method
                  Value: POST
                - Name: ApiName
                  Value: !Sub ${AWS::StackName}-sessions-api
                - Name: Stage
                  Value: !Ref Environment
                - Name: Resource
                  Value: /async/finishBiometricSession
            Period: 60
            Stat: Sum
        - Id: errorSum4XX
          Label: "Number of 4XX errors"
          ReturnData: false
          MetricStat:
            Metric:
              Namespace: AWS/ApiGateway
              MetricName: 4XXError
              Dimensions:
                - Name: Method
                  Value: POST
                - Name: ApiName
                  Value: !Sub ${AWS::StackName}-sessions-api
                - Name: Stage
                  Value: !Ref Environment
                - Name: Resource
                  Value: /async/finishBiometricSession
            Period: 60
            Stat: Sum
        - Id: errorPercentage4XX
          Label: "Number of 4XX errors returned as a percentage"
          ReturnData: false
          Expression: (errorSum4XX/invocations) * 100

  AsyncFinishBiometricSession4XXHighThresholdAlarm:
    Condition: DeployAlarms
    Type: AWS::CloudWatch::Alarm
    Properties:
      ActionsEnabled: true
      AlarmDescription: !Sub
        - "80% or more of requests are failing on the /async/finishBiometricSession endpoint with a 4XX error. See runbook: ${RunbookUrl}"
        - RunbookUrl: !FindInMap [StaticVariables, urls, CriticalAlarmsRunbook]
      AlarmName: !Sub "${AWS::StackName}-high-threshold-async-finish-biometric-session-4xx-api-gw"
      AlarmActions:
        - !Sub "arn:aws:sns:${AWS::Region}:${AWS::AccountId}:platform-alarms-sns-warning"
      OKActions:
        - !Sub "arn:aws:sns:${AWS::Region}:${AWS::AccountId}:platform-alarms-sns-warning"
      ComparisonOperator: GreaterThanOrEqualToThreshold
      DatapointsToAlarm: 2
      EvaluationPeriods: 5
      TreatMissingData: notBreaching
      Threshold: 80
      Metrics:
        - Id: errorThreshold
          Label: errorThreshold
          ReturnData: true
          Expression: IF(invocations>=10,errorPercentage4XX,0)
        - Id: invocations
          ReturnData: false
          MetricStat:
            Metric:
              Namespace: AWS/ApiGateway
              MetricName: Count
              Dimensions:
                - Name: Method
                  Value: POST
                - Name: ApiName
                  Value: !Sub ${AWS::StackName}-sessions-api
                - Name: Stage
                  Value: !Ref Environment
                - Name: Resource
                  Value: /async/finishBiometricSession
            Period: 60
            Stat: Sum
        - Id: errorSum4XX
          Label: "Number of 4XX errors"
          ReturnData: false
          MetricStat:
            Metric:
              Namespace: AWS/ApiGateway
              MetricName: 4XXError
              Dimensions:
                - Name: Method
                  Value: POST
                - Name: ApiName
                  Value: !Sub ${AWS::StackName}-sessions-api
                - Name: Stage
                  Value: !Ref Environment
                - Name: Resource
                  Value: /async/finishBiometricSession
            Period: 60
            Stat: Sum
        - Id: errorPercentage4XX
          Label: "Number of 4XX errors returned as a percentage"
          ReturnData: false
          Expression: (errorSum4XX/invocations) * 100

  AsyncFinishBiometricSession5XXLowThresholdAlarm:
    Condition: DeployAlarms
    Type: AWS::CloudWatch::Alarm
    Properties:
      ActionsEnabled: true
      AlarmDescription: !Sub
        - "1% or more of requests are failing on the /async/finishBiometricSession endpoint with a 5XX error. See runbook: ${RunbookUrl}"
        - RunbookUrl: !FindInMap [StaticVariables, urls, WarningAlarmsRunbook]
      AlarmName: !Sub "${AWS::StackName}-low-threshold-async-finish-biometric-session-5xx-api-gw"
      AlarmActions:
        - !Sub "arn:aws:sns:${AWS::Region}:${AWS::AccountId}:platform-alarms-sns-warning"
      OKActions:
        - !Sub "arn:aws:sns:${AWS::Region}:${AWS::AccountId}:platform-alarms-sns-warning"
      ComparisonOperator: GreaterThanOrEqualToThreshold
      DatapointsToAlarm: 2
      EvaluationPeriods: 5
      TreatMissingData: notBreaching
      Threshold: 1
      Metrics:
        - Id: errorThreshold
          Label: errorThreshold
          ReturnData: true
          Expression: IF((invocations>=4) && (errorSum5XX>=2),errorPercentage5XX,0)
        - Id: invocations
          ReturnData: false
          MetricStat:
            Metric:
              Namespace: AWS/ApiGateway
              MetricName: Count
              Dimensions:
                - Name: Method
                  Value: POST
                - Name: ApiName
                  Value: !Sub ${AWS::StackName}-sessions-api
                - Name: Stage
                  Value: !Ref Environment
                - Name: Resource
                  Value: /async/finishBiometricSession
            Period: 60
            Stat: Sum
        - Id: errorSum5XX
          Label: "Number of 5XX errors"
          ReturnData: false
          MetricStat:
            Metric:
              Namespace: AWS/ApiGateway
              MetricName: 5XXError
              Dimensions:
                - Name: Method
                  Value: POST
                - Name: ApiName
                  Value: !Sub ${AWS::StackName}-sessions-api
                - Name: Stage
                  Value: !Ref Environment
                - Name: Resource
                  Value: /async/finishBiometricSession
            Period: 60
            Stat: Sum
        - Id: errorPercentage5XX
          Label: "Number of 5XX errors returned as a percentage"
          ReturnData: false
          Expression: (errorSum5XX/invocations) * 100

  AsyncFinishBiometricSession5XXHighThresholdAlarm:
    Condition: DeployAlarms
    Type: AWS::CloudWatch::Alarm
    Properties:
      ActionsEnabled: true
      AlarmDescription: !Sub
        - "80% or more of requests are failing on the /async/finishBiometricSession endpoint with a 5XX error. See runbook: ${RunbookUrl}"
        - RunbookUrl: !FindInMap [StaticVariables, urls, CriticalAlarmsRunbook]
      AlarmName: !Sub "${AWS::StackName}-high-threshold-async-finish-biometric-session-5xx-api-gw"
      AlarmActions:
        - !Sub "arn:aws:sns:${AWS::Region}:${AWS::AccountId}:platform-alarms-sns-warning"
      OKActions:
        - !Sub "arn:aws:sns:${AWS::Region}:${AWS::AccountId}:platform-alarms-sns-warning"
      ComparisonOperator: GreaterThanOrEqualToThreshold
      DatapointsToAlarm: 2
      EvaluationPeriods: 5
      TreatMissingData: notBreaching
      Threshold: 80
      Metrics:
        - Id: errorThreshold
          Label: errorThreshold
          ReturnData: true
          Expression: IF(invocations>=10,errorPercentage5XX,0)
        - Id: invocations
          ReturnData: false
          MetricStat:
            Metric:
              Namespace: AWS/ApiGateway
              MetricName: Count
              Dimensions:
                - Name: Method
                  Value: POST
                - Name: ApiName
                  Value: !Sub ${AWS::StackName}-sessions-api
                - Name: Stage
                  Value: !Ref Environment
                - Name: Resource
                  Value: /async/finishBiometricSession
            Period: 60
            Stat: Sum
        - Id: errorSum5XX
          Label: "Number of 5XX errors"
          ReturnData: false
          MetricStat:
            Metric:
              Namespace: AWS/ApiGateway
              MetricName: 5XXError
              Dimensions:
                - Name: Method
                  Value: POST
                - Name: ApiName
                  Value: !Sub ${AWS::StackName}-sessions-api
                - Name: Stage
                  Value: !Ref Environment
                - Name: Resource
                  Value: /async/finishBiometricSession
            Period: 60
            Stat: Sum
        - Id: errorPercentage5XX
          Label: "Number of 5XX errors returned as a percentage"
          ReturnData: false
          Expression: (errorSum5XX/invocations) * 100

<<<<<<< HEAD
  AsyncTxmaEvent4XXLowThresholdAlarm:
=======
  AsyncAbortSession4XXLowThresholdAlarm:
>>>>>>> 2b6f4902
    Condition: DeployAlarms
    Type: AWS::CloudWatch::Alarm
    Properties:
      ActionsEnabled: true
      AlarmDescription: !Sub
<<<<<<< HEAD
        - "1% or more of requests are failing on the /async/txmaEvent endpoint with a 4XX error. See runbook: ${RunbookUrl}"
        - RunbookUrl: !FindInMap [StaticVariables, urls, WarningAlarmsRunbook]
      AlarmName: !Sub "${AWS::StackName}-low-threshold-async-txma-event-4xx-api-gw"
=======
        - "1% or more of requests are failing on the /async/abortSession endpoint with a 4XX error. See runbook: ${RunbookUrl}"
        - RunbookUrl: !FindInMap [StaticVariables, urls, WarningAlarmsRunbook]
      AlarmName: !Sub "${AWS::StackName}-low-threshold-async-abort-session-4xx-api-gw"
>>>>>>> 2b6f4902
      AlarmActions:
        - !Sub "arn:aws:sns:${AWS::Region}:${AWS::AccountId}:platform-alarms-sns-warning"
      OKActions:
        - !Sub "arn:aws:sns:${AWS::Region}:${AWS::AccountId}:platform-alarms-sns-warning"
      ComparisonOperator: GreaterThanOrEqualToThreshold
      DatapointsToAlarm: 2
      EvaluationPeriods: 5
      TreatMissingData: notBreaching
      Threshold: 1
      Metrics:
        - Id: errorThreshold
          Label: errorThreshold
          ReturnData: true
<<<<<<< HEAD
          Expression: IF((invocations>=4) && (errorSum4XX>=2),errorPercentage4XX,0)
=======
          Expression: IF((invocations>=4) && (errorSum4XX>=2),errorPercentage4XX)
>>>>>>> 2b6f4902
        - Id: invocations
          ReturnData: false
          MetricStat:
            Metric:
              Namespace: AWS/ApiGateway
              MetricName: Count
              Dimensions:
                - Name: Method
                  Value: POST
                - Name: ApiName
                  Value: !Sub ${AWS::StackName}-sessions-api
                - Name: Stage
                  Value: !Ref Environment
                - Name: Resource
<<<<<<< HEAD
                  Value: /async/txmaEvent
=======
                  Value: /async/abortSession
>>>>>>> 2b6f4902
            Period: 60
            Stat: Sum
        - Id: errorSum4XX
          Label: "Number of 4XX errors"
          ReturnData: false
          MetricStat:
            Metric:
              Namespace: AWS/ApiGateway
              MetricName: 4XXError
              Dimensions:
                - Name: Method
                  Value: POST
                - Name: ApiName
                  Value: !Sub ${AWS::StackName}-sessions-api
                - Name: Stage
                  Value: !Ref Environment
                - Name: Resource
<<<<<<< HEAD
                  Value: /async/txmaEvent
=======
                  Value: /async/abortSession
>>>>>>> 2b6f4902
            Period: 60
            Stat: Sum
        - Id: errorPercentage4XX
          Label: "Number of 4XX errors returned as a percentage"
          ReturnData: false
          Expression: (errorSum4XX/invocations) * 100

<<<<<<< HEAD
  AsyncTxmaEvent4XXHighThresholdAlarm:
=======
  AsyncAbortSession4XXHighThresholdAlarm:
>>>>>>> 2b6f4902
    Condition: DeployAlarms
    Type: AWS::CloudWatch::Alarm
    Properties:
      ActionsEnabled: true
      AlarmDescription: !Sub
<<<<<<< HEAD
        - "80% or more of requests are failing on the /async/txmaEvent endpoint with a 4XX error. See runbook: ${RunbookUrl}"
        - RunbookUrl: !FindInMap [StaticVariables, urls, CriticalAlarmsRunbook]
      AlarmName: !Sub "${AWS::StackName}-high-threshold-async-txma-event-4xx-api-gw"
=======
        - "80% or more of requests are failing on the /async/abortSession endpoint with a 4XX error. See runbook: ${RunbookUrl}"
        - RunbookUrl: !FindInMap [StaticVariables, urls, CriticalAlarmsRunbook]
      AlarmName: !Sub "${AWS::StackName}-high-threshold-async-abort-session-4xx-api-gw"
>>>>>>> 2b6f4902
      AlarmActions:
        - !Sub "arn:aws:sns:${AWS::Region}:${AWS::AccountId}:platform-alarms-sns-warning"
      OKActions:
        - !Sub "arn:aws:sns:${AWS::Region}:${AWS::AccountId}:platform-alarms-sns-warning"
      ComparisonOperator: GreaterThanOrEqualToThreshold
      DatapointsToAlarm: 2
      EvaluationPeriods: 5
      TreatMissingData: notBreaching
      Threshold: 80
      Metrics:
        - Id: errorThreshold
          Label: errorThreshold
          ReturnData: true
<<<<<<< HEAD
          Expression: IF(invocations>=10,errorPercentage4XX,0)
=======
          Expression: IF(invocations>=10,errorPercentage4XX)
>>>>>>> 2b6f4902
        - Id: invocations
          ReturnData: false
          MetricStat:
            Metric:
              Namespace: AWS/ApiGateway
              MetricName: Count
              Dimensions:
                - Name: Method
                  Value: POST
                - Name: ApiName
                  Value: !Sub ${AWS::StackName}-sessions-api
                - Name: Stage
                  Value: !Ref Environment
                - Name: Resource
<<<<<<< HEAD
                  Value: /async/txmaEvent
=======
                  Value: /async/abortSession
>>>>>>> 2b6f4902
            Period: 60
            Stat: Sum
        - Id: errorSum4XX
          Label: "Number of 4XX errors"
          ReturnData: false
          MetricStat:
            Metric:
              Namespace: AWS/ApiGateway
              MetricName: 4XXError
              Dimensions:
                - Name: Method
                  Value: POST
                - Name: ApiName
                  Value: !Sub ${AWS::StackName}-sessions-api
                - Name: Stage
                  Value: !Ref Environment
                - Name: Resource
<<<<<<< HEAD
                  Value: /async/txmaEvent
=======
                  Value: /async/abortSession
>>>>>>> 2b6f4902
            Period: 60
            Stat: Sum
        - Id: errorPercentage4XX
          Label: "Number of 4XX errors returned as a percentage"
          ReturnData: false
          Expression: (errorSum4XX/invocations) * 100

<<<<<<< HEAD
  AsyncTxmaEvent5XXLowThresholdAlarm:
=======
  AsyncAbortSession5XXLowThresholdAlarm:
>>>>>>> 2b6f4902
    Condition: DeployAlarms
    Type: AWS::CloudWatch::Alarm
    Properties:
      ActionsEnabled: true
      AlarmDescription: !Sub
<<<<<<< HEAD
        - "1% or more of requests are failing on the /async/txmaEvent endpoint with a 5XX error. See runbook: ${RunbookUrl}"
        - RunbookUrl: !FindInMap [StaticVariables, urls, WarningAlarmsRunbook]
      AlarmName: !Sub "${AWS::StackName}-low-threshold-async-txma-event-5xx-api-gw"
=======
        - "1% or more of requests are failing on the /async/abortSession endpoint with a 5XX error. See runbook: ${RunbookUrl}"
        - RunbookUrl: !FindInMap [StaticVariables, urls, WarningAlarmsRunbook]
      AlarmName: !Sub "${AWS::StackName}-low-threshold-async-abort-session-5xx-api-gw"
>>>>>>> 2b6f4902
      AlarmActions:
        - !Sub "arn:aws:sns:${AWS::Region}:${AWS::AccountId}:platform-alarms-sns-warning"
      OKActions:
        - !Sub "arn:aws:sns:${AWS::Region}:${AWS::AccountId}:platform-alarms-sns-warning"
      ComparisonOperator: GreaterThanOrEqualToThreshold
      DatapointsToAlarm: 2
      EvaluationPeriods: 5
      TreatMissingData: notBreaching
      Threshold: 1
      Metrics:
        - Id: errorThreshold
          Label: errorThreshold
          ReturnData: true
<<<<<<< HEAD
          Expression: IF((invocations>=4) && (errorSum5XX>=2),errorPercentage5XX,0)
=======
          Expression: IF((invocations>=4) && (errorSum5XX>=2),errorPercentage5XX)
>>>>>>> 2b6f4902
        - Id: invocations
          ReturnData: false
          MetricStat:
            Metric:
              Namespace: AWS/ApiGateway
              MetricName: Count
              Dimensions:
                - Name: Method
                  Value: POST
                - Name: ApiName
                  Value: !Sub ${AWS::StackName}-sessions-api
                - Name: Stage
                  Value: !Ref Environment
                - Name: Resource
<<<<<<< HEAD
                  Value: /async/txmaEvent
=======
                  Value: /async/abortSession
>>>>>>> 2b6f4902
            Period: 60
            Stat: Sum
        - Id: errorSum5XX
          Label: "Number of 5XX errors"
          ReturnData: false
          MetricStat:
            Metric:
              Namespace: AWS/ApiGateway
              MetricName: 5XXError
              Dimensions:
                - Name: Method
                  Value: POST
                - Name: ApiName
                  Value: !Sub ${AWS::StackName}-sessions-api
                - Name: Stage
                  Value: !Ref Environment
                - Name: Resource
<<<<<<< HEAD
                  Value: /async/txmaEvent
=======
                  Value: /async/abortSession
>>>>>>> 2b6f4902
            Period: 60
            Stat: Sum
        - Id: errorPercentage5XX
          Label: "Number of 5XX errors returned as a percentage"
          ReturnData: false
          Expression: (errorSum5XX/invocations) * 100

<<<<<<< HEAD
  AsyncTxmaEvent5XXHighThresholdAlarm:
=======
  AsyncAbortSession5XXHighThresholdAlarm:
>>>>>>> 2b6f4902
    Condition: DeployAlarms
    Type: AWS::CloudWatch::Alarm
    Properties:
      ActionsEnabled: true
      AlarmDescription: !Sub
<<<<<<< HEAD
        - "80% or more of requests are failing on the /async/txmaEvent endpoint with a 5XX error. See runbook: ${RunbookUrl}"
        - RunbookUrl: !FindInMap [StaticVariables, urls, CriticalAlarmsRunbook]
      AlarmName: !Sub "${AWS::StackName}-high-threshold-async-txma-event-5xx-api-gw"
=======
        - "80% or more of requests are failing on the /async/abortSession endpoint with a 5XX error. See runbook: ${RunbookUrl}"
        - RunbookUrl: !FindInMap [StaticVariables, urls, CriticalAlarmsRunbook]
      AlarmName: !Sub "${AWS::StackName}-high-threshold-async-abort-session-5xx-api-gw"
>>>>>>> 2b6f4902
      AlarmActions:
        - !Sub "arn:aws:sns:${AWS::Region}:${AWS::AccountId}:platform-alarms-sns-warning"
      OKActions:
        - !Sub "arn:aws:sns:${AWS::Region}:${AWS::AccountId}:platform-alarms-sns-warning"
      ComparisonOperator: GreaterThanOrEqualToThreshold
      DatapointsToAlarm: 2
      EvaluationPeriods: 5
      TreatMissingData: notBreaching
      Threshold: 80
      Metrics:
        - Id: errorThreshold
          Label: errorThreshold
          ReturnData: true
<<<<<<< HEAD
          Expression: IF(invocations>=10,errorPercentage5XX,0)
=======
          Expression: IF(invocations>=10,errorPercentage5XX)
>>>>>>> 2b6f4902
        - Id: invocations
          ReturnData: false
          MetricStat:
            Metric:
              Namespace: AWS/ApiGateway
              MetricName: Count
              Dimensions:
                - Name: Method
                  Value: POST
                - Name: ApiName
                  Value: !Sub ${AWS::StackName}-sessions-api
                - Name: Stage
                  Value: !Ref Environment
                - Name: Resource
<<<<<<< HEAD
                  Value: /async/txmaEvent
=======
                  Value: /async/abortSession
>>>>>>> 2b6f4902
            Period: 60
            Stat: Sum
        - Id: errorSum5XX
          Label: "Number of 5XX errors"
          ReturnData: false
          MetricStat:
            Metric:
              Namespace: AWS/ApiGateway
              MetricName: 5XXError
              Dimensions:
                - Name: Method
                  Value: POST
                - Name: ApiName
                  Value: !Sub ${AWS::StackName}-sessions-api
                - Name: Stage
                  Value: !Ref Environment
                - Name: Resource
<<<<<<< HEAD
                  Value: /async/txmaEvent
=======
                  Value: /async/abortSession
>>>>>>> 2b6f4902
            Period: 60
            Stat: Sum
        - Id: errorPercentage5XX
          Label: "Number of 5XX errors returned as a percentage"
          ReturnData: false
          Expression: (errorSum5XX/invocations) * 100<|MERGE_RESOLUTION|>--- conflicted
+++ resolved
@@ -1386,25 +1386,267 @@
           ReturnData: false
           Expression: (errorSum5XX/invocations) * 100
 
-<<<<<<< HEAD
+  AsyncAbortSession4XXLowThresholdAlarm:
+    Condition: DeployAlarms
+    Type: AWS::CloudWatch::Alarm
+    Properties:
+      ActionsEnabled: true
+      AlarmDescription: !Sub
+        - "1% or more of requests are failing on the /async/abortSession endpoint with a 4XX error. See runbook: ${RunbookUrl}"
+        - RunbookUrl: !FindInMap [StaticVariables, urls, WarningAlarmsRunbook]
+      AlarmName: !Sub "${AWS::StackName}-low-threshold-async-abort-session-4xx-api-gw"
+      AlarmActions:
+        - !Sub "arn:aws:sns:${AWS::Region}:${AWS::AccountId}:platform-alarms-sns-warning"
+      OKActions:
+        - !Sub "arn:aws:sns:${AWS::Region}:${AWS::AccountId}:platform-alarms-sns-warning"
+      ComparisonOperator: GreaterThanOrEqualToThreshold
+      DatapointsToAlarm: 2
+      EvaluationPeriods: 5
+      TreatMissingData: notBreaching
+      Threshold: 1
+      Metrics:
+        - Id: errorThreshold
+          Label: errorThreshold
+          ReturnData: true
+          Expression: IF((invocations>=4) && (errorSum4XX>=2),errorPercentage4XX)
+        - Id: invocations
+          ReturnData: false
+          MetricStat:
+            Metric:
+              Namespace: AWS/ApiGateway
+              MetricName: Count
+              Dimensions:
+                - Name: Method
+                  Value: POST
+                - Name: ApiName
+                  Value: !Sub ${AWS::StackName}-sessions-api
+                - Name: Stage
+                  Value: !Ref Environment
+                - Name: Resource
+                  Value: /async/abortSession
+            Period: 60
+            Stat: Sum
+        - Id: errorSum4XX
+          Label: "Number of 4XX errors"
+          ReturnData: false
+          MetricStat:
+            Metric:
+              Namespace: AWS/ApiGateway
+              MetricName: 4XXError
+              Dimensions:
+                - Name: Method
+                  Value: POST
+                - Name: ApiName
+                  Value: !Sub ${AWS::StackName}-sessions-api
+                - Name: Stage
+                  Value: !Ref Environment
+                - Name: Resource
+                  Value: /async/abortSession
+            Period: 60
+            Stat: Sum
+        - Id: errorPercentage4XX
+          Label: "Number of 4XX errors returned as a percentage"
+          ReturnData: false
+          Expression: (errorSum4XX/invocations) * 100
+
+  AsyncAbortSession4XXHighThresholdAlarm:
+    Condition: DeployAlarms
+    Type: AWS::CloudWatch::Alarm
+    Properties:
+      ActionsEnabled: true
+      AlarmDescription: !Sub
+        - "80% or more of requests are failing on the /async/abortSession endpoint with a 4XX error. See runbook: ${RunbookUrl}"
+        - RunbookUrl: !FindInMap [StaticVariables, urls, CriticalAlarmsRunbook]
+      AlarmName: !Sub "${AWS::StackName}-high-threshold-async-abort-session-4xx-api-gw"
+      AlarmActions:
+        - !Sub "arn:aws:sns:${AWS::Region}:${AWS::AccountId}:platform-alarms-sns-warning"
+      OKActions:
+        - !Sub "arn:aws:sns:${AWS::Region}:${AWS::AccountId}:platform-alarms-sns-warning"
+      ComparisonOperator: GreaterThanOrEqualToThreshold
+      DatapointsToAlarm: 2
+      EvaluationPeriods: 5
+      TreatMissingData: notBreaching
+      Threshold: 80
+      Metrics:
+        - Id: errorThreshold
+          Label: errorThreshold
+          ReturnData: true
+          Expression: IF(invocations>=10,errorPercentage4XX)
+        - Id: invocations
+          ReturnData: false
+          MetricStat:
+            Metric:
+              Namespace: AWS/ApiGateway
+              MetricName: Count
+              Dimensions:
+                - Name: Method
+                  Value: POST
+                - Name: ApiName
+                  Value: !Sub ${AWS::StackName}-sessions-api
+                - Name: Stage
+                  Value: !Ref Environment
+                - Name: Resource
+                  Value: /async/abortSession
+            Period: 60
+            Stat: Sum
+        - Id: errorSum4XX
+          Label: "Number of 4XX errors"
+          ReturnData: false
+          MetricStat:
+            Metric:
+              Namespace: AWS/ApiGateway
+              MetricName: 4XXError
+              Dimensions:
+                - Name: Method
+                  Value: POST
+                - Name: ApiName
+                  Value: !Sub ${AWS::StackName}-sessions-api
+                - Name: Stage
+                  Value: !Ref Environment
+                - Name: Resource
+                  Value: /async/abortSession
+            Period: 60
+            Stat: Sum
+        - Id: errorPercentage4XX
+          Label: "Number of 4XX errors returned as a percentage"
+          ReturnData: false
+          Expression: (errorSum4XX/invocations) * 100
+
+  AsyncAbortSession5XXLowThresholdAlarm:
+    Condition: DeployAlarms
+    Type: AWS::CloudWatch::Alarm
+    Properties:
+      ActionsEnabled: true
+      AlarmDescription: !Sub
+        - "1% or more of requests are failing on the /async/abortSession endpoint with a 5XX error. See runbook: ${RunbookUrl}"
+        - RunbookUrl: !FindInMap [StaticVariables, urls, WarningAlarmsRunbook]
+      AlarmName: !Sub "${AWS::StackName}-low-threshold-async-abort-session-5xx-api-gw"
+      AlarmActions:
+        - !Sub "arn:aws:sns:${AWS::Region}:${AWS::AccountId}:platform-alarms-sns-warning"
+      OKActions:
+        - !Sub "arn:aws:sns:${AWS::Region}:${AWS::AccountId}:platform-alarms-sns-warning"
+      ComparisonOperator: GreaterThanOrEqualToThreshold
+      DatapointsToAlarm: 2
+      EvaluationPeriods: 5
+      TreatMissingData: notBreaching
+      Threshold: 1
+      Metrics:
+        - Id: errorThreshold
+          Label: errorThreshold
+          ReturnData: true
+          Expression: IF((invocations>=4) && (errorSum5XX>=2),errorPercentage5XX)
+        - Id: invocations
+          ReturnData: false
+          MetricStat:
+            Metric:
+              Namespace: AWS/ApiGateway
+              MetricName: Count
+              Dimensions:
+                - Name: Method
+                  Value: POST
+                - Name: ApiName
+                  Value: !Sub ${AWS::StackName}-sessions-api
+                - Name: Stage
+                  Value: !Ref Environment
+                - Name: Resource
+                  Value: /async/abortSession
+            Period: 60
+            Stat: Sum
+        - Id: errorSum5XX
+          Label: "Number of 5XX errors"
+          ReturnData: false
+          MetricStat:
+            Metric:
+              Namespace: AWS/ApiGateway
+              MetricName: 5XXError
+              Dimensions:
+                - Name: Method
+                  Value: POST
+                - Name: ApiName
+                  Value: !Sub ${AWS::StackName}-sessions-api
+                - Name: Stage
+                  Value: !Ref Environment
+                - Name: Resource
+                  Value: /async/abortSession
+            Period: 60
+            Stat: Sum
+        - Id: errorPercentage5XX
+          Label: "Number of 5XX errors returned as a percentage"
+          ReturnData: false
+          Expression: (errorSum5XX/invocations) * 100
+
+  AsyncAbortSession5XXHighThresholdAlarm:
+    Condition: DeployAlarms
+    Type: AWS::CloudWatch::Alarm
+    Properties:
+      ActionsEnabled: true
+      AlarmDescription: !Sub
+        - "80% or more of requests are failing on the /async/abortSession endpoint with a 5XX error. See runbook: ${RunbookUrl}"
+        - RunbookUrl: !FindInMap [StaticVariables, urls, CriticalAlarmsRunbook]
+      AlarmName: !Sub "${AWS::StackName}-high-threshold-async-abort-session-5xx-api-gw"
+      AlarmActions:
+        - !Sub "arn:aws:sns:${AWS::Region}:${AWS::AccountId}:platform-alarms-sns-warning"
+      OKActions:
+        - !Sub "arn:aws:sns:${AWS::Region}:${AWS::AccountId}:platform-alarms-sns-warning"
+      ComparisonOperator: GreaterThanOrEqualToThreshold
+      DatapointsToAlarm: 2
+      EvaluationPeriods: 5
+      TreatMissingData: notBreaching
+      Threshold: 80
+      Metrics:
+        - Id: errorThreshold
+          Label: errorThreshold
+          ReturnData: true
+          Expression: IF(invocations>=10,errorPercentage5XX)
+        - Id: invocations
+          ReturnData: false
+          MetricStat:
+            Metric:
+              Namespace: AWS/ApiGateway
+              MetricName: Count
+              Dimensions:
+                - Name: Method
+                  Value: POST
+                - Name: ApiName
+                  Value: !Sub ${AWS::StackName}-sessions-api
+                - Name: Stage
+                  Value: !Ref Environment
+                - Name: Resource
+                  Value: /async/abortSession
+            Period: 60
+            Stat: Sum
+        - Id: errorSum5XX
+          Label: "Number of 5XX errors"
+          ReturnData: false
+          MetricStat:
+            Metric:
+              Namespace: AWS/ApiGateway
+              MetricName: 5XXError
+              Dimensions:
+                - Name: Method
+                  Value: POST
+                - Name: ApiName
+                  Value: !Sub ${AWS::StackName}-sessions-api
+                - Name: Stage
+                  Value: !Ref Environment
+                - Name: Resource
+                  Value: /async/abortSession
+            Period: 60
+            Stat: Sum
+        - Id: errorPercentage5XX
+          Label: "Number of 5XX errors returned as a percentage"
+          ReturnData: false
+          Expression: (errorSum5XX/invocations) * 100
+
   AsyncTxmaEvent4XXLowThresholdAlarm:
-=======
-  AsyncAbortSession4XXLowThresholdAlarm:
->>>>>>> 2b6f4902
-    Condition: DeployAlarms
-    Type: AWS::CloudWatch::Alarm
-    Properties:
-      ActionsEnabled: true
-      AlarmDescription: !Sub
-<<<<<<< HEAD
+    Condition: DeployAlarms
+    Type: AWS::CloudWatch::Alarm
+    Properties:
+      ActionsEnabled: true
+      AlarmDescription: !Sub
         - "1% or more of requests are failing on the /async/txmaEvent endpoint with a 4XX error. See runbook: ${RunbookUrl}"
         - RunbookUrl: !FindInMap [StaticVariables, urls, WarningAlarmsRunbook]
       AlarmName: !Sub "${AWS::StackName}-low-threshold-async-txma-event-4xx-api-gw"
-=======
-        - "1% or more of requests are failing on the /async/abortSession endpoint with a 4XX error. See runbook: ${RunbookUrl}"
-        - RunbookUrl: !FindInMap [StaticVariables, urls, WarningAlarmsRunbook]
-      AlarmName: !Sub "${AWS::StackName}-low-threshold-async-abort-session-4xx-api-gw"
->>>>>>> 2b6f4902
       AlarmActions:
         - !Sub "arn:aws:sns:${AWS::Region}:${AWS::AccountId}:platform-alarms-sns-warning"
       OKActions:
@@ -1418,30 +1660,22 @@
         - Id: errorThreshold
           Label: errorThreshold
           ReturnData: true
-<<<<<<< HEAD
           Expression: IF((invocations>=4) && (errorSum4XX>=2),errorPercentage4XX,0)
-=======
-          Expression: IF((invocations>=4) && (errorSum4XX>=2),errorPercentage4XX)
->>>>>>> 2b6f4902
-        - Id: invocations
-          ReturnData: false
-          MetricStat:
-            Metric:
-              Namespace: AWS/ApiGateway
-              MetricName: Count
-              Dimensions:
-                - Name: Method
-                  Value: POST
-                - Name: ApiName
-                  Value: !Sub ${AWS::StackName}-sessions-api
-                - Name: Stage
-                  Value: !Ref Environment
-                - Name: Resource
-<<<<<<< HEAD
+        - Id: invocations
+          ReturnData: false
+          MetricStat:
+            Metric:
+              Namespace: AWS/ApiGateway
+              MetricName: Count
+              Dimensions:
+                - Name: Method
+                  Value: POST
+                - Name: ApiName
+                  Value: !Sub ${AWS::StackName}-sessions-api
+                - Name: Stage
+                  Value: !Ref Environment
+                - Name: Resource
                   Value: /async/txmaEvent
-=======
-                  Value: /async/abortSession
->>>>>>> 2b6f4902
             Period: 60
             Stat: Sum
         - Id: errorSum4XX
@@ -1459,11 +1693,7 @@
                 - Name: Stage
                   Value: !Ref Environment
                 - Name: Resource
-<<<<<<< HEAD
                   Value: /async/txmaEvent
-=======
-                  Value: /async/abortSession
->>>>>>> 2b6f4902
             Period: 60
             Stat: Sum
         - Id: errorPercentage4XX
@@ -1471,25 +1701,15 @@
           ReturnData: false
           Expression: (errorSum4XX/invocations) * 100
 
-<<<<<<< HEAD
   AsyncTxmaEvent4XXHighThresholdAlarm:
-=======
-  AsyncAbortSession4XXHighThresholdAlarm:
->>>>>>> 2b6f4902
-    Condition: DeployAlarms
-    Type: AWS::CloudWatch::Alarm
-    Properties:
-      ActionsEnabled: true
-      AlarmDescription: !Sub
-<<<<<<< HEAD
+    Condition: DeployAlarms
+    Type: AWS::CloudWatch::Alarm
+    Properties:
+      ActionsEnabled: true
+      AlarmDescription: !Sub
         - "80% or more of requests are failing on the /async/txmaEvent endpoint with a 4XX error. See runbook: ${RunbookUrl}"
         - RunbookUrl: !FindInMap [StaticVariables, urls, CriticalAlarmsRunbook]
       AlarmName: !Sub "${AWS::StackName}-high-threshold-async-txma-event-4xx-api-gw"
-=======
-        - "80% or more of requests are failing on the /async/abortSession endpoint with a 4XX error. See runbook: ${RunbookUrl}"
-        - RunbookUrl: !FindInMap [StaticVariables, urls, CriticalAlarmsRunbook]
-      AlarmName: !Sub "${AWS::StackName}-high-threshold-async-abort-session-4xx-api-gw"
->>>>>>> 2b6f4902
       AlarmActions:
         - !Sub "arn:aws:sns:${AWS::Region}:${AWS::AccountId}:platform-alarms-sns-warning"
       OKActions:
@@ -1503,30 +1723,22 @@
         - Id: errorThreshold
           Label: errorThreshold
           ReturnData: true
-<<<<<<< HEAD
           Expression: IF(invocations>=10,errorPercentage4XX,0)
-=======
-          Expression: IF(invocations>=10,errorPercentage4XX)
->>>>>>> 2b6f4902
-        - Id: invocations
-          ReturnData: false
-          MetricStat:
-            Metric:
-              Namespace: AWS/ApiGateway
-              MetricName: Count
-              Dimensions:
-                - Name: Method
-                  Value: POST
-                - Name: ApiName
-                  Value: !Sub ${AWS::StackName}-sessions-api
-                - Name: Stage
-                  Value: !Ref Environment
-                - Name: Resource
-<<<<<<< HEAD
+        - Id: invocations
+          ReturnData: false
+          MetricStat:
+            Metric:
+              Namespace: AWS/ApiGateway
+              MetricName: Count
+              Dimensions:
+                - Name: Method
+                  Value: POST
+                - Name: ApiName
+                  Value: !Sub ${AWS::StackName}-sessions-api
+                - Name: Stage
+                  Value: !Ref Environment
+                - Name: Resource
                   Value: /async/txmaEvent
-=======
-                  Value: /async/abortSession
->>>>>>> 2b6f4902
             Period: 60
             Stat: Sum
         - Id: errorSum4XX
@@ -1544,11 +1756,7 @@
                 - Name: Stage
                   Value: !Ref Environment
                 - Name: Resource
-<<<<<<< HEAD
                   Value: /async/txmaEvent
-=======
-                  Value: /async/abortSession
->>>>>>> 2b6f4902
             Period: 60
             Stat: Sum
         - Id: errorPercentage4XX
@@ -1556,25 +1764,15 @@
           ReturnData: false
           Expression: (errorSum4XX/invocations) * 100
 
-<<<<<<< HEAD
   AsyncTxmaEvent5XXLowThresholdAlarm:
-=======
-  AsyncAbortSession5XXLowThresholdAlarm:
->>>>>>> 2b6f4902
-    Condition: DeployAlarms
-    Type: AWS::CloudWatch::Alarm
-    Properties:
-      ActionsEnabled: true
-      AlarmDescription: !Sub
-<<<<<<< HEAD
+    Condition: DeployAlarms
+    Type: AWS::CloudWatch::Alarm
+    Properties:
+      ActionsEnabled: true
+      AlarmDescription: !Sub
         - "1% or more of requests are failing on the /async/txmaEvent endpoint with a 5XX error. See runbook: ${RunbookUrl}"
         - RunbookUrl: !FindInMap [StaticVariables, urls, WarningAlarmsRunbook]
       AlarmName: !Sub "${AWS::StackName}-low-threshold-async-txma-event-5xx-api-gw"
-=======
-        - "1% or more of requests are failing on the /async/abortSession endpoint with a 5XX error. See runbook: ${RunbookUrl}"
-        - RunbookUrl: !FindInMap [StaticVariables, urls, WarningAlarmsRunbook]
-      AlarmName: !Sub "${AWS::StackName}-low-threshold-async-abort-session-5xx-api-gw"
->>>>>>> 2b6f4902
       AlarmActions:
         - !Sub "arn:aws:sns:${AWS::Region}:${AWS::AccountId}:platform-alarms-sns-warning"
       OKActions:
@@ -1588,30 +1786,22 @@
         - Id: errorThreshold
           Label: errorThreshold
           ReturnData: true
-<<<<<<< HEAD
           Expression: IF((invocations>=4) && (errorSum5XX>=2),errorPercentage5XX,0)
-=======
-          Expression: IF((invocations>=4) && (errorSum5XX>=2),errorPercentage5XX)
->>>>>>> 2b6f4902
-        - Id: invocations
-          ReturnData: false
-          MetricStat:
-            Metric:
-              Namespace: AWS/ApiGateway
-              MetricName: Count
-              Dimensions:
-                - Name: Method
-                  Value: POST
-                - Name: ApiName
-                  Value: !Sub ${AWS::StackName}-sessions-api
-                - Name: Stage
-                  Value: !Ref Environment
-                - Name: Resource
-<<<<<<< HEAD
+        - Id: invocations
+          ReturnData: false
+          MetricStat:
+            Metric:
+              Namespace: AWS/ApiGateway
+              MetricName: Count
+              Dimensions:
+                - Name: Method
+                  Value: POST
+                - Name: ApiName
+                  Value: !Sub ${AWS::StackName}-sessions-api
+                - Name: Stage
+                  Value: !Ref Environment
+                - Name: Resource
                   Value: /async/txmaEvent
-=======
-                  Value: /async/abortSession
->>>>>>> 2b6f4902
             Period: 60
             Stat: Sum
         - Id: errorSum5XX
@@ -1629,11 +1819,7 @@
                 - Name: Stage
                   Value: !Ref Environment
                 - Name: Resource
-<<<<<<< HEAD
                   Value: /async/txmaEvent
-=======
-                  Value: /async/abortSession
->>>>>>> 2b6f4902
             Period: 60
             Stat: Sum
         - Id: errorPercentage5XX
@@ -1641,25 +1827,15 @@
           ReturnData: false
           Expression: (errorSum5XX/invocations) * 100
 
-<<<<<<< HEAD
   AsyncTxmaEvent5XXHighThresholdAlarm:
-=======
-  AsyncAbortSession5XXHighThresholdAlarm:
->>>>>>> 2b6f4902
-    Condition: DeployAlarms
-    Type: AWS::CloudWatch::Alarm
-    Properties:
-      ActionsEnabled: true
-      AlarmDescription: !Sub
-<<<<<<< HEAD
+    Condition: DeployAlarms
+    Type: AWS::CloudWatch::Alarm
+    Properties:
+      ActionsEnabled: true
+      AlarmDescription: !Sub
         - "80% or more of requests are failing on the /async/txmaEvent endpoint with a 5XX error. See runbook: ${RunbookUrl}"
         - RunbookUrl: !FindInMap [StaticVariables, urls, CriticalAlarmsRunbook]
       AlarmName: !Sub "${AWS::StackName}-high-threshold-async-txma-event-5xx-api-gw"
-=======
-        - "80% or more of requests are failing on the /async/abortSession endpoint with a 5XX error. See runbook: ${RunbookUrl}"
-        - RunbookUrl: !FindInMap [StaticVariables, urls, CriticalAlarmsRunbook]
-      AlarmName: !Sub "${AWS::StackName}-high-threshold-async-abort-session-5xx-api-gw"
->>>>>>> 2b6f4902
       AlarmActions:
         - !Sub "arn:aws:sns:${AWS::Region}:${AWS::AccountId}:platform-alarms-sns-warning"
       OKActions:
@@ -1673,30 +1849,22 @@
         - Id: errorThreshold
           Label: errorThreshold
           ReturnData: true
-<<<<<<< HEAD
           Expression: IF(invocations>=10,errorPercentage5XX,0)
-=======
-          Expression: IF(invocations>=10,errorPercentage5XX)
->>>>>>> 2b6f4902
-        - Id: invocations
-          ReturnData: false
-          MetricStat:
-            Metric:
-              Namespace: AWS/ApiGateway
-              MetricName: Count
-              Dimensions:
-                - Name: Method
-                  Value: POST
-                - Name: ApiName
-                  Value: !Sub ${AWS::StackName}-sessions-api
-                - Name: Stage
-                  Value: !Ref Environment
-                - Name: Resource
-<<<<<<< HEAD
+        - Id: invocations
+          ReturnData: false
+          MetricStat:
+            Metric:
+              Namespace: AWS/ApiGateway
+              MetricName: Count
+              Dimensions:
+                - Name: Method
+                  Value: POST
+                - Name: ApiName
+                  Value: !Sub ${AWS::StackName}-sessions-api
+                - Name: Stage
+                  Value: !Ref Environment
+                - Name: Resource
                   Value: /async/txmaEvent
-=======
-                  Value: /async/abortSession
->>>>>>> 2b6f4902
             Period: 60
             Stat: Sum
         - Id: errorSum5XX
@@ -1714,11 +1882,7 @@
                 - Name: Stage
                   Value: !Ref Environment
                 - Name: Resource
-<<<<<<< HEAD
                   Value: /async/txmaEvent
-=======
-                  Value: /async/abortSession
->>>>>>> 2b6f4902
             Period: 60
             Stat: Sum
         - Id: errorPercentage5XX
