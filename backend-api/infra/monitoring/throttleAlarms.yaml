--- conflicted
+++ resolved
@@ -197,13 +197,8 @@
       ActionsEnabled: true
       AlarmName: !Sub "${AWS::StackName}-proxy-lambda-throttle"
       AlarmDescription: !Sub
-<<<<<<< HEAD
-        - "Trigger an alarm if the Proxy Lambda throttles. See support manual: ${SupportManualUrl}"
-        - SupportManualUrl: !FindInMap [StaticVariables, urls, SupportManual]
-=======
         - "Trigger an alarm if the Proxy Lambda throttles. See runbook: ${RunbookUrl}"
         - RunbookUrl: !FindInMap [StaticVariables, urls, WarningAlarmsRunbook]
->>>>>>> 140a4670
       AlarmActions:
         - !Sub "arn:aws:sns:${AWS::Region}:${AWS::AccountId}:platform-alarms-sns-warning"
       OKActions:
