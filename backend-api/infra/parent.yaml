AWSTemplateFormatVersion: "2010-09-09"
Transform: AWS::Serverless-2016-10-31

Description: async-backend SAM template for the ID Check v2 app

Parameters:
  Environment:
    Description: The environment type
    Type: String
    AllowedValues:
      - dev
      - build
      - staging
      - integration
      - production
    Default: dev

  CodeSigningConfigArn:
    Description: |
      The ARN of the Code Signing Config to use, provided by the deployment pipeline
    Type: String
    Default: none

  PermissionsBoundary:
    Description: |
      The ARN of the permissions boundary to apply to any role created by the template
    Type: String
    Default: none

  DevOverrideStsBaseUrl:
    Description: |
      Override the STS_BASE_URL value for development deployments
    Type: String
    Default: none

  DevOverrideEventsBaseUrl:
    Description: |
      Override the EventsBaseUrl value for development deployments
    Type: String
    Default: none

  DevOverrideTestResourcesBaseUrl:
    Description: |
      Override the TestResourcesBaseUrl value for development deployments
    Type: String
    Default: none

  DevOverrideReadIdBaseUrl:
    Description: |
      Override the ReadIdBaseUrl value for development deployments
    Type: String
    Default: none

  DevOverrideReadIdMockBaseUrl:
    Description: |
      Override the ReadIdMockBaseUrl value for development deployments
    Type: String
    Default: none

  DeployAlarmsInDev:
    Description: Set to `true` to deploy alarms in a dev environment
    Type: String
    Default: false

  LambdaDeploymentPreference:
    Description: |
      Specifies the configuration to enable gradual Lambda deployments. Value can be 'AllAtOnce', a default deployment config, or name of custom DeploymentConfig.
    Type: String
    Default: AllAtOnce

  SamValidateLintWorkaround:
    Description: Do not update or override. This allows the definition of a resource that is never deployed.
    Type: String
    Default: unused

Mappings:
  StaticVariables:
    urls:
      WarningAlarmsRunbook: https://govukverify.atlassian.net/wiki/spaces/DCMAW/pages/4800446694/Alarms+Runbook+Warnings
      CriticalAlarmsRunbook: https://govukverify.atlassian.net/wiki/spaces/DCMAW/pages/4799594677/Alarms+Runbook+Alerts
  EnvironmentConfiguration:
    dev:
      dynatraceSecretArn: arn:aws:secretsmanager:eu-west-2:216552277552:secret:DynatraceNonProductionVariables
    build:
      dynatraceSecretArn: arn:aws:secretsmanager:eu-west-2:216552277552:secret:DynatraceNonProductionVariables
    staging:
      dynatraceSecretArn: arn:aws:secretsmanager:eu-west-2:216552277552:secret:DynatraceNonProductionVariables
    integration:
      dynatraceSecretArn: arn:aws:secretsmanager:eu-west-2:216552277552:secret:DynatraceNonProductionVariables
    production:
      dynatraceSecretArn: arn:aws:secretsmanager:eu-west-2:216552277552:secret:DynatraceProductionVariables

  PrivateApigw:
    dev:
      ApiBurstLimit: 20
      ApiRateLimit: 10
      IpvCoreVpceId: ""
      PerformanceTestingVpceId: "vpce-0a5d1c69016ab3b56"
    build:
      ApiBurstLimit: 400
      ApiRateLimit: 200
      IpvCoreVpceId: ""
      PerformanceTestingVpceId: "vpce-0a5d1c69016ab3b56"
    staging:
      ApiBurstLimit: 400
      ApiRateLimit: 200
      IpvCoreVpceId: "vpce-0cc0de10742b83b8a"
      PerformanceTestingVpceId: ""
    integration:
      ApiBurstLimit: 400
      ApiRateLimit: 200
      IpvCoreVpceId: "vpce-0f47068fdf9ad0c3d"
      PerformanceTestingVpceId: ""
    production:
      ApiBurstLimit: 0
      ApiRateLimit: 0
      IpvCoreVpceId: "vpce-0e40247a557c2169e"
      PerformanceTestingVpceId: ""

  SessionsApigw:
    dev:
      ApiBurstLimit: 20
      ApiRateLimit: 10
    build:
      ApiBurstLimit: 400
      ApiRateLimit: 200
    staging:
      ApiBurstLimit: 400
      ApiRateLimit: 200
    integration:
      ApiBurstLimit: 400
      ApiRateLimit: 200
    production:
      ApiBurstLimit: 400
      ApiRateLimit: 200

  ProxyApigw:
    dev:
      ApiBurstLimit: 20
      ApiRateLimit: 10
      # Perf test prod account - di-performance-test-prod
      perfTesterRoleArn: arn:aws:iam::330163506186:role/perftest-PerformanceTesterRole
    build:
      ApiBurstLimit: 400
      ApiRateLimit: 200
      # Perf test prod account - di-performance-test-prod
      perfTesterRoleArn: arn:aws:iam::330163506186:role/perftest-PerformanceTesterRole
    staging:
      ApiBurstLimit: 400
      ApiRateLimit: 200
      perfTesterRoleArn: ""
    integration:
      ApiBurstLimit: 400
      ApiRateLimit: 200
      perfTesterRoleArn: ""
    production:
      ApiBurstLimit: 0
      ApiRateLimit: 0
      perfTesterRoleArn: ""

  Lambda:
    dev: # Placeholder value to satisfy Cloudformation validation requirements when the environment is dev
      ReservedConcurrentExecutions: 0 
      IssueBiometricCredentialReservedConcurrentExecutions: 0 
      AsyncTokenReservedConcurrentExecutions: 0 
      AsyncCredentialReservedConcurrentExecutions: 0 
      JsonWebKeysReservedConcurrentExecutions: 1
      LogLevel: DEBUG
    build:
      ReservedConcurrentExecutions: 80
      IssueBiometricCredentialReservedConcurrentExecutions: 34
      AsyncTokenReservedConcurrentExecutions: 160
      AsyncCredentialReservedConcurrentExecutions: 160
      JsonWebKeysReservedConcurrentExecutions: 1
      LogLevel: INFO
    staging:
      ReservedConcurrentExecutions: 15
      IssueBiometricCredentialReservedConcurrentExecutions: 34
      AsyncTokenReservedConcurrentExecutions: 15
      AsyncCredentialReservedConcurrentExecutions: 15
      JsonWebKeysReservedConcurrentExecutions: 1
      LogLevel: INFO
    integration:
      ReservedConcurrentExecutions: 15
      IssueBiometricCredentialReservedConcurrentExecutions: 34
      AsyncTokenReservedConcurrentExecutions: 15
      AsyncCredentialReservedConcurrentExecutions: 15
      JsonWebKeysReservedConcurrentExecutions: 1
      LogLevel: INFO
    production:
      ReservedConcurrentExecutions: 0
      IssueBiometricCredentialReservedConcurrentExecutions: 34
      AsyncTokenReservedConcurrentExecutions: 0
      AsyncCredentialReservedConcurrentExecutions: 0
      JsonWebKeysReservedConcurrentExecutions: 1
      LogLevel: INFO

  TxMA:
    dev:
      TxmaAccount: arn:aws:iam::248098332657:root
    build:
      TxmaAccount: arn:aws:iam::750703655225:root
    staging:
      TxmaAccount: arn:aws:iam::178023842775:root
    integration:
      TxmaAccount: arn:aws:iam::729485541398:root
    production:
      TxmaAccount: arn:aws:iam::451773080033:root

  IPVCore:
    dev:
      AccountId: not-used
    build:
      AccountId: not-used
    staging:
      AccountId: arn:aws:iam::335257547869:root
    integration:
      AccountId: arn:aws:iam::991138514218:root
    production:
      AccountId: arn:aws:iam::075701497069:root

  KMS:
    dev:
      PendingDeletionInDays: 7
    build:
      PendingDeletionInDays: 30
    staging:
      PendingDeletionInDays: 30
    integration:
      PendingDeletionInDays: 30
    production:
      PendingDeletionInDays: 30

  DNS:
    dev:
      BaseDns: review-b-async.dev.account.gov.uk
    build:
      BaseDns: review-b-async.build.account.gov.uk
    staging:
      BaseDns: review-b-async.staging.account.gov.uk
    integration:
      BaseDns: review-b-async.integration.account.gov.uk
    production:
      BaseDns: review-b-async.account.gov.uk

  CslsConfiguration:    
    build:      
      CSLSEGRESS: arn:aws:logs:eu-west-2:885513274347:destination:csls_cw_logs_destination_prodpython-2
    staging:      
      CSLSEGRESS: arn:aws:logs:eu-west-2:885513274347:destination:csls_cw_logs_destination_prodpython-2
    integration:      
      CSLSEGRESS: arn:aws:logs:eu-west-2:885513274347:destination:csls_cw_logs_destination_prodpython-2
    production:     
      CSLSEGRESS: arn:aws:logs:eu-west-2:885513274347:destination:csls_cw_logs_destination_prodpython-2

  EnvironmentVariables:
    dev:
      STSBASEURL: 'https://sts-mock.review-b-async.dev.account.gov.uk'
      ReadIdBaseUrl: 'https://readid-proxy.review-b-async.dev.account.gov.uk/v2'
      ReadIdMockBaseUrl: 'https://readid-mock.review-b-async.dev.account.gov.uk/v2'
      EventsBaseUrl: 'https://events.review-b-async.dev.account.gov.uk'
      TestResourcesBaseUrl: 'https://test-resources.review-b-async.dev.account.gov.uk'
      ClientRegistrySecretPath: 'dev/clientRegistry'
      BiometricSubmitterKeySecretPathPassport: '/dev/BIOMETRIC_SUBMITTER_ACCESS_KEY_NFC_PASSPORT'
      BiometricSubmitterKeySecretPathBrp: '/dev/BIOMETRIC_SUBMITTER_ACCESS_KEY_NFC_BRP'
      BiometricSubmitterKeySecretPathDl: '/dev/BIOMETRIC_SUBMITTER_ACCESS_KEY_DL'
      BiometricSubmitterKeySecretCacheDurationInSeconds: 900
      BiometricViewerAccessKey: '/dev/BIOMETRIC_VIEWER_ACCESS_KEY'
      BiometricViewerAccessKeySecretCacheDurationInSeconds: 900
      SessionDurationInSeconds: 86400
      EnableBiometricResidenceCard: 'true'
      EnableBiometricResidencePermit: 'true'
      EnableDrivingLicence: 'true'
      EnableNfcPassport: 'true'
      EnableUtopiaTestDocument: 'true'

    build:
      STSBASEURL: 'https://sts-mock.review-b-async.build.account.gov.uk'
      ReadIdBaseUrl: 'https://readid-proxy.review-b-async.build.account.gov.uk/v2'
      ReadIdMockBaseUrl: 'https://readid-mock.review-b-async.build.account.gov.uk/v2'
      EventsBaseUrl: 'https://events.review-b-async.build.account.gov.uk'
      TestResourcesBaseUrl: 'https://test-resources.review-b-async.build.account.gov.uk'
      ClientRegistrySecretPath: 'build/clientRegistry'
      BiometricSubmitterKeySecretPathPassport: '/build/BIOMETRIC_SUBMITTER_ACCESS_KEY_NFC_PASSPORT'
      BiometricSubmitterKeySecretPathBrp: '/build/BIOMETRIC_SUBMITTER_ACCESS_KEY_NFC_BRP'
      BiometricSubmitterKeySecretPathDl: '/build/BIOMETRIC_SUBMITTER_ACCESS_KEY_DL'
      BiometricSubmitterKeySecretCacheDurationInSeconds: 900
      BiometricViewerAccessKey: '/build/BIOMETRIC_VIEWER_ACCESS_KEY'
      BiometricViewerAccessKeySecretCacheDurationInSeconds: 900
      SessionDurationInSeconds: 86400
      EnableBiometricResidenceCard: 'true'
      EnableBiometricResidencePermit: 'true'
      EnableDrivingLicence: 'true'
      EnableNfcPassport: 'true'
      EnableUtopiaTestDocument: 'true'

    staging:
      STSBASEURL: 'https://token.staging.account.gov.uk'
      ReadIdBaseUrl: 'https://readid-proxy.review-b-async.staging.account.gov.uk'
      ClientRegistrySecretPath: 'staging/clientRegistry'
      BiometricSubmitterKeySecretPathPassport: '/staging/BIOMETRIC_SUBMITTER_ACCESS_KEY_NFC_PASSPORT'
      BiometricSubmitterKeySecretPathBrp: '/staging/BIOMETRIC_SUBMITTER_ACCESS_KEY_NFC_BRP'
      BiometricSubmitterKeySecretPathDl: '/staging/BIOMETRIC_SUBMITTER_ACCESS_KEY_DL'
      BiometricSubmitterKeySecretCacheDurationInSeconds: 900
      BiometricViewerAccessKey: '/staging/BIOMETRIC_VIEWER_ACCESS_KEY'
      BiometricViewerAccessKeySecretCacheDurationInSeconds: 900
      SessionDurationInSeconds: 86400
      EnableBiometricResidenceCard: 'true'
      EnableBiometricResidencePermit: 'true'
      EnableDrivingLicence: 'true'
      EnableNfcPassport: 'true'
      EnableUtopiaTestDocument: 'true'

    integration:
      STSBASEURL: 'https://token.integration.account.gov.uk'
      ReadIdBaseUrl: 'https://readid-proxy.review-b-async.integration.account.gov.uk'
      ClientRegistrySecretPath: 'integration/clientRegistry'
      BiometricSubmitterKeySecretPathPassport: '/integration/BIOMETRIC_SUBMITTER_ACCESS_KEY_NFC_PASSPORT'
      BiometricSubmitterKeySecretPathBrp: '/integration/BIOMETRIC_SUBMITTER_ACCESS_KEY_NFC_BRP'
      BiometricSubmitterKeySecretPathDl: '/integration/BIOMETRIC_SUBMITTER_ACCESS_KEY_DL'
      BiometricSubmitterKeySecretCacheDurationInSeconds: 900
      BiometricViewerAccessKey: '/integration/BIOMETRIC_VIEWER_ACCESS_KEY'
      BiometricViewerAccessKeySecretCacheDurationInSeconds: 900
      SessionDurationInSeconds: 86400
      EnableBiometricResidenceCard: 'true'
      EnableBiometricResidencePermit: 'true'
      EnableDrivingLicence: 'true'
      EnableNfcPassport: 'true'
      EnableUtopiaTestDocument: 'true'

    production:
      STSBASEURL: 'https://token.account.gov.uk'
      ReadIdBaseUrl: 'https://readid-proxy.review-b-async.account.gov.uk'
      ClientRegistrySecretPath: 'production/clientRegistry'
      BiometricSubmitterKeySecretPathPassport: '/production/BIOMETRIC_SUBMITTER_ACCESS_KEY_NFC_PASSPORT'
      BiometricSubmitterKeySecretPathBrp: '/production/BIOMETRIC_SUBMITTER_ACCESS_KEY_NFC_BRP'
      BiometricSubmitterKeySecretPathDl: '/production/BIOMETRIC_SUBMITTER_ACCESS_KEY_DL'
      BiometricSubmitterKeySecretCacheDurationInSeconds: 900
      BiometricViewerAccessKey: '/production/BIOMETRIC_VIEWER_ACCESS_KEY'
      BiometricViewerAccessKeySecretCacheDurationInSeconds: 900
      SessionDurationInSeconds: 86400
      EnableBiometricResidenceCard: 'true'
      EnableBiometricResidencePermit: 'true'
      EnableDrivingLicence: 'true'
      EnableNfcPassport: 'true'
      EnableUtopiaTestDocument: 'false'

Conditions:
  UseCodeSigning: !Not
    - !Equals
      - !Ref CodeSigningConfigArn
      - none

  UsePermissionsBoundary: !Not
    - !Equals
      - !Ref PermissionsBoundary
      - none

  isDev: !Equals
      - !Ref Environment
      - dev

  isNotDev: 
    !Not [!Equals [!Ref Environment, dev]]

  isNotDevOrBuild: !Or
    - !Equals
      - !Ref Environment
      - staging
    - !Equals
      - !Ref Environment
      - integration
    - !Equals
      - !Ref Environment
      - production

  IsDevOrBuild: !Or
    - !Equals
      - !Ref Environment
      - dev
    - !Equals
      - !Ref Environment
      - build

  ProxyApiDeployment: !Or
    - !Equals
      - !Ref Environment
      - dev
    - !Equals
      - !Ref Environment
      - build

  UseDevOverrideStsBaseUrl: !Not
    - !Equals
      - !Ref DevOverrideStsBaseUrl
      - none

  UseDevOverrideEventsBaseUrl: !Not
    - !Equals
      - !Ref DevOverrideEventsBaseUrl
      - none

  UseDevOverrideTestResourcesBaseUrl: !Not
    - !Equals
      - !Ref DevOverrideTestResourcesBaseUrl
      - none

  UseDevOverrideReadIdBaseUrl: !Not
    - !Equals
      - !Ref DevOverrideReadIdBaseUrl
      - none

  UseDevOverrideReadIdMockBaseUrl: !Not
    - !Equals
      - !Ref DevOverrideReadIdMockBaseUrl
      - none

  DevelopmentStack: !And
    - !Equals [!Ref Environment, dev]
    - !Not [!Equals [!Ref AWS::StackName, mob-async-backend]]

  DeployAlarms: !Or
    - !Not
      - !Equals
        - !Ref Environment
        - dev
    - !Equals [!Ref DeployAlarmsInDev, true]

  UseCanaryDeployment: !And
    - !Condition DeployAlarms
    - !Not [!Equals [!Ref LambdaDeploymentPreference, "AllAtOnce"]]

  IntegrateIpvCore: !Or
    - !Equals
      - !Ref Environment
      - staging
    - !Equals
      - !Ref Environment
      - integration
    - !Equals
      - !Ref Environment
      - production

  IntegratePerformanceTesting: !Or
    - !Equals
      - !Ref Environment
      - dev
    - !Equals
      - !Ref Environment
      - build

  DeployProxyCsls: !And
    - Condition: ProxyApiDeployment
    - Condition: isNotDev
    
# This condition is in place so that we can add a resource to this parent.yaml template that is never deployed.
  NeverDeploy: !Equals
    - !Ref SamValidateLintWorkaround
    - "Should always equal false"

Globals:
  Function:
    AutoPublishAlias: live
    AutoPublishAliasAllProperties: true
    Timeout: 5
    MemorySize: 512
    Runtime: nodejs22.x
    ReservedConcurrentExecutions: !If
      - isDev
      - !Ref AWS::NoValue
      - !FindInMap
        - Lambda
        - !Ref Environment
        - ReservedConcurrentExecutions
    CodeSigningConfigArn: !If
      - UseCodeSigning
      - !Ref CodeSigningConfigArn
      - !Ref AWS::NoValue
    PermissionsBoundary: !If
      - UsePermissionsBoundary
      - !Ref PermissionsBoundary
      - !Ref AWS::NoValue
    LoggingConfig:
      ApplicationLogLevel:
        !FindInMap [ Lambda, !Ref Environment, LogLevel ]
      SystemLogLevel: INFO
      LogFormat: JSON
    Architectures:
      - arm64
    DeploymentPreference:
      Enabled: false
      Role: !GetAtt CodeDeployServiceRole.Arn
    Environment:
      Variables:
        SIGNING_KEY_ID: !GetAtt KMSSigningKey.Arn
        TXMA_SQS: !GetAtt TxMASqs.QueueUrl
        VENDOR_PROCESSING_SQS: !GetAtt VendorProcessingSqs.QueueUrl
        ISSUER: !Sub
          - https://${BaseDns}
          - BaseDns: !FindInMap
            - DNS
            - !Ref Environment
            - BaseDns
        IPVCORE_OUTBOUND_SQS: !GetAtt IPVCoreOutboundSqs.QueueUrl
        SESSION_TABLE_NAME: !Ref SessionsTable
        POWERTOOLS_SERVICE_NAME: mobile-id-check-async-backend
        AWS_LAMBDA_EXEC_WRAPPER: /opt/dynatrace
        DT_CONNECTION_AUTH_TOKEN: !Sub
          - '{{resolve:secretsmanager:${SecretArn}:SecretString:DT_CONNECTION_AUTH_TOKEN}}'
          - SecretArn: !FindInMap [EnvironmentConfiguration, !Ref Environment, dynatraceSecretArn]
        DT_CONNECTION_BASE_URL: !Sub
          - '{{resolve:secretsmanager:${SecretArn}:SecretString:DT_CONNECTION_BASE_URL}}'
          - SecretArn: !FindInMap [EnvironmentConfiguration, !Ref Environment, dynatraceSecretArn]
        DT_CLUSTER_ID: !Sub
          - '{{resolve:secretsmanager:${SecretArn}:SecretString:DT_CLUSTER_ID}}'
          - SecretArn: !FindInMap [EnvironmentConfiguration, !Ref Environment, dynatraceSecretArn]
        DT_LOG_COLLECTION_AUTH_TOKEN: !Sub
          - '{{resolve:secretsmanager:${SecretArn}:SecretString:DT_LOG_COLLECTION_AUTH_TOKEN}}'
          - SecretArn: !FindInMap [EnvironmentConfiguration, !Ref Environment, dynatraceSecretArn]
        DT_TENANT: !Sub
          - '{{resolve:secretsmanager:${SecretArn}:SecretString:DT_TENANT}}'
          - SecretArn: !FindInMap [EnvironmentConfiguration, !Ref Environment, dynatraceSecretArn]
        DT_OPEN_TELEMETRY_ENABLE_INTEGRATION: "true"
    Layers:
      - !Sub
        - '{{resolve:secretsmanager:${SecretArn}:SecretString:NODEJS_LAYER}}'
        - SecretArn: !FindInMap [EnvironmentConfiguration, !Ref Environment, dynatraceSecretArn]

Resources:
  # CloudFormation requires at least one resource definition per template, so this resource is here to satisfy various
  # linting . It has no required properties, will never be deployed, and would have no effect if it were deployed.
  NullResource:
    Type: AWS::CloudFormation::WaitConditionHandle
    Condition: NeverDeploy

Outputs:
  SessionsApiUrl:
    Description: Sessions API Gateway base URL
    Value: !Sub https://${SessionsApiDomainName}

  PrivateApiUrl:
    Description: Private API Gateway base URL
    Value: !Sub https://${PrivateApi}.execute-api.${AWS::Region}.amazonaws.com/${Environment}

  ProxyApiUrl:
    Condition: ProxyApiDeployment
    Description: Proxy API Gateway Pretty DNS
    Value: !Sub https://${ProxyApiDomainName}

  StsMockApiUrl:
    Condition: IsDevOrBuild
    Description: STS Mock API Gateway base URL
    Value: !If
      - UseDevOverrideStsBaseUrl
      - !Ref DevOverrideStsBaseUrl
      - !FindInMap [EnvironmentVariables, !Ref Environment, STSBASEURL]

  EventsApiUrl:
    Condition: IsDevOrBuild
    Description: Events API Gateway base URL
    Value: !If
      - UseDevOverrideEventsBaseUrl
      - !Ref DevOverrideEventsBaseUrl
      - !FindInMap [EnvironmentVariables, !Ref Environment, EventsBaseUrl]

  TestResourcesApiUrl:
    Condition: IsDevOrBuild
    Description: Test Resources API Gateway base URL
    Value: !If
      - UseDevOverrideTestResourcesBaseUrl
      - !Ref DevOverrideTestResourcesBaseUrl
      - !FindInMap [EnvironmentVariables, !Ref Environment, TestResourcesBaseUrl]

<<<<<<< HEAD
  ReadIdMockApiUrl:
    Condition: IsDevOrBuild
    Description: ReadID Mock API Gateway base URL
    Value: !If
      - UseDevOverrideReadIdMockBaseUrl
      - !Ref DevOverrideReadIdMockBaseUrl
      - !FindInMap [EnvironmentVariables, !Ref Environment, ReadIdMockBaseUrl]

  TxmaSqsQueueArn:
    Condition: IsDevOrBuild
    Description: TxMA SQS Queue ARN
    Export:
      Name: !Sub ${AWS::StackName}-txma-sqs-queue-arn
    Value: !GetAtt TxMASQSQueue.Arn

=======
>>>>>>> e1ce5184
  TxmaSqsArn:
    Condition: IsDevOrBuild
    Description: TxMA SQS Queue ARN
    Export:
      Name: !Sub ${AWS::StackName}-txma-sqs-arn
    Value: !GetAtt TxMASqs.Arn

  TxmaKmsEncryptionKeyArn:
    Condition: IsDevOrBuild
    Description: TxMA KMS Encryption Key ARN
    Export:
      Name: !Sub ${AWS::StackName}-txma-kms-encryption-key-arn
    Value: !GetAtt TxMAKMSEncryptionKey.Arn

  IPVCoreOutboundSqsArn:
    Condition: IsDevOrBuild
    Description: IPV Core Queue ARN
    Export:
      Name: !Sub ${AWS::StackName}-ipv-core-outbound-sqs-arn
    Value: !GetAtt IPVCoreOutboundSqs.Arn

  IPVCoreKmsEncryptionKeyArn:
    Condition: IsDevOrBuild
    Description: IPV Core KMS Encryption Key ARN
    Export:
      Name: !Sub ${AWS::StackName}-ipv-core-kms-encryption-key-arn
    Value: !GetAtt IPVCoreKMSEncryptionKey.Arn<|MERGE_RESOLUTION|>--- conflicted
+++ resolved
@@ -571,7 +571,6 @@
       - !Ref DevOverrideTestResourcesBaseUrl
       - !FindInMap [EnvironmentVariables, !Ref Environment, TestResourcesBaseUrl]
 
-<<<<<<< HEAD
   ReadIdMockApiUrl:
     Condition: IsDevOrBuild
     Description: ReadID Mock API Gateway base URL
@@ -580,15 +579,6 @@
       - !Ref DevOverrideReadIdMockBaseUrl
       - !FindInMap [EnvironmentVariables, !Ref Environment, ReadIdMockBaseUrl]
 
-  TxmaSqsQueueArn:
-    Condition: IsDevOrBuild
-    Description: TxMA SQS Queue ARN
-    Export:
-      Name: !Sub ${AWS::StackName}-txma-sqs-queue-arn
-    Value: !GetAtt TxMASQSQueue.Arn
-
-=======
->>>>>>> e1ce5184
   TxmaSqsArn:
     Condition: IsDevOrBuild
     Description: TxMA SQS Queue ARN
