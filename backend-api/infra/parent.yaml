AWSTemplateFormatVersion: "2010-09-09"
Transform: AWS::Serverless-2016-10-31

Description: async-backend SAM template for the ID Check v2 app

Parameters:
  Environment:
    Description: The environment type
    Type: String
    AllowedValues:
      - dev
      - build
      - staging
    Default: dev

  CodeSigningConfigArn:
    Description: |
      The ARN of the Code Signing Config to use, provided by the deployment pipeline
    Type: String
    Default: none

  PermissionsBoundary:
    Description: |
      The ARN of the permissions boundary to apply to any role created by the template
    Type: String
    Default: none

  DevOverrideStsBaseUrl:
    Description: |
      Override the STS_BASE_URL value for development deployments
    Type: String
    Default: none

  DevOverrideEventsBaseUrl:
    Description: |
      Override the EventsBaseUrl value for development deployments
    Type: String
    Default: none

  DevOverrideReadIdBaseUrl:
    Description: |
      Override the ReadIdBaseUrl value for development deployments
    Type: String
    Default: none

  DeployAlarmsInDev:
    Description: Set to `true` to deploy alarms in a dev environment
    Type: String
    Default: false

  LambdaDeploymentPreference:
    Description: |
      Specifies the configuration to enable gradual Lambda deployments. Value can be 'AllAtOnce', a default deployment config, or name of custom DeploymentConfig.
    Type: String
    Default: AllAtOnce

  SamValidateLintWorkaround:
    Description: Do not update or override. This allows the definition of a resource that is never deployed.
    Type: String
    Default: unused

Mappings:
  StaticVariables:
    urls:
      WarningAlarmsRunbook: https://govukverify.atlassian.net/wiki/spaces/DCMAW/pages/4800446694/Alarms+Runbook+Warnings
      CriticalAlarmsRunbook: https://govukverify.atlassian.net/wiki/spaces/DCMAW/pages/4799594677/Alarms+Runbook+Alerts
  EnvironmentConfiguration:
    dev:
      dynatraceSecretArn: arn:aws:secretsmanager:eu-west-2:216552277552:secret:DynatraceNonProductionVariables
    build:
      dynatraceSecretArn: arn:aws:secretsmanager:eu-west-2:216552277552:secret:DynatraceNonProductionVariables
    staging:
      dynatraceSecretArn: arn:aws:secretsmanager:eu-west-2:216552277552:secret:DynatraceNonProductionVariables
    integration:
      dynatraceSecretArn: arn:aws:secretsmanager:eu-west-2:216552277552:secret:DynatraceNonProductionVariables
    production:
      dynatraceSecretArn: arn:aws:secretsmanager:eu-west-2:216552277552:secret:DynatraceProductionVariables

  PrivateApigw:
    dev:
      ApiBurstLimit: 10
      ApiRateLimit: 10
      IpvCoreVpceId: ""
    build:
      ApiBurstLimit: 10
      ApiRateLimit: 10
      IpvCoreVpceId: ""
    staging:
      ApiBurstLimit: 10
      ApiRateLimit: 10
      IpvCoreVpceId: "vpce-0cc0de10742b83b8a"
    integration:
      ApiBurstLimit: 0
      ApiRateLimit: 0
      IpvCoreVpceId: ""
    production:
      ApiBurstLimit: 0
      ApiRateLimit: 0
      IpvCoreVpceId: ""

  SessionsApigw:
    dev:
      ApiBurstLimit: 10
      ApiRateLimit: 10
    build:
      ApiBurstLimit: 10
      ApiRateLimit: 10
    staging:
      ApiBurstLimit: 10
      ApiRateLimit: 10
    integration:
      ApiBurstLimit: 0
      ApiRateLimit: 0
    production:
      ApiBurstLimit: 0
      ApiRateLimit: 0

  ProxyApigw:
    dev:
      ApiBurstLimit: 10
      ApiRateLimit: 10
    build:
      ApiBurstLimit: 10
      ApiRateLimit: 10
    staging:
      ApiBurstLimit: 10
      ApiRateLimit: 10
    integration:
      ApiBurstLimit: 0
      ApiRateLimit: 0
    production:
      ApiBurstLimit: 0
      ApiRateLimit: 0

  Lambda:
    dev:
      ReservedConcurrentExecutions: 0 # Placeholder value to satisfy Cloudformation validation requirements when the environment is dev
      LogLevel: DEBUG
    build:
      ReservedConcurrentExecutions: 15
      LogLevel: INFO
    staging:
      ReservedConcurrentExecutions: 15
      LogLevel: INFO
    integration:
      ReservedConcurrentExecutions: 0
      LogLevel: INFO
    production:
      ReservedConcurrentExecutions: 0
      LogLevel: INFO

  TxMA:
    dev:
      TxmaAccount: arn:aws:iam::248098332657:root
    build:
      TxmaAccount: arn:aws:iam::750703655225:root
    staging:
      TxmaAccount: arn:aws:iam::178023842775:root
    integration:
      TxmaAccount: arn:aws:iam::729485541398:root
    production:
      TxmaAccount: arn:aws:iam::451773080033:root

  IPVCore:
    dev:
      AccountId: not-used
    build:
      AccountId: not-used
    staging:
      AccountId: arn:aws:iam::335257547869:root
    integration:
      AccountId: arn:aws:iam::991138514218:root
    production:
      AccountId: arn:aws:iam::075701497069:root

  KMS:
    dev:
      PendingDeletionInDays: 7
    build:
      PendingDeletionInDays: 30
    staging:
      PendingDeletionInDays: 30
    integration:
      PendingDeletionInDays: 30
    production:
      PendingDeletionInDays: 30

  DNS:
    dev:
      BaseDns: review-b-async.dev.account.gov.uk
    build:
      BaseDns: review-b-async.build.account.gov.uk
    staging:
      BaseDns: review-b-async.staging.account.gov.uk
    integration:
      BaseDns: review-b-async.integration.account.gov.uk
    production:
      BaseDns: review-b-async.account.gov.uk

  CslsConfiguration:    
    build:      
      CSLSEGRESS: arn:aws:logs:eu-west-2:885513274347:destination:csls_cw_logs_destination_prodpython-2
    staging:      
      CSLSEGRESS: arn:aws:logs:eu-west-2:885513274347:destination:csls_cw_logs_destination_prodpython-2
    integration:      
      CSLSEGRESS: arn:aws:logs:eu-west-2:885513274347:destination:csls_cw_logs_destination_prodpython-2
    production:     
      CSLSEGRESS: arn:aws:logs:eu-west-2:885513274347:destination:csls_cw_logs_destination_prodpython-2

  EnvironmentVariables:
    dev:
      STSBASEURL: 'https://sts-mock.review-b-async.dev.account.gov.uk'
      ReadIdBaseUrl: 'https://readid-proxy.review-b-async.dev.account.gov.uk/v2'
      EventsBaseUrl: 'https://events.review-b-async.dev.account.gov.uk'
      ClientRegistrySecretPath: 'dev/clientRegistry'
      BiometricSubmitterKeySecretPathPassport: '/dev/BIOMETRIC_SUBMITTER_ACCESS_KEY_NFC_PASSPORT'
      BiometricSubmitterKeySecretPathBrp: '/dev/BIOMETRIC_SUBMITTER_ACCESS_KEY_NFC_BRP'
      BiometricSubmitterKeySecretPathDl: '/dev/BIOMETRIC_SUBMITTER_ACCESS_KEY_DL'
      BiometricSubmitterKeySecretCacheDurationInSeconds: 900

    build:
      STSBASEURL: 'https://sts-mock.review-b-async.build.account.gov.uk'
      ReadIdBaseUrl: 'https://readid-proxy.review-b-async.build.account.gov.uk/v2'
      EventsBaseUrl: 'https://events.review-b-async.build.account.gov.uk'
      ClientRegistrySecretPath: 'build/clientRegistry'
      BiometricSubmitterKeySecretPathPassport: '/build/BIOMETRIC_SUBMITTER_ACCESS_KEY_NFC_PASSPORT'
      BiometricSubmitterKeySecretPathBrp: '/build/BIOMETRIC_SUBMITTER_ACCESS_KEY_NFC_BRP'
      BiometricSubmitterKeySecretPathDl: '/build/BIOMETRIC_SUBMITTER_ACCESS_KEY_DL'
      BiometricSubmitterKeySecretCacheDurationInSeconds: 900

    staging:
      STSBASEURL: 'https://token.staging.account.gov.uk'
      ReadIdBaseUrl: 'https://readid-proxy.review-b-async.staging.account.gov.uk'
      ClientRegistrySecretPath: 'staging/clientRegistry'
      BiometricSubmitterKeySecretPathPassport: '/staging/BIOMETRIC_SUBMITTER_ACCESS_KEY_NFC_PASSPORT'
      BiometricSubmitterKeySecretPathBrp: '/staging/BIOMETRIC_SUBMITTER_ACCESS_KEY_NFC_BRP'
      BiometricSubmitterKeySecretPathDl: '/staging/BIOMETRIC_SUBMITTER_ACCESS_KEY_DL'
      BiometricSubmitterKeySecretCacheDurationInSeconds: 900

    integration:
      STSBASEURL: 'https://token.integration.account.gov.uk'
      ReadIdBaseUrl: 'https://readid-proxy.review-b-async.integration.account.gov.uk'
      ClientRegistrySecretPath: 'integration/clientRegistry'
      BiometricSubmitterKeySecretPathPassport: '/integration/BIOMETRIC_SUBMITTER_ACCESS_KEY_NFC_PASSPORT'
      BiometricSubmitterKeySecretPathBrp: '/integration/BIOMETRIC_SUBMITTER_ACCESS_KEY_NFC_BRP'
      BiometricSubmitterKeySecretPathDl: '/integration/BIOMETRIC_SUBMITTER_ACCESS_KEY_DL'
      BiometricSubmitterKeySecretCacheDurationInSeconds: 900

    production:
      STSBASEURL: 'https://token.account.gov.uk'
      ReadIdBaseUrl: 'https://readid-proxy.review-b-async.account.gov.uk'
      ClientRegistrySecretPath: 'production/clientRegistry'
      BiometricSubmitterKeySecretPathPassport: '/production/BIOMETRIC_SUBMITTER_ACCESS_KEY_NFC_PASSPORT'
      BiometricSubmitterKeySecretPathBrp: '/production/BIOMETRIC_SUBMITTER_ACCESS_KEY_NFC_BRP'
      BiometricSubmitterKeySecretPathDl: '/production/BIOMETRIC_SUBMITTER_ACCESS_KEY_DL'
      BiometricSubmitterKeySecretCacheDurationInSeconds: 900

Conditions:
  UseCodeSigning: !Not
    - !Equals
      - !Ref CodeSigningConfigArn
      - none

  UsePermissionsBoundary: !Not
    - !Equals
      - !Ref PermissionsBoundary
      - none

  isDev: !Equals
      - !Ref Environment
      - dev

  isNotDev: 
    !Not [!Equals [!Ref Environment, dev]]

  isNotDevOrBuild: !Or
    - !Equals
      - !Ref Environment
      - staging
    - !Equals
      - !Ref Environment
      - integration
    - !Equals
      - !Ref Environment
      - production

  IsDevOrBuild: !Or
    - !Equals
      - !Ref Environment
      - dev
    - !Equals
      - !Ref Environment
      - build

  ProxyApiDeployment: !Or
    - !Equals
      - !Ref Environment
      - dev
    - !Equals
      - !Ref Environment
      - build

  UseDevOverrideStsBaseUrl: !Not
    - !Equals
      - !Ref DevOverrideStsBaseUrl
      - none

  UseDevOverrideEventsBaseUrl: !Not
    - !Equals
      - !Ref DevOverrideEventsBaseUrl
      - none

  UseDevOverrideReadIdBaseUrl: !Not
    - !Equals
      - !Ref DevOverrideReadIdBaseUrl
      - none

  DevelopmentStack: !And
    - !Equals [!Ref Environment, dev]
    - !Not [!Equals [!Ref AWS::StackName, mob-async-backend]]

  DeployAlarms: !Or
    - !Not
      - !Equals
        - !Ref Environment
        - dev
    - !Equals [!Ref DeployAlarmsInDev, true]

  IntegrateIpvCore: !Equals
      - !Ref Environment
      - staging

  DeployProxyCsls: !And
    - Condition: ProxyApiDeployment
    - Condition: isNotDev
    
# This condition is in place so that we can add a resource to this parent.yaml template that is never deployed.
  NeverDeploy: !Equals
    - !Ref SamValidateLintWorkaround
    - "Should always equal false"

Globals:
  Function:
    AutoPublishAlias: live
    AutoPublishAliasAllProperties: true
    Timeout: 5
    MemorySize: 512
    ReservedConcurrentExecutions: !If
      - isDev
      - !Ref AWS::NoValue
      - !FindInMap
        - Lambda
        - !Ref Environment
        - ReservedConcurrentExecutions
    CodeSigningConfigArn: !If
      - UseCodeSigning
      - !Ref CodeSigningConfigArn
      - !Ref AWS::NoValue
    PermissionsBoundary: !If
      - UsePermissionsBoundary
      - !Ref PermissionsBoundary
      - !Ref AWS::NoValue
    LoggingConfig:
      ApplicationLogLevel:
        !FindInMap [ Lambda, !Ref Environment, LogLevel ]
      SystemLogLevel: INFO
      LogFormat: JSON
    Architectures:
      - arm64
    DeploymentPreference:
      Enabled: false
      Role: !GetAtt CodeDeployServiceRole.Arn
    Environment:
      Variables:
        SIGNING_KEY_ID: !GetAtt KMSSigningKey.Arn
        TXMA_SQS: !GetAtt TxMASQSQueue.QueueUrl
        VENDOR_PROCESSING_SQS: !GetAtt VendorProcessingSQS.QueueUrl
<<<<<<< HEAD
        ISSUER: !Sub
          - 'https://${BaseDns}'
          - BaseDns: !FindInMap [DNS, !Ref Environment, BaseDns]
=======
        IPVCORE_OUTBOUND_SQS: !GetAtt IPVCoreSQS.QueueUrl
        # ISSUER should be updated with DNS once available
        ISSUER: mockIssuer
>>>>>>> 41538f02
        SESSION_TABLE_NAME: !Ref SessionsTable
        POWERTOOLS_SERVICE_NAME: mobile-id-check-async-backend
        AWS_LAMBDA_EXEC_WRAPPER: /opt/dynatrace
        DT_CONNECTION_AUTH_TOKEN: !Sub
          - '{{resolve:secretsmanager:${SecretArn}:SecretString:DT_CONNECTION_AUTH_TOKEN}}'
          - SecretArn: !FindInMap [EnvironmentConfiguration, !Ref Environment, dynatraceSecretArn]
        DT_CONNECTION_BASE_URL: !Sub
          - '{{resolve:secretsmanager:${SecretArn}:SecretString:DT_CONNECTION_BASE_URL}}'
          - SecretArn: !FindInMap [EnvironmentConfiguration, !Ref Environment, dynatraceSecretArn]
        DT_CLUSTER_ID: !Sub
          - '{{resolve:secretsmanager:${SecretArn}:SecretString:DT_CLUSTER_ID}}'
          - SecretArn: !FindInMap [EnvironmentConfiguration, !Ref Environment, dynatraceSecretArn]
        DT_LOG_COLLECTION_AUTH_TOKEN: !Sub
          - '{{resolve:secretsmanager:${SecretArn}:SecretString:DT_LOG_COLLECTION_AUTH_TOKEN}}'
          - SecretArn: !FindInMap [EnvironmentConfiguration, !Ref Environment, dynatraceSecretArn]
        DT_TENANT: !Sub
          - '{{resolve:secretsmanager:${SecretArn}:SecretString:DT_TENANT}}'
          - SecretArn: !FindInMap [EnvironmentConfiguration, !Ref Environment, dynatraceSecretArn]
        DT_OPEN_TELEMETRY_ENABLE_INTEGRATION: "true"
    Layers:
      - !Sub
        - '{{resolve:secretsmanager:${SecretArn}:SecretString:NODEJS_LAYER}}'
        - SecretArn: !FindInMap [EnvironmentConfiguration, !Ref Environment, dynatraceSecretArn]

Resources:
  # CloudFormation requires at least one resource definition per template, so this resource is here to satisfy various
  # linting . It has no required properties, will never be deployed, and would have no effect if it were deployed.
  NullResource:
    Type: AWS::CloudFormation::WaitConditionHandle
    Condition: NeverDeploy

Outputs:
  SessionsApiUrl:
    Description: Sessions API Gateway base URL
    Value: !Sub https://${SessionsApiDomainName}

  PrivateApiUrl:
    Description: Private API Gateway base URL
    Value: !Sub https://${PrivateApi}.execute-api.${AWS::Region}.amazonaws.com/${Environment}

  ProxyApiUrl:
    Condition: ProxyApiDeployment
    Description: Proxy API Gateway Pretty DNS
    Value: !Sub https://${ProxyApiDomainName}

  StsMockApiUrl:
    Condition: IsDevOrBuild
    Description: STS Mock API Gateway base URL
    Value: !If
      - UseDevOverrideStsBaseUrl
      - !Ref DevOverrideStsBaseUrl
      - !FindInMap [EnvironmentVariables, !Ref Environment, STSBASEURL]

  EventsApiUrl:
    Condition: IsDevOrBuild
    Description: Events API Gateway base URL
    Value: !If
      - UseDevOverrideEventsBaseUrl
      - !Ref DevOverrideEventsBaseUrl
      - !FindInMap [EnvironmentVariables, !Ref Environment, EventsBaseUrl]

  TxmaSqsQueueArn:
    Condition: IsDevOrBuild
    Description: TxMA SQS Queue ARN
    Export:
      Name: !Sub ${AWS::StackName}-txma-sqs-queue-arn
    Value: !GetAtt TxMASQSQueue.Arn

  TxmaKmsEncryptionKeyArn:
    Condition: IsDevOrBuild
    Description: TxMA KMS Encryption Key ARN
    Export:
      Name: !Sub ${AWS::StackName}-txma-kms-encryption-key-arn
    Value: !GetAtt TxMAKMSEncryptionKey.Arn<|MERGE_RESOLUTION|>--- conflicted
+++ resolved
@@ -375,15 +375,10 @@
         SIGNING_KEY_ID: !GetAtt KMSSigningKey.Arn
         TXMA_SQS: !GetAtt TxMASQSQueue.QueueUrl
         VENDOR_PROCESSING_SQS: !GetAtt VendorProcessingSQS.QueueUrl
-<<<<<<< HEAD
         ISSUER: !Sub
           - 'https://${BaseDns}'
           - BaseDns: !FindInMap [DNS, !Ref Environment, BaseDns]
-=======
         IPVCORE_OUTBOUND_SQS: !GetAtt IPVCoreSQS.QueueUrl
-        # ISSUER should be updated with DNS once available
-        ISSUER: mockIssuer
->>>>>>> 41538f02
         SESSION_TABLE_NAME: !Ref SessionsTable
         POWERTOOLS_SERVICE_NAME: mobile-id-check-async-backend
         AWS_LAMBDA_EXEC_WRAPPER: /opt/dynatrace
