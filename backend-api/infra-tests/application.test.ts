import { Template, Capture, Match } from "aws-cdk-lib/assertions";
const { schema } = require("yaml-cfn");
import { readFileSync } from "fs";
import { load } from "js-yaml";
import { Mappings } from "./helpers/mappings";

// https://docs.aws.amazon.com/cdk/v2/guide/testing.html <--- how to use this file

describe("Backend application infrastructure", () => {
  let template: Template;
  beforeEach(() => {
    let yamltemplate: any = load(readFileSync("template.yaml", "utf-8"), {
      schema: schema,
    });
    template = Template.fromJSON(yamltemplate);
  });

  describe("Private APIgw", () => {
    test("The endpoints are Private", () => {
      template.hasResourceProperties("AWS::Serverless::Api", {
        Name: { "Fn::Sub": "${AWS::StackName}-private-api" },
        EndpointConfiguration: "PRIVATE",
      });
    });

    test("It uses the private async OpenAPI Spec", () => {
      template.hasResourceProperties("AWS::Serverless::Api", {
        Name: { "Fn::Sub": "${AWS::StackName}-private-api" },
        DefinitionBody: {
          "Fn::Transform": {
            Name: "AWS::Include",
            Parameters: { Location: "./openApiSpecs/async-private-spec.yaml" },
          },
        },
      });
    });

    describe("APIgw access log group", () => {
      test("Access log group is attached to APIgw", () => {
        template.hasResourceProperties("AWS::Serverless::Api", {
          Name: { "Fn::Sub": "${AWS::StackName}-private-api" },
          AccessLogSetting: {
            DestinationArn: {
              "Fn::Sub":
                "arn:${AWS::Partition}:logs:${AWS::Region}:${AWS::AccountId}:log-group:${AsyncCredentialApiAccessLogs}",
            },
          },
        });
      });

      test("Access log group has a retention period", () => {
        template.hasResourceProperties("AWS::Logs::LogGroup", {
          RetentionInDays: 30,
          LogGroupName: {
            "Fn::Sub":
              "/aws/apigateway/${AWS::StackName}-private-api-access-logs",
          },
        });
      });
    });

    describe("APIgw method settings", () => {
      test("Metrics are enabled", () => {
        const methodSettings = new Capture();
        template.hasResourceProperties("AWS::Serverless::Api", {
          Name: { "Fn::Sub": "${AWS::StackName}-private-api" },
          MethodSettings: methodSettings,
        });
        expect(methodSettings.asArray()[0].MetricsEnabled).toBe(true);
      });

      test("Rate and burst limit mappings are set", () => {
        const expectedBurstLimits = {
          dev: 10,
          build: 0,
          staging: 0,
          integration: 0,
          production: 0,
        };
        const expectedRateLimits = {
          dev: 10,
          build: 0,
          staging: 0,
          integration: 0,
          production: 0,
        };
        const mappingHelper = new Mappings(template);
        mappingHelper.validatePrivateAPIMapping({
          environmentFlags: expectedBurstLimits,
          mappingBottomLevelKey: "ApiBurstLimit",
        });
        mappingHelper.validatePrivateAPIMapping({
          environmentFlags: expectedRateLimits,
          mappingBottomLevelKey: "ApiRateLimit",
        });
      });

      test("Rate limit and burst mappings are applied to the APIgw", () => {
        const methodSettings = new Capture();
        template.hasResourceProperties("AWS::Serverless::Api", {
          Name: { "Fn::Sub": "${AWS::StackName}-private-api" },
          MethodSettings: methodSettings,
        });
        expect(methodSettings.asArray()[0].ThrottlingBurstLimit).toStrictEqual({
          "Fn::FindInMap": [
            "PrivateApigw",
            { Ref: "Environment" },
            "ApiBurstLimit",
          ],
        });
        expect(methodSettings.asArray()[0].ThrottlingRateLimit).toStrictEqual({
          "Fn::FindInMap": [
            "PrivateApigw",
            { Ref: "Environment" },
            "ApiRateLimit",
          ],
        });
      });
    });
  });

  describe("Public APIgw", () => {
    test("The endpoints are Regional", () => {
      template.hasResourceProperties("AWS::Serverless::Api", {
<<<<<<< HEAD
=======
        Name: { "Fn::Sub": "${AWS::StackName}-private-api" },
        AccessLogSetting: {
          DestinationArn: {
            "Fn::Sub":
              "arn:${AWS::Partition}:logs:${AWS::Region}:${AWS::AccountId}:log-group:${AsyncCredentialPrivateApiAccessLogs}",
          },
        },
      });
    });

    test("Access log group has a retention period", () => {
      template.hasResourceProperties("AWS::Logs::LogGroup", {
        RetentionInDays: 30,
        LogGroupName: {
          "Fn::Sub":
            "/aws/apigateway/${AWS::StackName}-private-api-access-logs",
        },
      });
    });
  });

  describe("Public APIgw", () => {
    test("The endpoints are REGIONAL", () => {
      template.hasResourceProperties("AWS::Serverless::Api", {
>>>>>>> c6ac7975
        Name: { "Fn::Sub": "${AWS::StackName}-public-api" },
        EndpointConfiguration: "REGIONAL",
      });
    });

    test("It uses the public async OpenAPI Spec", () => {
      template.hasResourceProperties("AWS::Serverless::Api", {
        Name: { "Fn::Sub": "${AWS::StackName}-public-api" },
        DefinitionBody: {
          "Fn::Transform": {
            Name: "AWS::Include",
            Parameters: { Location: "./openApiSpecs/async-public-spec.yaml" },
<<<<<<< HEAD
=======
          },
        },
      });
    });

    describe("APIgw method settings", () => {
      test("Metrics are enabled", () => {
        const methodSettings = new Capture();
        template.hasResourceProperties(
          "AWS::Serverless::Api",

          {
            Name: { "Fn::Sub": "${AWS::StackName}-public-api" },
            MethodSettings: methodSettings,
          },
        );
        expect(methodSettings.asArray()[0].MetricsEnabled).toBe(true);
      });

      test("Rate and burst limit mappings are set", () => {
        const expectedBurstLimits = {
          dev: 10,
          build: 0,
          staging: 0,
          integration: 0,
          production: 0,
        };

        const expectedRateLimits = {
          dev: 10,
          build: 0,
          staging: 0,
          integration: 0,
          production: 0,
        };
        const mappingHelper = new Mappings(template);
        mappingHelper.validatePublicAPIMapping({
          environmentFlags: expectedBurstLimits,
          mappingBottomLevelKey: "ApiBurstLimit",
        });
        mappingHelper.validatePublicAPIMapping({
          environmentFlags: expectedRateLimits,
          mappingBottomLevelKey: "ApiRateLimit",
        });
      });

      test("Rate limit and burst mappings are applied to the APIgw", () => {
        const methodSettings = new Capture();
        template.hasResourceProperties(
          "AWS::Serverless::Api",

          {
            Name: { "Fn::Sub": "${AWS::StackName}-public-api" },
            MethodSettings: methodSettings,
          },
        );
        expect(methodSettings.asArray()[0].ThrottlingBurstLimit).toStrictEqual({
          "Fn::FindInMap": [
            "PublicApigw",
            { Ref: "Environment" },
            "ApiBurstLimit",
          ],
        });

        expect(methodSettings.asArray()[0].ThrottlingRateLimit).toStrictEqual({
          "Fn::FindInMap": [
            "PublicApigw",
            { Ref: "Environment" },
            "ApiRateLimit",
          ],
        });
      });
    });

    test("Access log group is attached to APIgw", () => {
      template.hasResourceProperties("AWS::Serverless::Api", {
        Name: { "Fn::Sub": "${AWS::StackName}-public-api" },
        AccessLogSetting: {
          DestinationArn: {
            "Fn::Sub":
              "arn:${AWS::Partition}:logs:${AWS::Region}:${AWS::AccountId}:log-group:${AsyncCredentialPublicApiAccessLogs}",
>>>>>>> c6ac7975
          },
        },
      });
    });

    describe("APIgw access log group", () => {
      test("Access log group is attached to APIgw", () => {
        template.hasResourceProperties("AWS::Serverless::Api", {
          Name: { "Fn::Sub": "${AWS::StackName}-public-api" },
          AccessLogSetting: {
            DestinationArn: {
              "Fn::Sub":
                "arn:${AWS::Partition}:logs:${AWS::Region}:${AWS::AccountId}:log-group:${AsyncPublicApiAccessLogs}",
            },
          },
        });
      });

      test("Access log group has a retention period", () => {
        template.hasResourceProperties("AWS::Logs::LogGroup", {
          RetentionInDays: 30,
          LogGroupName: {
            "Fn::Sub":
              "/aws/apigateway/${AWS::StackName}-public-api-access-logs",
          },
        });
      });
    });

    describe("APIgw method settings", () => {
      test("Metrics are enabled", () => {
        const methodSettings = new Capture();
        template.hasResourceProperties("AWS::Serverless::Api", {
          Name: { "Fn::Sub": "${AWS::StackName}-public-api" },
          MethodSettings: methodSettings,
        });
        expect(methodSettings.asArray()[0].MetricsEnabled).toBe(true);
      });

      test("Rate and burst limit mappings are set", () => {
        const expectedBurstLimits = {
          dev: 10,
          build: 0,
          staging: 0,
          integration: 0,
          production: 0,
        };
        const expectedRateLimits = {
          dev: 10,
          build: 0,
          staging: 0,
          integration: 0,
          production: 0,
        };
        const mappingHelper = new Mappings(template);
        mappingHelper.validatePublicAPIMapping({
          environmentFlags: expectedBurstLimits,
          mappingBottomLevelKey: "ApiBurstLimit",
        });
        mappingHelper.validatePublicAPIMapping({
          environmentFlags: expectedRateLimits,
          mappingBottomLevelKey: "ApiRateLimit",
        });
      });

      test("Rate limit and burst mappings are applied to the APIgw", () => {
        const methodSettings = new Capture();
        template.hasResourceProperties("AWS::Serverless::Api", {
          Name: { "Fn::Sub": "${AWS::StackName}-public-api" },
          MethodSettings: methodSettings,
        });
        expect(methodSettings.asArray()[0].ThrottlingBurstLimit).toStrictEqual({
          "Fn::FindInMap": [
            "PublicApigw",
            { Ref: "Environment" },
            "ApiBurstLimit",
          ],
        });
        expect(methodSettings.asArray()[0].ThrottlingRateLimit).toStrictEqual({
          "Fn::FindInMap": [
            "PublicApigw",
            { Ref: "Environment" },
            "ApiRateLimit",
          ],
        });
      });
    });
  });

  describe("Lambdas", () => {
    describe("Globals", () => {
      test("Global environment variables are set", () => {
        const expectedGlobals = [
          "SIGNING_KEY_ID",
          "ISSUER",
          "TXMA_SQS",
          "SESSION_TABLE_NAME",
        ];
        const envVars =
          template.toJSON().Globals.Function.Environment.Variables;
        Object.keys(envVars).every((envVar) => {
          expectedGlobals.includes(envVar);
        });
        expect(expectedGlobals.length).toBe(Object.keys(envVars).length);
      });
    });

    test("All lambdas have a FunctionName defined", () => {
      const lambdas = template.findResources("AWS::Serverless::Function");
      const lambda_list = Object.keys(lambdas);
      lambda_list.forEach((lambda) => {
        expect(lambdas[lambda].Properties.FunctionName).toBeTruthy();
      });
    });

    test("All lambdas have a log group", () => {
      const lambdas = template.findResources("AWS::Serverless::Function");
      const lambda_list = Object.keys(lambdas);
      lambda_list.forEach((lambda) => {
        const functionName = lambdas[lambda].Properties.FunctionName["Fn::Sub"];
        const expectedLogName = {
          "Fn::Sub": `/aws/lambda/${functionName}`,
        };
        template.hasResourceProperties("AWS::Logs::LogGroup", {
          LogGroupName: Match.objectLike(expectedLogName),
        });
      });
    });

    test("All log groups have a retention period", () => {
      const logGroups = template.findResources("AWS::Logs::LogGroup");
      const logGroupList = Object.keys(logGroups);
      logGroupList.forEach((logGroup) => {
        expect(logGroups[logGroup].Properties.RetentionInDays).toEqual(30);
      });
    });

    test("Create session lambdas have the client registry environment variable", () => {
      const createSessionLambdaHandlers = [
        "asyncTokenHandler.lambdaHandler",
        "asyncCredentialHandler.lambdaHandler",
      ];
      createSessionLambdaHandlers.forEach((lambdaHandler) => {
        template.hasResourceProperties("AWS::Serverless::Function", {
          Handler: lambdaHandler,
          Environment: {
            Variables: {
              CLIENT_REGISTRY_SECRET_NAME: {
                "Fn::Sub": "${Environment}/clientRegistry",
              },
            },
          },
        });
      });
    });
  });

  describe("KMS", () => {
    test("All keys have a retention window once deleted", () => {
      const kmsKeys = template.findResources("AWS::KMS::Key");
      const kmsKeyList = Object.keys(kmsKeys);
      kmsKeyList.forEach((kmsKey) => {
        expect(kmsKeys[kmsKey].Properties.PendingWindowInDays).toStrictEqual({
          "Fn::FindInMap": [
            "KMS",
            { Ref: "Environment" },
            "PendingDeletionInDays",
          ],
        });
      });
    });

    test("Mappings are defined for retention window", () => {
      const expectedKmsDeletionMapping = {
        dev: 7,
        build: 30,
        staging: 30,
        integration: 30,
        production: 30,
      };

      const mappingHelper = new Mappings(template);
      mappingHelper.validateKMSMapping({
        environmentFlags: expectedKmsDeletionMapping,
        mappingBottomLevelKey: "PendingDeletionInDays",
      });
    });
  });

  describe("IAM", () => {
    // See: https://github.com/govuk-one-login/devplatform-deploy/blob/c298f297141f414798899a622509262fbb309260/sam-deploy-pipeline/template.yaml#L3759
    test("Every IAM role has a permissions boundary", () => {
      const iamRoles = template.findResources("AWS::IAM::Role");
      const iamRolesList = Object.keys(iamRoles);
      iamRolesList.forEach((iamRole) => {
        expect(iamRoles[iamRole].Properties.PermissionsBoundary).toStrictEqual({
          "Fn::If": [
            "UsePermissionsBoundary",
            { Ref: "PermissionsBoundary" },
            { Ref: "AWS::NoValue" },
          ],
        });
      });
    });

    // See: https://github.com/govuk-one-login/devplatform-deploy/blob/c298f297141f414798899a622509262fbb309260/sam-deploy-pipeline/template.yaml#L3759
    test("Every IAM role name conforms to dev platform naming standard", () => {
      const iamRoles = template.findResources("AWS::IAM::Role");
      const iamRolesList = Object.keys(iamRoles);
      iamRolesList.forEach((iamRole) => {
        const roleName = iamRoles[iamRole].Properties.RoleName[
          "Fn::Sub"
        ] as string;
        const roleNameConformsToStandards =
          roleName.startsWith("${AWS::StackName}-");
        expect(roleNameConformsToStandards).toBe(true);
      });
    });
  });

  describe("S3", () => {
    test("All buckets have a name", () => {
      const buckets = template.findResources("AWS::S3::Bucket");
      const bucketList = Object.keys(buckets);
      bucketList.forEach((bucket) => {
        expect(buckets[bucket].Properties.BucketName).toBeTruthy();
      });
    });

    test("All buckets have an associated bucket policy", () => {
      const buckets = template.findResources("AWS::S3::Bucket");
      const bucketList = Object.keys(buckets);
      bucketList.forEach((bucket) => {
        template.hasResourceProperties(
          "AWS::S3::BucketPolicy",
          Match.objectLike({
            Bucket: { Ref: bucket },
          }),
        );
      });
    });

    test("All buckets have public access blocked", () => {
      const buckets = template.findResources("AWS::S3::Bucket");
      const bucketList = Object.keys(buckets);
      bucketList.forEach((bucket) => {
        expect(
          buckets[bucket].Properties.PublicAccessBlockConfiguration,
        ).toEqual(
          expect.objectContaining({
            BlockPublicAcls: true,
            BlockPublicPolicy: true,
            IgnorePublicAcls: true,
            RestrictPublicBuckets: true,
          }),
        );
      });
    });

    test("All buckets have encryption enabled", () => {
      const buckets = template.findResources("AWS::S3::Bucket");
      const bucketList = Object.keys(buckets);
      bucketList.forEach((bucket) => {
        expect(
          buckets[bucket].Properties.BucketEncryption
            .ServerSideEncryptionConfiguration,
        ).toEqual(
          expect.arrayContaining([
            expect.objectContaining({
              ServerSideEncryptionByDefault: expect.objectContaining({
                SSEAlgorithm: expect.any(String),
              }),
            }),
          ]),
        );
      });
    });
  });
});<|MERGE_RESOLUTION|>--- conflicted
+++ resolved
@@ -35,30 +35,6 @@
       });
     });
 
-    describe("APIgw access log group", () => {
-      test("Access log group is attached to APIgw", () => {
-        template.hasResourceProperties("AWS::Serverless::Api", {
-          Name: { "Fn::Sub": "${AWS::StackName}-private-api" },
-          AccessLogSetting: {
-            DestinationArn: {
-              "Fn::Sub":
-                "arn:${AWS::Partition}:logs:${AWS::Region}:${AWS::AccountId}:log-group:${AsyncCredentialApiAccessLogs}",
-            },
-          },
-        });
-      });
-
-      test("Access log group has a retention period", () => {
-        template.hasResourceProperties("AWS::Logs::LogGroup", {
-          RetentionInDays: 30,
-          LogGroupName: {
-            "Fn::Sub":
-              "/aws/apigateway/${AWS::StackName}-private-api-access-logs",
-          },
-        });
-      });
-    });
-
     describe("APIgw method settings", () => {
       test("Metrics are enabled", () => {
         const methodSettings = new Capture();
@@ -120,15 +96,32 @@
   });
 
   describe("Public APIgw", () => {
-    test("The endpoints are Regional", () => {
-      template.hasResourceProperties("AWS::Serverless::Api", {
-<<<<<<< HEAD
-=======
-        Name: { "Fn::Sub": "${AWS::StackName}-private-api" },
+    test("The endpoints are REGIONAL", () => {
+      template.hasResourceProperties("AWS::Serverless::Api", {
+        Name: { "Fn::Sub": "${AWS::StackName}-public-api" },
+        EndpointConfiguration: "REGIONAL",
+      });
+    });
+
+    test("It uses the public async OpenAPI Spec", () => {
+      template.hasResourceProperties("AWS::Serverless::Api", {
+        Name: { "Fn::Sub": "${AWS::StackName}-public-api" },
+        DefinitionBody: {
+          "Fn::Transform": {
+            Name: "AWS::Include",
+            Parameters: { Location: "./openApiSpecs/async-public-spec.yaml" },
+          },
+        },
+      });
+    });
+
+    test("Access log group is attached to APIgw", () => {
+      template.hasResourceProperties("AWS::Serverless::Api", {
+        Name: { "Fn::Sub": "${AWS::StackName}-public-api" },
         AccessLogSetting: {
           DestinationArn: {
             "Fn::Sub":
-              "arn:${AWS::Partition}:logs:${AWS::Region}:${AWS::AccountId}:log-group:${AsyncCredentialPrivateApiAccessLogs}",
+              "arn:${AWS::Partition}:logs:${AWS::Region}:${AWS::AccountId}:log-group:${AsyncCredentialPublicApiAccessLogs}",
           },
         },
       });
@@ -141,136 +134,6 @@
           "Fn::Sub":
             "/aws/apigateway/${AWS::StackName}-private-api-access-logs",
         },
-      });
-    });
-  });
-
-  describe("Public APIgw", () => {
-    test("The endpoints are REGIONAL", () => {
-      template.hasResourceProperties("AWS::Serverless::Api", {
->>>>>>> c6ac7975
-        Name: { "Fn::Sub": "${AWS::StackName}-public-api" },
-        EndpointConfiguration: "REGIONAL",
-      });
-    });
-
-    test("It uses the public async OpenAPI Spec", () => {
-      template.hasResourceProperties("AWS::Serverless::Api", {
-        Name: { "Fn::Sub": "${AWS::StackName}-public-api" },
-        DefinitionBody: {
-          "Fn::Transform": {
-            Name: "AWS::Include",
-            Parameters: { Location: "./openApiSpecs/async-public-spec.yaml" },
-<<<<<<< HEAD
-=======
-          },
-        },
-      });
-    });
-
-    describe("APIgw method settings", () => {
-      test("Metrics are enabled", () => {
-        const methodSettings = new Capture();
-        template.hasResourceProperties(
-          "AWS::Serverless::Api",
-
-          {
-            Name: { "Fn::Sub": "${AWS::StackName}-public-api" },
-            MethodSettings: methodSettings,
-          },
-        );
-        expect(methodSettings.asArray()[0].MetricsEnabled).toBe(true);
-      });
-
-      test("Rate and burst limit mappings are set", () => {
-        const expectedBurstLimits = {
-          dev: 10,
-          build: 0,
-          staging: 0,
-          integration: 0,
-          production: 0,
-        };
-
-        const expectedRateLimits = {
-          dev: 10,
-          build: 0,
-          staging: 0,
-          integration: 0,
-          production: 0,
-        };
-        const mappingHelper = new Mappings(template);
-        mappingHelper.validatePublicAPIMapping({
-          environmentFlags: expectedBurstLimits,
-          mappingBottomLevelKey: "ApiBurstLimit",
-        });
-        mappingHelper.validatePublicAPIMapping({
-          environmentFlags: expectedRateLimits,
-          mappingBottomLevelKey: "ApiRateLimit",
-        });
-      });
-
-      test("Rate limit and burst mappings are applied to the APIgw", () => {
-        const methodSettings = new Capture();
-        template.hasResourceProperties(
-          "AWS::Serverless::Api",
-
-          {
-            Name: { "Fn::Sub": "${AWS::StackName}-public-api" },
-            MethodSettings: methodSettings,
-          },
-        );
-        expect(methodSettings.asArray()[0].ThrottlingBurstLimit).toStrictEqual({
-          "Fn::FindInMap": [
-            "PublicApigw",
-            { Ref: "Environment" },
-            "ApiBurstLimit",
-          ],
-        });
-
-        expect(methodSettings.asArray()[0].ThrottlingRateLimit).toStrictEqual({
-          "Fn::FindInMap": [
-            "PublicApigw",
-            { Ref: "Environment" },
-            "ApiRateLimit",
-          ],
-        });
-      });
-    });
-
-    test("Access log group is attached to APIgw", () => {
-      template.hasResourceProperties("AWS::Serverless::Api", {
-        Name: { "Fn::Sub": "${AWS::StackName}-public-api" },
-        AccessLogSetting: {
-          DestinationArn: {
-            "Fn::Sub":
-              "arn:${AWS::Partition}:logs:${AWS::Region}:${AWS::AccountId}:log-group:${AsyncCredentialPublicApiAccessLogs}",
->>>>>>> c6ac7975
-          },
-        },
-      });
-    });
-
-    describe("APIgw access log group", () => {
-      test("Access log group is attached to APIgw", () => {
-        template.hasResourceProperties("AWS::Serverless::Api", {
-          Name: { "Fn::Sub": "${AWS::StackName}-public-api" },
-          AccessLogSetting: {
-            DestinationArn: {
-              "Fn::Sub":
-                "arn:${AWS::Partition}:logs:${AWS::Region}:${AWS::AccountId}:log-group:${AsyncPublicApiAccessLogs}",
-            },
-          },
-        });
-      });
-
-      test("Access log group has a retention period", () => {
-        template.hasResourceProperties("AWS::Logs::LogGroup", {
-          RetentionInDays: 30,
-          LogGroupName: {
-            "Fn::Sub":
-              "/aws/apigateway/${AWS::StackName}-public-api-access-logs",
-          },
-        });
       });
     });
 
@@ -425,7 +288,6 @@
         integration: 30,
         production: 30,
       };
-
       const mappingHelper = new Mappings(template);
       mappingHelper.validateKMSMapping({
         environmentFlags: expectedKmsDeletionMapping,
