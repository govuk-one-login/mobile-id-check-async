--- conflicted
+++ resolved
@@ -906,10 +906,6 @@
           - Action:
               - s3:PutObject
             Condition:
-<<<<<<< HEAD
-              Bool:
-                aws:SecureTransport: false
-=======
               ArnLike:
                 aws:SourceArn: !GetAtt JsonWebKeysBucket.Arn
               StringEquals:
@@ -920,7 +916,6 @@
             Resource: !Sub
               - arn:aws:s3:::${bucketName}/*
               - bucketName: !Ref JsonWebKeysBucketAccessLogs
->>>>>>> 02844141
 
   JsonWebKeysFunction:
     Type: AWS::Serverless::Function
