AWSTemplateFormatVersion: "2010-09-09"

Description: async-backend SAM template for the ID Check v2 app

Parameters:
  Environment:
    Description: The environment type
    Type: String
    AllowedValues:
      - dev
      - build
      - staging
      - integration
      - production
    Default: dev

  CodeSigningConfigArn:
    Description: |
      The ARN of the Code Signing Config to use, provided by the deployment pipeline
    Type: String
    Default: none

  PermissionsBoundary:
    Description: |
      The ARN of the permissions boundary to apply to any role created by the template
    Type: String
    Default: none

Mappings:
  PrivateApigw:
    dev:
      ApiBurstLimit: 10
      ApiRateLimit: 10
    build:
      ApiBurstLimit: 0
      ApiRateLimit: 0
    staging:
      ApiBurstLimit: 0
      ApiRateLimit: 0
    integration:
      ApiBurstLimit: 0
      ApiRateLimit: 0
    production:
      ApiBurstLimit: 0
      ApiRateLimit: 0
  PublicApigw:
    dev:
      ApiBurstLimit: 10
      ApiRateLimit: 10
    build:
      ApiBurstLimit: 0
      ApiRateLimit: 0
    staging:
      ApiBurstLimit: 0
      ApiRateLimit: 0
    integration:
      ApiBurstLimit: 0
      ApiRateLimit: 0
    production:
      ApiBurstLimit: 0
      ApiRateLimit: 0

  TxMA:
    dev:
      TxmaAccount: arn:aws:iam::248098332657:root
    build:
      TxmaAccount: arn:aws:iam::750703655225:root
    staging:
      TxmaAccount: arn:aws:iam::178023842775:root
    integration:
      TxmaAccount: arn:aws:iam::729485541398:root
    production:
      TxmaAccount: arn:aws:iam::451773080033:root

  KMS:
    dev:
      PendingDeletionInDays: 7
    build:
      PendingDeletionInDays: 30
    staging:
      PendingDeletionInDays: 30
    integration:
      PendingDeletionInDays: 30
    production:
      PendingDeletionInDays: 30

Conditions:
  UseCodeSigning: !Not
    - !Equals
      - !Ref CodeSigningConfigArn
      - none

  UsePermissionsBoundary: !Not
    - !Equals
      - !Ref PermissionsBoundary
      - none

  isNotDevOrBuild: !Or
    - !Equals
      - !Ref Environment
      - staging
    - !Equals
      - !Ref Environment
      - integration
    - !Equals
      - !Ref Environment
      - production

  MockPrivateApiDeployment: !Or
    - !Equals
      - !Ref Environment
      - dev
    - !Equals
      - !Ref Environment
      - build

Transform: AWS::Serverless-2016-10-31

Globals:
  Function:
    CodeSigningConfigArn: !If
      - UseCodeSigning
      - !Ref CodeSigningConfigArn
      - !Ref AWS::NoValue
    PermissionsBoundary: !If
      - UsePermissionsBoundary
      - !Ref PermissionsBoundary
      - !Ref AWS::NoValue
    Environment:
      Variables:
        SIGNING_KEY_ID: !GetAtt KMSSigningKey.Arn
        TXMA_SQS: !GetAtt TxMASQSQueue.QueueUrl

        # ISSUER should be updated with DNS once available
        ISSUER: mockIssuer
        SESSION_TABLE_NAME: !Ref SessionsTable

Resources:

  ### Private APIgw for Client Credentials grant flow
<<<<<<< HEAD
  PrivateApi:
=======
  BackendAsyncCredentialPrivateApi:
>>>>>>> 7f3f21ab
    Type: AWS::Serverless::Api
    Properties:
      Name: !Sub ${AWS::StackName}-private-api
      Description: Private APIgw for Client Credentials flow
      EndpointConfiguration: PRIVATE
      Auth:
        ResourcePolicy:
          IntrinsicVpceWhitelist:
            - !ImportValue devplatform-vpc-ExecuteApiGatewayEndpointId
      StageName: !Ref Environment
      OpenApiVersion: 3.0.1
      AccessLogSetting:
        DestinationArn: !Sub arn:${AWS::Partition}:logs:${AWS::Region}:${AWS::AccountId}:log-group:${AsyncCredentialPrivateApiAccessLogs}
        Format: '{ "requestId":"$context.requestId", "ip": "$context.identity.sourceIp", "caller":"$context.identity.caller", "user":"$context.identity.user","requestTime":"$context.requestTime", "httpMethod":"$context.httpMethod","resourcePath":"$context.resourcePath", "status":"$context.status","protocol":"$context.protocol", "responseLength":"$context.responseLength" }'
      MethodSettings:
        - LoggingLevel: INFO
          ResourcePath: /*
          HttpMethod: '*'

          # Disable data trace in production and integration to avoid logging customer sensitive information
          DataTraceEnabled: false # Client credentials used in headers
          MetricsEnabled: true
          ThrottlingBurstLimit: !FindInMap
            - PrivateApigw
            - !Ref Environment
            - ApiBurstLimit
          ThrottlingRateLimit: !FindInMap
            - PrivateApigw
            - !Ref Environment
            - ApiRateLimit
      DefinitionBody:
        Fn::Transform:
          Name: AWS::Include
          Parameters:
            Location: ./openApiSpecs/async-private-spec.yaml

  AsyncCredentialPrivateApiAccessLogs:
    Type: AWS::Logs::LogGroup
    Properties:
      LogGroupName: !Sub /aws/apigateway/${AWS::StackName}-private-api-access-logs
      RetentionInDays: 30

      ### Token lambda
  AsyncTokenFunction:
    Type: AWS::Serverless::Function
    DependsOn:
      - AsyncTokenLogGroup
    Metadata:
      BuildMethod: esbuild
      BuildProperties:
        Minify: true
        Target: es2022
        Sourcemap: false
        EntryPoints:
          - src/functions/asyncToken/asyncTokenHandler.ts
    Properties:
      FunctionName: !Sub ${AWS::StackName}-token
      Runtime: nodejs20.x
      Handler: asyncTokenHandler.lambdaHandler
<<<<<<< HEAD
=======
      Events:
        AsyncToken:
          Type: Api
          Properties:
            Path: /async/token
            Method: post
            RestApiId: !Ref BackendAsyncCredentialPrivateApi
>>>>>>> 7f3f21ab
      Role: !GetAtt AsyncTokenLambdaRole.Arn
      Environment:
        Variables:
          CLIENT_REGISTRY_SECRET_NAME: !Sub ${Environment}/clientRegistry

  AsyncTokenFunctionPermission:
    Type: AWS::Lambda::Permission
    Properties:
      Action: lambda:InvokeFunction
      FunctionName: !GetAtt AsyncTokenFunction.Arn
      Principal: apigateway.amazonaws.com
      SourceAccount: !Sub ${AWS::AccountId}
<<<<<<< HEAD
      SourceArn: !Sub arn:aws:execute-api:${AWS::Region}:${AWS::AccountId}:${PrivateApi}/*/*/*
    Condition: MockPrivateApiDeployment
=======
      SourceArn: !Sub arn:aws:execute-api:${AWS::Region}:${AWS::AccountId}:${BackendAsyncCredentialPrivateApi}/*/*/*
>>>>>>> 7f3f21ab

  AsyncTokenLogGroup:
    Type: AWS::Logs::LogGroup
    Properties:
      RetentionInDays: 30
      LogGroupName: !Sub /aws/lambda/${AWS::StackName}-token

  AsyncTokenLambdaRole:
    Type: AWS::IAM::Role
    Properties:
      AssumeRolePolicyDocument:
        Version: "2012-10-17"
        Statement:
          - Effect: Allow
            Principal:
              Service: lambda.amazonaws.com
            Action: sts:AssumeRole
      Policies:
        - PolicyName: AsyncTokenFunctionSecretsManagerPolicy
          PolicyDocument:
            Version: "2012-10-17"
            Statement:
              - Effect: Allow
                Action:
                  - secretsmanager:GetSecretValue
                Resource:
                  - !Sub arn:aws:secretsmanager:${AWS::Region}:${AWS::AccountId}:secret:${Environment}/clientRegistry-?????? # wildcard as AWS automatically appends 6 characters to the end of a secret arn
        - PolicyName: AsyncTokenFunctionLoggingPolicy
          PolicyDocument:
            Version: "2012-10-17"
            Statement:
              - Effect: Allow
                Action:
                  - logs:CreateLogGroup
                  - logs:CreateLogStream
                  - logs:PutLogEvents
                Resource: arn:aws:logs:*:*:*
        - PolicyName: AsyncTokenFunctionKmsPolicy
          PolicyDocument:
            Version: "2012-10-17"
            Statement:
              - Effect: Allow
                Action:
                  - kms:Sign
                Resource: !GetAtt KMSSigningKey.Arn
        - PolicyName: AsyncTokenFunctionSQSPolicy
          PolicyDocument:
            Version: "2012-10-17"
            Statement:
              - Effect: Allow
                Action:
                  - sqs:SendMessage
                Resource: !GetAtt TxMASQSQueue.Arn
              - Effect: Allow
                Action:
                  - kms:Encrypt
                  - kms:Decrypt
                  - kms:GenerateDataKey
                Resource: !GetAtt TxMAKMSEncryptionKey.Arn
      RoleName: !Sub ${AWS::StackName}-token-lambda
      PermissionsBoundary: !If
        - UsePermissionsBoundary
        - !Ref PermissionsBoundary
        - !Ref AWS::NoValue

  AsyncCredentialFunction:
    Type: AWS::Serverless::Function
    DependsOn:
      - AsyncCredentialLogGroup
    Metadata:
      BuildMethod: esbuild
      BuildProperties:
        Minify: true
        Target: es2022
        Sourcemap: false
        EntryPoints:
          - src/functions/asyncCredential/asyncCredentialHandler.ts
    Properties:
      AutoPublishAlias: live
      FunctionName: !Sub ${AWS::StackName}-credential
      Runtime: nodejs20.x
      Handler: asyncCredentialHandler.lambdaHandler
      Role: !GetAtt AsyncCredentialLambdaRole.Arn
      Environment:
        Variables:
          CLIENT_REGISTRY_SECRET_NAME: !Sub ${Environment}/clientRegistry
<<<<<<< HEAD
=======
          SESSION_TTL_IN_MILLISECONDS: 3600000 #Used to set time to live when creating sessions. Set to 1 day.
      Events:
        AsyncCredential:
          Type: Api
          Properties:
            Path: /async/credential
            Method: post
            RestApiId: !Ref BackendAsyncCredentialPrivateApi
>>>>>>> 7f3f21ab

  AsyncCredentialLogGroup:
    Type: AWS::Logs::LogGroup
    Properties:
      RetentionInDays: 30
      LogGroupName: !Sub /aws/lambda/${AWS::StackName}-credential

  AsyncCredentialFunctionPermission:
    Type: AWS::Lambda::Permission
    Properties:
      Action: lambda:InvokeFunction
      FunctionName: !GetAtt AsyncCredentialFunction.Arn
      Principal: apigateway.amazonaws.com
      SourceAccount: !Sub ${AWS::AccountId}
      SourceArn: !Sub arn:aws:execute-api:${AWS::Region}:${AWS::AccountId}:${PrivateApi}/*/*/*

  AsyncCredentialFunctionMockPrivateApiPermission:
    Type: AWS::Lambda::Permission
    Properties:
      Action: lambda:InvokeFunction
      FunctionName: !GetAtt AsyncCredentialFunction.Arn
      Principal: apigateway.amazonaws.com
      SourceAccount: !Sub ${AWS::AccountId}
<<<<<<< HEAD
      SourceArn: !Sub arn:aws:execute-api:${AWS::Region}:${AWS::AccountId}:${MockPrivateApi}/*/*/*
    Condition: MockPrivateApiDeployment
=======
      SourceArn: !Sub arn:aws:execute-api:${AWS::Region}:${AWS::AccountId}:${BackendAsyncCredentialPrivateApi}/*/*/*
>>>>>>> 7f3f21ab

  AsyncCredentialLambdaRole:
    Type: AWS::IAM::Role
    Properties:
      AssumeRolePolicyDocument:
        Version: "2012-10-17"
        Statement:
          - Effect: Allow
            Principal:
              Service: lambda.amazonaws.com
            Action: sts:AssumeRole
      Policies:
        - PolicyName: DynamoReadSessionsTable
          PolicyDocument:
            Version: "2012-10-17"
            Statement:
              - Effect: Allow
                Action:
                  - dynamodb:PutItem
                  - dynamodb:Query
                Resource: !GetAtt SessionsTable.Arn
        - PolicyName: AsyncCredentialFunctionSecretsManagerPolicy
          PolicyDocument:
            Version: "2012-10-17"
            Statement:
              - Effect: Allow
                Action:
                  - secretsmanager:GetSecretValue
                Resource:
                  - !Sub arn:aws:secretsmanager:${AWS::Region}:${AWS::AccountId}:secret:${Environment}/clientRegistry-?????? # wildcard as AWS automatically appends 6 characters to the end of a secret arn
        - PolicyName: AsyncCredentialFunctionLoggingPolicy
          PolicyDocument:
            Version: "2012-10-17"
            Statement:
              - Effect: Allow
                Action:
                  - logs:CreateLogGroup
                  - logs:CreateLogStream
                  - logs:PutLogEvents
                Resource: arn:aws:logs:*:*:*
        - PolicyName: AsyncCredentialFunctionKmsPolicy
          PolicyDocument:
            Version: "2012-10-17"
            Statement:
              - Effect: Allow
                Action:
                  - kms:Verify
                Resource: !GetAtt KMSSigningKey.Arn
        - PolicyName: AsyncCredentialFunctionSQSPolicy
          PolicyDocument:
            Version: "2012-10-17"
            Statement:
              - Effect: Allow
                Action:
                  - sqs:SendMessage
                Resource: !GetAtt TxMASQSQueue.Arn
              - Effect: Allow
                Action:
                  - kms:Encrypt
                  - kms:Decrypt
                  - kms:GenerateDataKey
                Resource: !GetAtt TxMAKMSEncryptionKey.Arn

                # TxMA Audit service
      RoleName: !Sub ${AWS::StackName}-credential-lambda
      PermissionsBoundary: !If
        - UsePermissionsBoundary
        - !Ref PermissionsBoundary
        - !Ref AWS::NoValue

  SessionsTable:
    Type: AWS::DynamoDB::Table

    # Disabling check for point in time backup
    # checkov:skip=CKV_AWS_28:Ensure Dynamodb point in time recovery (backup) is enabled
    # checkov:skip=CKV_AWS_119:No PII in table
    Properties:
      AttributeDefinitions:
        - AttributeName: sessionId
          AttributeType: S
        - AttributeName: subjectIdentifier
          AttributeType: S
      KeySchema:
        - AttributeName: sessionId
          KeyType: HASH
      GlobalSecondaryIndexes:
        - IndexName: subjectIdentifier-index
          KeySchema:
            - AttributeName: subjectIdentifier
              KeyType: HASH
          Projection:
            NonKeyAttributes:
              - authSessionState
              - sessionId
            ProjectionType: INCLUDE
      BillingMode: PAY_PER_REQUEST
      SSESpecification:
        SSEEnabled: true
      TimeToLiveSpecification:
        AttributeName: timeToLive
        Enabled: true

  ### Regional APIgw
  BackendAsyncCredentialPublicApi:
    Type: AWS::Serverless::Api
    Properties:
      Name: !Sub ${AWS::StackName}-public-api
      Description: Regional API Gateway
      EndpointConfiguration: REGIONAL
      StageName: !Ref Environment
      OpenApiVersion: 3.0.1
      AccessLogSetting:
        DestinationArn: !Sub arn:${AWS::Partition}:logs:${AWS::Region}:${AWS::AccountId}:log-group:${AsyncCredentialPublicApiAccessLogs}
        Format: '{ "requestId":"$context.requestId", "ip": "$context.identity.sourceIp", "caller":"$context.identity.caller", "user":"$context.identity.user","requestTime":"$context.requestTime", "httpMethod":"$context.httpMethod","resourcePath":"$context.resourcePath", "status":"$context.status","protocol":"$context.protocol", "responseLength":"$context.responseLength" }'
      MethodSettings:
        - LoggingLevel: INFO
          ResourcePath: /*
          HttpMethod: '*'
          DataTraceEnabled: false
          MetricsEnabled: true
          ThrottlingBurstLimit: !FindInMap
            - PublicApigw
            - !Ref Environment
            - ApiBurstLimit
          ThrottlingRateLimit: !FindInMap
            - PublicApigw
            - !Ref Environment
            - ApiRateLimit
      DefinitionBody:
        Fn::Transform:
          Name: AWS::Include
          Parameters:
            Location: ./openApiSpecs/async-public-spec.yaml

  AsyncCredentialPublicApiAccessLogs:
    Type: AWS::Logs::LogGroup
    Properties:
      LogGroupName: !Sub /aws/apigateway/${AWS::StackName}-public-api-access-logs
      RetentionInDays: 30

  AsyncActiveSessionFunction:
    Type: AWS::Serverless::Function
    DependsOn:
      - AsyncActiveSessionLogGroup
    Metadata:
      BuildMethod: esbuild
      BuildProperties:
        Minify: true
        Target: es2022
        Sourcemap: false
        EntryPoints:
          - src/functions/asyncActiveSession/asyncActiveSessionHandler.ts
    Properties:
      AutoPublishAlias: live
      FunctionName: !Sub ${AWS::StackName}-active-session
      Runtime: nodejs20.x
      Handler: asyncActiveSessionHandler.lambdaHandler
      Events:
        AsyncActiveSession:
          Type: Api
          Properties:
            Path: /async/activeSession
            Method: get
            RestApiId: !Ref BackendAsyncCredentialPublicApi
      Role: !GetAtt AsyncActiveSessionLambdaRole.Arn

  AsyncActiveSessionFunctionPermission:
    Type: AWS::Lambda::Permission
    Properties:
      Action: lambda:InvokeFunction
      FunctionName: !GetAtt AsyncActiveSessionFunction.Arn
      Principal: events.amazonaws.com
      SourceAccount: !Sub ${AWS::AccountId}
      SourceArn: !Sub arn:aws:execute-api:${AWS::Region}:${AWS::AccountId}:${BackendAsyncCredentialPublicApi}/*/*/*

  AsyncActiveSessionLogGroup:
    Type: AWS::Logs::LogGroup
    Properties:
      RetentionInDays: 30
      LogGroupName: !Sub /aws/lambda/${AWS::StackName}-active-session

  AsyncActiveSessionLambdaRole:
    Type: AWS::IAM::Role
    Properties:
      AssumeRolePolicyDocument:
        Version: "2012-10-17"
        Statement:
          - Effect: Allow
            Principal:
              Service: lambda.amazonaws.com
            Action: sts:AssumeRole
      Policies:
        - PolicyName: AsyncActiveSessionFunctionLoggingPolicy
          PolicyDocument:
            Version: "2012-10-17"
            Statement:
              - Effect: Allow
                Action:
                  - logs:CreateLogGroup
                  - logs:CreateLogStream
                  - logs:PutLogEvents
                Resource: arn:aws:logs:*:*:*
      RoleName: !Sub ${AWS::StackName}-active-session-lambda
      PermissionsBoundary: !If
        - UsePermissionsBoundary
        - !Ref PermissionsBoundary
        - !Ref AWS::NoValue
  # ------------------------------ #
  TxMASQSQueue:
    Type: AWS::SQS::Queue
    Properties:
      MessageRetentionPeriod: 604800
      VisibilityTimeout: 60
      KmsMasterKeyId: !Ref TxMAKeyAlias
      RedrivePolicy:
        deadLetterTargetArn: !GetAtt TxMASQSQueueDeadLetterQueue.Arn
        maxReceiveCount: 5

        # TxMA account consumes this queue
  TxMASQSQueuePolicy:
    Type: AWS::SQS::QueuePolicy
    Properties:
      Queues:
        - !Ref TxMASQSQueue
      PolicyDocument:
        Version: "2012-10-17"
        Statement:
          - Effect: Allow
            Action:
              - sqs:DeleteMessage
              - sqs:GetQueueAttributes
              - sqs:ChangeMessageVisibility
              - sqs:ReceiveMessage
            Resource:
              - !GetAtt TxMASQSQueue.Arn
            Principal:
              AWS:
                - !FindInMap
                  - TxMA
                  - !Ref Environment
                  - TxmaAccount
    Condition: isNotDevOrBuild #Ensures TxMA can only integrate with SQS in Staging and higher

  TxMASQSQueueDeadLetterQueue:
    Type: AWS::SQS::Queue
    Properties:
      MessageRetentionPeriod: 259200 # three days
      KmsMasterKeyId: !Sub TxMAKMSEncryptionKey

  TxMAKMSEncryptionKey:
    Type: AWS::KMS::Key
    Properties:
      Description: A KMS Key for encrypting the SQS Queue for TxMA
      Enabled: true
      KeyPolicy:
        Version: "2012-10-17"
        Statement:
          - Effect: Allow
            Principal:
              AWS: !Sub arn:aws:iam::${AWS::AccountId}:root
            Action:
              - kms:*
            Resource:
              - '*'
          - Effect: Allow
            Principal:
              AWS: !FindInMap
                - TxMA
                - !Ref Environment
                - TxmaAccount
            Action:
              - kms:Encrypt
              - kms:Decrypt
              - kms:GenerateDataKey
            Resource:
              - '*'
      KeySpec: SYMMETRIC_DEFAULT
      KeyUsage: ENCRYPT_DECRYPT
      MultiRegion: false
      PendingWindowInDays: !FindInMap
        - KMS
        - !Ref Environment
        - PendingDeletionInDays

  TxMAKeyAlias:
    Type: AWS::KMS::Alias
    Properties:
      AliasName: !Sub alias/${AWS::StackName}-TxMAKMSEncryptionKey
      TargetKeyId: !Ref TxMAKMSEncryptionKey

      # Encryption and signing keys
  KMSSigningKey:
    Type: AWS::KMS::Key
    Properties:
      Description: A KMS Key for signing.
      Enabled: true
      EnableKeyRotation: false
      KeyPolicy:
        Version: "2012-10-17"
        Statement:
          - Effect: Allow
            Principal:
              AWS: !Sub arn:aws:iam::${AWS::AccountId}:root
            Action:
              - kms:*
            Resource:
              - '*'
      KeySpec: ECC_NIST_P256
      KeyUsage: SIGN_VERIFY
      MultiRegion: false
      PendingWindowInDays: !FindInMap
        - KMS
        - !Ref Environment
        - PendingDeletionInDays

  KMSSigningKeyAlias:
    Type: AWS::KMS::Alias
    Properties:
      AliasName: !Sub alias/${AWS::StackName}-signing-key
      TargetKeyId: !Ref KMSSigningKey

  KMSEncryptionKey:
    Type: AWS::KMS::Key
    Properties:
      Description: A KMS Key for encrypting.
      Enabled: true
      KeyPolicy:
        Version: "2012-10-17"
        Statement:
          - Effect: Allow
            Principal:
              AWS: !Sub arn:aws:iam::${AWS::AccountId}:root
            Action:
              - kms:*
            Resource:
              - '*'
      KeySpec: RSA_2048
      KeyUsage: ENCRYPT_DECRYPT
      MultiRegion: false
      PendingWindowInDays: !FindInMap
        - KMS
        - !Ref Environment
        - PendingDeletionInDays

  KMSEncryptionKeyAlias:
    Type: AWS::KMS::Alias
    Properties:
      AliasName: !Sub alias/${AWS::StackName}-encryption-key
      TargetKeyId: !Ref KMSEncryptionKey<|MERGE_RESOLUTION|>--- conflicted
+++ resolved
@@ -138,11 +138,7 @@
 Resources:
 
   ### Private APIgw for Client Credentials grant flow
-<<<<<<< HEAD
   PrivateApi:
-=======
-  BackendAsyncCredentialPrivateApi:
->>>>>>> 7f3f21ab
     Type: AWS::Serverless::Api
     Properties:
       Name: !Sub ${AWS::StackName}-private-api
@@ -202,16 +198,6 @@
       FunctionName: !Sub ${AWS::StackName}-token
       Runtime: nodejs20.x
       Handler: asyncTokenHandler.lambdaHandler
-<<<<<<< HEAD
-=======
-      Events:
-        AsyncToken:
-          Type: Api
-          Properties:
-            Path: /async/token
-            Method: post
-            RestApiId: !Ref BackendAsyncCredentialPrivateApi
->>>>>>> 7f3f21ab
       Role: !GetAtt AsyncTokenLambdaRole.Arn
       Environment:
         Variables:
@@ -224,12 +210,7 @@
       FunctionName: !GetAtt AsyncTokenFunction.Arn
       Principal: apigateway.amazonaws.com
       SourceAccount: !Sub ${AWS::AccountId}
-<<<<<<< HEAD
       SourceArn: !Sub arn:aws:execute-api:${AWS::Region}:${AWS::AccountId}:${PrivateApi}/*/*/*
-    Condition: MockPrivateApiDeployment
-=======
-      SourceArn: !Sub arn:aws:execute-api:${AWS::Region}:${AWS::AccountId}:${BackendAsyncCredentialPrivateApi}/*/*/*
->>>>>>> 7f3f21ab
 
   AsyncTokenLogGroup:
     Type: AWS::Logs::LogGroup
@@ -316,17 +297,7 @@
       Environment:
         Variables:
           CLIENT_REGISTRY_SECRET_NAME: !Sub ${Environment}/clientRegistry
-<<<<<<< HEAD
-=======
           SESSION_TTL_IN_MILLISECONDS: 3600000 #Used to set time to live when creating sessions. Set to 1 day.
-      Events:
-        AsyncCredential:
-          Type: Api
-          Properties:
-            Path: /async/credential
-            Method: post
-            RestApiId: !Ref BackendAsyncCredentialPrivateApi
->>>>>>> 7f3f21ab
 
   AsyncCredentialLogGroup:
     Type: AWS::Logs::LogGroup
@@ -350,12 +321,8 @@
       FunctionName: !GetAtt AsyncCredentialFunction.Arn
       Principal: apigateway.amazonaws.com
       SourceAccount: !Sub ${AWS::AccountId}
-<<<<<<< HEAD
       SourceArn: !Sub arn:aws:execute-api:${AWS::Region}:${AWS::AccountId}:${MockPrivateApi}/*/*/*
     Condition: MockPrivateApiDeployment
-=======
-      SourceArn: !Sub arn:aws:execute-api:${AWS::Region}:${AWS::AccountId}:${BackendAsyncCredentialPrivateApi}/*/*/*
->>>>>>> 7f3f21ab
 
   AsyncCredentialLambdaRole:
     Type: AWS::IAM::Role
