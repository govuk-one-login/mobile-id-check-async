AWSTemplateFormatVersion: "2010-09-09"

Description: async-backend SAM template for the ID Check v2 app

Parameters:
  Environment:
    Description: The environment type
    Type: String
    AllowedValues:
      - dev
      - build
      - staging
      - integration
      - production
    Default: dev

  CodeSigningConfigArn:
    Description: |
      The ARN of the Code Signing Config to use, provided by the deployment pipeline
    Type: String
    Default: none

  PermissionsBoundary:
    Description: |
      The ARN of the permissions boundary to apply to any role created by the template
    Type: String
    Default: none

Mappings:
  PrivateApigw:
    dev:
      ApiBurstLimit: 10
      ApiRateLimit: 10
    build:
      ApiBurstLimit: 0
      ApiRateLimit: 0
    staging:
      ApiBurstLimit: 0
      ApiRateLimit: 0
    integration:
      ApiBurstLimit: 0
      ApiRateLimit: 0
    production:
      ApiBurstLimit: 0
      ApiRateLimit: 0

  PublicApigw:
    dev:
      ApiBurstLimit: 10
      ApiRateLimit: 10
    build:
      ApiBurstLimit: 0
      ApiRateLimit: 0
    staging:
      ApiBurstLimit: 0
      ApiRateLimit: 0
    integration:
      ApiBurstLimit: 0
      ApiRateLimit: 0
    production:
      ApiBurstLimit: 0
      ApiRateLimit: 0

  TxMA:
    dev:
      TxmaAccount: arn:aws:iam::248098332657:root
    build:
      TxmaAccount: arn:aws:iam::750703655225:root
    staging:
      TxmaAccount: arn:aws:iam::178023842775:root
    integration:
      TxmaAccount: arn:aws:iam::729485541398:root
    production:
      TxmaAccount: arn:aws:iam::451773080033:root

  KMS:
    dev:
      PendingDeletionInDays: 7
    build:
      PendingDeletionInDays: 30
    staging:
      PendingDeletionInDays: 30
    integration:
      PendingDeletionInDays: 30
    production:
      PendingDeletionInDays: 30

Conditions:
  UseCodeSigning: !Not
    - !Equals
      - !Ref CodeSigningConfigArn
      - none

  UsePermissionsBoundary: !Not
    - !Equals
      - !Ref PermissionsBoundary
      - none

  isNotDevOrBuild: !Or
    - !Equals
      - !Ref Environment
      - staging
    - !Equals
      - !Ref Environment
      - integration
    - !Equals
      - !Ref Environment
      - production

  MockProxyApiDeployment: !Or
    - !Equals
      - !Ref Environment
      - dev
    - !Equals
      - !Ref Environment
      - build

Transform: AWS::Serverless-2016-10-31

Globals:
  Function:
    CodeSigningConfigArn: !If
      - UseCodeSigning
      - !Ref CodeSigningConfigArn
      - !Ref AWS::NoValue
    PermissionsBoundary: !If
      - UsePermissionsBoundary
      - !Ref PermissionsBoundary
      - !Ref AWS::NoValue
    Environment:
      Variables:
        SIGNING_KEY_ID: !GetAtt KMSSigningKey.Arn
        TXMA_SQS: !GetAtt TxMASQSQueue.QueueUrl
        # ISSUER should be updated with DNS once available
        ISSUER: mockIssuer
        SESSION_TABLE_NAME: !Ref SessionsTable

Resources:

<<<<<<< HEAD
  ### Private APIgw for Client Credentials grant flow
  PrivateApi:
=======
  ### Private APIgw
  BackendAsyncCredentialPrivateApi:
>>>>>>> ede15459
    Type: AWS::Serverless::Api
    Properties:
      Name: !Sub ${AWS::StackName}-private-api
      Description: Private API gateway for Client Credentials flow
      EndpointConfiguration: PRIVATE
      Auth:
        ResourcePolicy:
          IntrinsicVpceWhitelist:
            - !ImportValue devplatform-vpc-ExecuteApiGatewayEndpointId
      StageName: !Ref Environment
      OpenApiVersion: 3.0.1
      AccessLogSetting:
        DestinationArn: !Sub arn:${AWS::Partition}:logs:${AWS::Region}:${AWS::AccountId}:log-group:${AsyncCredentialPrivateApiAccessLogs}
        Format: '{ "requestId":"$context.requestId", "ip": "$context.identity.sourceIp", "caller":"$context.identity.caller", "user":"$context.identity.user","requestTime":"$context.requestTime", "httpMethod":"$context.httpMethod","resourcePath":"$context.resourcePath", "status":"$context.status","protocol":"$context.protocol", "responseLength":"$context.responseLength" }'
      MethodSettings:
        - LoggingLevel: INFO
          ResourcePath: /*
          HttpMethod: '*'

          # Disable data trace in production and integration to avoid logging customer sensitive information
          DataTraceEnabled: false # Client credentials used in headers
          MetricsEnabled: true
          ThrottlingBurstLimit: !FindInMap
            - PrivateApigw
            - !Ref Environment
            - ApiBurstLimit
          ThrottlingRateLimit: !FindInMap
            - PrivateApigw
            - !Ref Environment
            - ApiRateLimit
      DefinitionBody:
        Fn::Transform:
          Name: AWS::Include
          Parameters:
            Location: ./openApiSpecs/async-private-spec.yaml

  AsyncCredentialPrivateApiAccessLogs:
    Type: AWS::Logs::LogGroup
    Properties:
      LogGroupName: !Sub /aws/apigateway/${AWS::StackName}-private-api-access-logs
      RetentionInDays: 30

      ### Token lambda
  AsyncTokenFunction:
    Type: AWS::Serverless::Function
    DependsOn:
      - AsyncTokenLogGroup
    Metadata:
      BuildMethod: esbuild
      BuildProperties:
        Minify: true
        Target: es2022
        Sourcemap: false
        EntryPoints:
          - src/functions/asyncToken/asyncTokenHandler.ts
    Properties:
      FunctionName: !Sub ${AWS::StackName}-token
      Runtime: nodejs20.x
      Handler: asyncTokenHandler.lambdaHandler
      Role: !GetAtt AsyncTokenLambdaRole.Arn
      Environment:
        Variables:
          CLIENT_REGISTRY_SECRET_NAME: !Sub ${Environment}/clientRegistry

  AsyncTokenFunctionPermission:
    Type: AWS::Lambda::Permission
    Properties:
      Action: lambda:InvokeFunction
      FunctionName: !GetAtt AsyncTokenFunction.Arn
      Principal: apigateway.amazonaws.com
      SourceAccount: !Sub ${AWS::AccountId}
      SourceArn: !Sub arn:aws:execute-api:${AWS::Region}:${AWS::AccountId}:${PrivateApi}/*/*/*

  AsyncTokenLogGroup:
    Type: AWS::Logs::LogGroup
    Properties:
      RetentionInDays: 30
      LogGroupName: !Sub /aws/lambda/${AWS::StackName}-token

  AsyncTokenLambdaRole:
    Type: AWS::IAM::Role
    Properties:
      AssumeRolePolicyDocument:
        Version: "2012-10-17"
        Statement:
          - Effect: Allow
            Principal:
              Service: lambda.amazonaws.com
            Action: sts:AssumeRole
      Policies:
        - PolicyName: AsyncTokenFunctionSecretsManagerPolicy
          PolicyDocument:
            Version: "2012-10-17"
            Statement:
              - Effect: Allow
                Action:
                  - secretsmanager:GetSecretValue
                Resource:
                  - !Sub arn:aws:secretsmanager:${AWS::Region}:${AWS::AccountId}:secret:${Environment}/clientRegistry-?????? # wildcard as AWS automatically appends 6 characters to the end of a secret arn
        - PolicyName: AsyncTokenFunctionLoggingPolicy
          PolicyDocument:
            Version: "2012-10-17"
            Statement:
              - Effect: Allow
                Action:
                  - logs:CreateLogGroup
                  - logs:CreateLogStream
                  - logs:PutLogEvents
                Resource: arn:aws:logs:*:*:*
        - PolicyName: AsyncTokenFunctionKmsPolicy
          PolicyDocument:
            Version: "2012-10-17"
            Statement:
              - Effect: Allow
                Action:
                  - kms:Sign
                Resource: !GetAtt KMSSigningKey.Arn
        - PolicyName: AsyncTokenFunctionSQSPolicy
          PolicyDocument:
            Version: "2012-10-17"
            Statement:
              - Effect: Allow
                Action:
                  - sqs:SendMessage
                Resource: !GetAtt TxMASQSQueue.Arn
              - Effect: Allow
                Action:
                  - kms:Encrypt
                  - kms:Decrypt
                  - kms:GenerateDataKey
                Resource: !GetAtt TxMAKMSEncryptionKey.Arn
      RoleName: !Sub ${AWS::StackName}-token-lambda
      PermissionsBoundary: !If
        - UsePermissionsBoundary
        - !Ref PermissionsBoundary
        - !Ref AWS::NoValue

  AsyncCredentialFunction:
    Type: AWS::Serverless::Function
    DependsOn:
      - AsyncCredentialLogGroup
    Metadata:
      BuildMethod: esbuild
      BuildProperties:
        Minify: true
        Target: es2022
        Sourcemap: false
        EntryPoints:
          - src/functions/asyncCredential/asyncCredentialHandler.ts
    Properties:
      AutoPublishAlias: live
      FunctionName: !Sub ${AWS::StackName}-credential
      Runtime: nodejs20.x
      Handler: asyncCredentialHandler.lambdaHandler
      Role: !GetAtt AsyncCredentialLambdaRole.Arn
      Environment:
        Variables:
          CLIENT_REGISTRY_SECRET_NAME: !Sub ${Environment}/clientRegistry
          SESSION_TTL_IN_MILLISECONDS: 3600000 #Used to set time to live when creating sessions. Set to 1 day.

  AsyncCredentialLogGroup:
    Type: AWS::Logs::LogGroup
    Properties:
      RetentionInDays: 30
      LogGroupName: !Sub /aws/lambda/${AWS::StackName}-credential

  AsyncCredentialFunctionPermission:
    Type: AWS::Lambda::Permission
    Properties:
      Action: lambda:InvokeFunction
      FunctionName: !GetAtt AsyncCredentialFunction.Arn
      Principal: apigateway.amazonaws.com
      SourceAccount: !Sub ${AWS::AccountId}
      SourceArn: !Sub arn:aws:execute-api:${AWS::Region}:${AWS::AccountId}:${PrivateApi}/*/*/*

  AsyncCredentialLambdaRole:
    Type: AWS::IAM::Role
    Properties:
      AssumeRolePolicyDocument:
        Version: "2012-10-17"
        Statement:
          - Effect: Allow
            Principal:
              Service: lambda.amazonaws.com
            Action: sts:AssumeRole
      Policies:
        - PolicyName: DynamoReadSessionsTable
          PolicyDocument:
            Version: "2012-10-17"
            Statement:
              - Effect: Allow
                Action:
                  - dynamodb:PutItem
                  - dynamodb:Query
                Resource: !GetAtt SessionsTable.Arn
        - PolicyName: AsyncCredentialFunctionSecretsManagerPolicy
          PolicyDocument:
            Version: "2012-10-17"
            Statement:
              - Effect: Allow
                Action:
                  - secretsmanager:GetSecretValue
                Resource:
                  - !Sub arn:aws:secretsmanager:${AWS::Region}:${AWS::AccountId}:secret:${Environment}/clientRegistry-?????? # wildcard as AWS automatically appends 6 characters to the end of a secret arn
        - PolicyName: AsyncCredentialFunctionLoggingPolicy
          PolicyDocument:
            Version: "2012-10-17"
            Statement:
              - Effect: Allow
                Action:
                  - logs:CreateLogGroup
                  - logs:CreateLogStream
                  - logs:PutLogEvents
                Resource: arn:aws:logs:*:*:*
        - PolicyName: AsyncCredentialFunctionKmsPolicy
          PolicyDocument:
            Version: "2012-10-17"
            Statement:
              - Effect: Allow
                Action:
                  - kms:Verify
                Resource: !GetAtt KMSSigningKey.Arn
        - PolicyName: AsyncCredentialFunctionSQSPolicy
          PolicyDocument:
            Version: "2012-10-17"
            Statement:
              - Effect: Allow
                Action:
                  - sqs:SendMessage
                Resource: !GetAtt TxMASQSQueue.Arn
              - Effect: Allow
                Action:
                  - kms:Encrypt
                  - kms:Decrypt
                  - kms:GenerateDataKey
                Resource: !GetAtt TxMAKMSEncryptionKey.Arn
                # TxMA Audit service
      RoleName: !Sub ${AWS::StackName}-credential-lambda
      PermissionsBoundary: !If
        - UsePermissionsBoundary
        - !Ref PermissionsBoundary
        - !Ref AWS::NoValue

  ### Regional APIgw to enable testing of the Private APIgw in lower environments. This acts as a proxy to the private APIgw under test.
  MockProxyApi:
    Type: AWS::Serverless::Api
    Properties:
      Name: !Sub ${AWS::StackName}-MockProxyApi
      Description: Regional equivalent of the private Api to enable testing from outside AWS
      EndpointConfiguration: REGIONAL
      StageName: !Ref Environment
      DefinitionBody:
        Fn::Transform:
          Name: AWS::Include
          Parameters:
            Location: ./openApiSpecs/async-mock-private-spec.yaml # This is generated automatically in Github Actions
      MethodSettings:
        - LoggingLevel: INFO
          HttpMethod: '*'
          ResourcePath: /*
          MetricsEnabled: true
      AccessLogSetting:
        DestinationArn: !GetAtt MockProxyApiAccessLogs.Arn
        Format: '{"requestId" : "$context.requestId","ip" : "$context.identity.sourceIp","requestTime" : "$context.requestTime","httpMethod" : "$context.httpMethod","path" : "$context.path","routeKey" : "$context.routeKey","status" : "$context.status","protocol" : "$context.protocol","responseLength" : "$context.responseLength","integrationError" : "$context.integrationErrorMessage"}'
      Auth:
        DefaultAuthorizer: AWS_IAM
        ApiKeyRequired: false
    Condition: MockProxyApiDeployment

  MockProxyApiAccessLogs:
    Type: AWS::Logs::LogGroup
    Properties:
      LogGroupName: !Sub /aws/apigateway/${AWS::StackName}-proxy-access-logs
      RetentionInDays: 30
    Condition: MockProxyApiDeployment

  MockProxyApiDomainName:
    Type: AWS::ApiGateway::DomainName
    Properties:
      DomainName: !Sub mock-${AWS::StackName}.review-b-async.dev.account.gov.uk
      EndpointConfiguration:
        Types:
          - REGIONAL
      RegionalCertificateArn: !Sub '{{resolve:ssm:/${Environment}/Platform/ACM/PrimaryZoneWildcardCertificateARN}}'
      SecurityPolicy: TLS_1_2

  MockProxyApiBasePathMapping:
    Type: AWS::ApiGateway::BasePathMapping
    DependsOn: MockProxyApiDomainName
    Properties:
      DomainName: !Sub mock-${AWS::StackName}.review-b-async.dev.account.gov.uk
      RestApiId: !Ref MockProxyApi
      Stage: !Sub ${MockProxyApi.Stage}

  MockProxyApiRecordSet:
    Type: AWS::Route53::RecordSet
    Properties:
      Name: !Sub mock-${AWS::StackName}.review-b-async.dev.account.gov.uk
      Type: A
      HostedZoneId: !Sub '{{resolve:ssm:/${Environment}/Platform/Route53/PrimaryZoneID}}'
      AliasTarget:
        DNSName: !GetAtt MockProxyApiDomainName.RegionalDomainName
        HostedZoneId: !GetAtt MockProxyApiDomainName.RegionalHostedZoneId

  MockProxyLambdaSecurityGroup:
    Type: AWS::EC2::SecurityGroup
    Properties:
      GroupDescription: Lambda Security group ruleset.
      SecurityGroupEgress:
        - CidrIp: !ImportValue devplatform-vpc-VpcCidr
          Description: TCP HTTPS outbound to vpc.
          FromPort: 443
          IpProtocol: tcp
          ToPort: 443
      VpcId: !ImportValue devplatform-vpc-VpcId

  MockProxyLambdaPermission:
    Type: AWS::Lambda::Permission
    Properties:
      Action: lambda:InvokeFunction
      FunctionName: !GetAtt MockProxyLambda.Arn
      Principal: apigateway.amazonaws.com
      SourceAccount: !Sub ${AWS::AccountId}
      SourceArn: !Sub arn:aws:execute-api:${AWS::Region}:${AWS::AccountId}:${MockProxyApi}/*/*/*
    Condition: MockProxyApiDeployment

  MockProxyLambda:
    Type: AWS::Serverless::Function
    DependsOn:
      - MockProxyLambdaLogGroup
    Metadata:
      BuildMethod: esbuild
      BuildProperties:
        Minify: true
        Target: es2022
        Sourcemap: true
        EntryPoints:
          - src/functions/mockProxyLambda/mockProxyHandler.ts
    Properties:
      Environment:
        Variables:
          ASYNC_BACKEND_API_URL: !Sub https://${PrivateApi.RestApiId}.execute-api.eu-west-2.amazonaws.com/${Environment}
      FunctionName: !Sub ${AWS::StackName}-proxy
      Runtime: nodejs20.x
      Handler: mockProxyHandler.lambdaHandler
      Role: !GetAtt MockProxyLambdaRole.Arn
      Architectures:
        - arm64
      VpcConfig:
        SubnetIds:
          - !ImportValue devplatform-vpc-PrivateSubnetIdA
          - !ImportValue devplatform-vpc-PrivateSubnetIdB
          - !ImportValue devplatform-vpc-PrivateSubnetIdC
        SecurityGroupIds:
          - !Ref MockProxyLambdaSecurityGroup

  MockProxyLambdaLogGroup:
    Type: AWS::Logs::LogGroup
    Properties:
      RetentionInDays: 30
      LogGroupName: !Sub /aws/lambda/${AWS::StackName}-mock-proxy-lambda

  MockProxyLambdaRole:
    Type: AWS::IAM::Role
    Properties:
      RoleName: !Sub ${AWS::StackName}-proxy-lambda-role
      AssumeRolePolicyDocument:
        Version: "2012-10-17"
        Statement:
          - Effect: Allow
            Principal:
              Service: lambda.amazonaws.com
            Action: sts:AssumeRole
      Policies:
        - PolicyName: MockProxyFunctionLoggingPolicy
          PolicyDocument:
            Version: "2012-10-17"
            Statement:
              - Effect: Allow
                Action:
                  - logs:CreateLogGroup
                  - logs:CreateLogStream
                  - logs:PutLogEvents
                Resource: arn:aws:logs:*:*:*
        - PolicyName: MockAsyncTokenENIPolicy
          PolicyDocument:
            Version: "2012-10-17"
            Statement:
              - Effect: Allow
                Action:
                  - ec2:DescribeNetworkInterfaces
                  - ec2:CreateNetworkInterface
                  - ec2:DeleteNetworkInterface
                Resource: '*'
      PermissionsBoundary: !If
        - UsePermissionsBoundary
        - !Ref PermissionsBoundary
        - !Ref AWS::NoValue

  SessionsTable:
    Type: AWS::DynamoDB::Table

    # Disabling check for point in time backup
    # checkov:skip=CKV_AWS_28:Ensure Dynamodb point in time recovery (backup) is enabled
    # checkov:skip=CKV_AWS_119:No PII in table
    Properties:
      AttributeDefinitions:
        - AttributeName: sessionId
          AttributeType: S
        - AttributeName: subjectIdentifier
          AttributeType: S
      KeySchema:
        - AttributeName: sessionId
          KeyType: HASH
      GlobalSecondaryIndexes:
        - IndexName: subjectIdentifier-index
          KeySchema:
            - AttributeName: subjectIdentifier
              KeyType: HASH
          Projection:
            NonKeyAttributes:
              - authSessionState
              - sessionId
            ProjectionType: INCLUDE
      BillingMode: PAY_PER_REQUEST
      SSESpecification:
        SSEEnabled: true
      TimeToLiveSpecification:
        AttributeName: timeToLive
        Enabled: true

  ### Regional APIgw
  BackendAsyncCredentialPublicApi:
    Type: AWS::Serverless::Api
    Properties:
      Name: !Sub ${AWS::StackName}-public-api
      Description: Regional API gateway for Client Credentials flow
      EndpointConfiguration: REGIONAL
      StageName: !Ref Environment
      OpenApiVersion: 3.0.1
      AccessLogSetting:
        DestinationArn: !Sub arn:${AWS::Partition}:logs:${AWS::Region}:${AWS::AccountId}:log-group:${AsyncCredentialPublicApiAccessLogs}
        Format: '{ "requestId":"$context.requestId", "ip": "$context.identity.sourceIp", "caller":"$context.identity.caller", "user":"$context.identity.user","requestTime":"$context.requestTime", "httpMethod":"$context.httpMethod","resourcePath":"$context.resourcePath", "status":"$context.status","protocol":"$context.protocol", "responseLength":"$context.responseLength" }'
      MethodSettings:
        - LoggingLevel: INFO
          ResourcePath: /*
          HttpMethod: '*'
          DataTraceEnabled: false
          MetricsEnabled: true
          ThrottlingBurstLimit: !FindInMap
            - PublicApigw
            - !Ref Environment
            - ApiBurstLimit
          ThrottlingRateLimit: !FindInMap
            - PublicApigw
            - !Ref Environment
            - ApiRateLimit
      DefinitionBody:
        Fn::Transform:
          Name: AWS::Include
          Parameters:
            Location: ./openApiSpecs/async-public-spec.yaml

  AsyncCredentialPublicApiAccessLogs:
    Type: AWS::Logs::LogGroup
    Properties:
      LogGroupName: !Sub /aws/apigateway/${AWS::StackName}-public-api-access-logs
      RetentionInDays: 30

  AsyncActiveSessionFunction:
    Type: AWS::Serverless::Function
    DependsOn:
      - AsyncActiveSessionLogGroup
    Metadata:
      BuildMethod: esbuild
      BuildProperties:
        Minify: true
        Target: es2022
        Sourcemap: false
        EntryPoints:
          - src/functions/asyncActiveSession/asyncActiveSessionHandler.ts
    Properties:
      AutoPublishAlias: live
      FunctionName: !Sub ${AWS::StackName}-active-session
      Runtime: nodejs20.x
      Handler: asyncActiveSessionHandler.lambdaHandler
      Events:
        AsyncActiveSession:
          Type: Api
          Properties:
            Path: /async/activeSession
            Method: get
            RestApiId: !Ref BackendAsyncCredentialPublicApi
      Role: !GetAtt AsyncActiveSessionLambdaRole.Arn

  AsyncActiveSessionFunctionPermission:
    Type: AWS::Lambda::Permission
    Properties:
      Action: lambda:InvokeFunction
      FunctionName: !GetAtt AsyncActiveSessionFunction.Arn
      Principal: events.amazonaws.com
      SourceAccount: !Sub ${AWS::AccountId}
      SourceArn: !Sub arn:aws:execute-api:${AWS::Region}:${AWS::AccountId}:${BackendAsyncCredentialPublicApi}/*/*/*

  AsyncActiveSessionLogGroup:
    Type: AWS::Logs::LogGroup
    Properties:
      RetentionInDays: 30
      LogGroupName: !Sub /aws/lambda/${AWS::StackName}-active-session

  AsyncActiveSessionLambdaRole:
    Type: AWS::IAM::Role
    Properties:
      AssumeRolePolicyDocument:
        Version: "2012-10-17"
        Statement:
          - Effect: Allow
            Principal:
              Service: lambda.amazonaws.com
            Action: sts:AssumeRole
      Policies:
        - PolicyName: AsyncActiveSessionFunctionLoggingPolicy
          PolicyDocument:
            Version: "2012-10-17"
            Statement:
              - Effect: Allow
                Action:
                  - logs:CreateLogGroup
                  - logs:CreateLogStream
                  - logs:PutLogEvents
                Resource: arn:aws:logs:*:*:*
      RoleName: !Sub ${AWS::StackName}-active-session-lambda
      PermissionsBoundary: !If
        - UsePermissionsBoundary
        - !Ref PermissionsBoundary
        - !Ref AWS::NoValue

  # ------------------------------ #
  TxMASQSQueue:
    Type: AWS::SQS::Queue
    Properties:
      MessageRetentionPeriod: 604800
      VisibilityTimeout: 60
      KmsMasterKeyId: !Ref TxMAKeyAlias
      RedrivePolicy:
        deadLetterTargetArn: !GetAtt TxMASQSQueueDeadLetterQueue.Arn
        maxReceiveCount: 5

        # TxMA account consumes this queue
  TxMASQSQueuePolicy:
    Type: AWS::SQS::QueuePolicy
    Properties:
      Queues:
        - !Ref TxMASQSQueue
      PolicyDocument:
        Version: "2012-10-17"
        Statement:
          - Effect: Allow
            Action:
              - sqs:DeleteMessage
              - sqs:GetQueueAttributes
              - sqs:ChangeMessageVisibility
              - sqs:ReceiveMessage
            Resource:
              - !GetAtt TxMASQSQueue.Arn
            Principal:
              AWS:
                - !FindInMap
                  - TxMA
                  - !Ref Environment
                  - TxmaAccount
    Condition: isNotDevOrBuild #Ensures TxMA can only integrate with SQS in Staging and higher

  TxMASQSQueueDeadLetterQueue:
    Type: AWS::SQS::Queue
    Properties:
      MessageRetentionPeriod: 259200 # three days
      KmsMasterKeyId: !Sub TxMAKMSEncryptionKey

  TxMAKMSEncryptionKey:
    Type: AWS::KMS::Key
    Properties:
      Description: A KMS Key for encrypting the SQS Queue for TxMA
      Enabled: true
      KeyPolicy:
        Version: "2012-10-17"
        Statement:
          - Effect: Allow
            Principal:
              AWS: !Sub arn:aws:iam::${AWS::AccountId}:root
            Action:
              - kms:*
            Resource:
              - '*'
          - Effect: Allow
            Principal:
              AWS: !FindInMap
                - TxMA
                - !Ref Environment
                - TxmaAccount
            Action:
              - kms:Encrypt
              - kms:Decrypt
              - kms:GenerateDataKey
            Resource:
              - '*'
      KeySpec: SYMMETRIC_DEFAULT
      KeyUsage: ENCRYPT_DECRYPT
      MultiRegion: false
      PendingWindowInDays: !FindInMap
        - KMS
        - !Ref Environment
        - PendingDeletionInDays

  TxMAKeyAlias:
    Type: AWS::KMS::Alias
    Properties:
      AliasName: !Sub alias/${AWS::StackName}-TxMAKMSEncryptionKey
      TargetKeyId: !Ref TxMAKMSEncryptionKey

      # Encryption and signing keys
  KMSSigningKey:
    Type: AWS::KMS::Key
    Properties:
      Description: A KMS Key for signing.
      Enabled: true
      EnableKeyRotation: false
      KeyPolicy:
        Version: "2012-10-17"
        Statement:
          - Effect: Allow
            Principal:
              AWS: !Sub arn:aws:iam::${AWS::AccountId}:root
            Action:
              - kms:*
            Resource:
              - '*'
      KeySpec: ECC_NIST_P256
      KeyUsage: SIGN_VERIFY
      MultiRegion: false
      PendingWindowInDays: !FindInMap
        - KMS
        - !Ref Environment
        - PendingDeletionInDays

  KMSSigningKeyAlias:
    Type: AWS::KMS::Alias
    Properties:
      AliasName: !Sub alias/${AWS::StackName}-signing-key
      TargetKeyId: !Ref KMSSigningKey

  KMSEncryptionKey:
    Type: AWS::KMS::Key
    Properties:
      Description: A KMS Key for encrypting.
      Enabled: true
      KeyPolicy:
        Version: "2012-10-17"
        Statement:
          - Effect: Allow
            Principal:
              AWS: !Sub arn:aws:iam::${AWS::AccountId}:root
            Action:
              - kms:*
            Resource:
              - '*'
      KeySpec: RSA_2048
      KeyUsage: ENCRYPT_DECRYPT
      MultiRegion: false
      PendingWindowInDays: !FindInMap
        - KMS
        - !Ref Environment
        - PendingDeletionInDays

  KMSEncryptionKeyAlias:
    Type: AWS::KMS::Alias
    Properties:
      AliasName: !Sub alias/${AWS::StackName}-encryption-key
      TargetKeyId: !Ref KMSEncryptionKey

  ### JWKS endpoint resources
  JsonWebKeysBucket:
    Type: AWS::S3::Bucket
    Properties:
      BucketName: !Sub ${AWS::StackName}-jwks-${Environment}
      VersioningConfiguration:
        Status: Enabled
      PublicAccessBlockConfiguration:
        BlockPublicAcls: true
        BlockPublicPolicy: true
        IgnorePublicAcls: true
        RestrictPublicBuckets: true
      BucketEncryption:
        ServerSideEncryptionConfiguration:
          - ServerSideEncryptionByDefault:
              SSEAlgorithm: AES256
      LoggingConfiguration:
        DestinationBucketName: !Ref JsonWebKeysBucketAccessLogs
        LogFilePrefix: !Sub ${AWS::StackName}-jwks-${Environment}

  JsonWebKeysBucketPolicy:
    Type: AWS::S3::BucketPolicy
    Properties:
      Bucket: !Ref JsonWebKeysBucket
      PolicyDocument:
        Version: 2012-10-17
        Statement:
          - Effect: Deny
            Principal:
              AWS: '*'
            Action: '*'
            Resource: !Sub
              - arn:aws:s3:::${bucketName}/*
              - bucketName: !Ref JsonWebKeysBucket
            Condition:
              Bool:
                "aws:SecureTransport": false

  JsonWebKeysBucketAccessLogs:
    Type: AWS::S3::Bucket
    Properties:
      BucketName: !Sub ${AWS::StackName}-jwks-${Environment}-access-logs
      VersioningConfiguration:
        Status: Enabled
      PublicAccessBlockConfiguration:
        BlockPublicAcls: true
        BlockPublicPolicy: true
        IgnorePublicAcls: true
        RestrictPublicBuckets: true
      BucketEncryption:
        ServerSideEncryptionConfiguration:
          - ServerSideEncryptionByDefault:
              SSEAlgorithm: AES256
      OwnershipControls:
        Rules:
          - ObjectOwnership: ObjectWriter
      AccessControl: LogDeliveryWrite

  JsonWebKeysBucketAccessLogsPolicy:
    Type: AWS::S3::BucketPolicy
    Properties:
      Bucket: !Ref JsonWebKeysBucketAccessLogs
      PolicyDocument:
        Version: 2012-10-17
        Statement:
          - Effect: Deny
            Principal:
              AWS: '*'
            Action: '*'
            Resource: !Sub
              - arn:aws:s3:::${bucketName}/*
              - bucketName: !Ref JsonWebKeysBucketAccessLogs
            Condition:
              Bool:
                "aws:SecureTransport": false

  JsonWebKeysFunction:
    Type: AWS::Serverless::Function
    DependsOn:
      - JsonWebKeysFunctionLogGroup
    Metadata:
      BuildMethod: esbuild
      BuildProperties:
        Minify: true
        Target: "es2020"
        Sourcemap: false
        EntryPoints:
          - src/functions/jwks/jwksHandler.ts
    Properties:
      FunctionName: !Sub ${AWS::StackName}-jwks
      Description: Convert ID Check public encryption keys to JWKS format and upload to S3
      Runtime: nodejs20.x
      Handler: jwksHandler.lambdaHandler
      Role: !GetAtt JsonWebKeysFunctionLambdaRole.Arn
      Environment:
        Variables:
          ENCRYPTION_KEY_ID: !Ref KMSEncryptionKey
          JWKS_BUCKET_NAME: !Ref JsonWebKeysBucket
          JWKS_FILE_NAME: .well-known/jwks.json

  JsonWebKeysFunctionLambdaRole:
    Type: AWS::IAM::Role
    Properties:
      RoleName: !Sub ${AWS::StackName}-jwks-lambda
      Description: Role of JWKS function
      AssumeRolePolicyDocument:
        Statement:
          - Effect: Allow
            Principal:
              Service: lambda.amazonaws.com
            Action:
              - sts:AssumeRole
      Policies:
        - PolicyName: UploadPolicy
          PolicyDocument:
            Version: 2012-10-17
            Statement:
              - Effect: Allow
                Action:
                  - s3:PutObject
                Resource:
                  - !Sub
                    - arn:aws:s3:::${TargetBucket}/*
                    - TargetBucket: !Ref JsonWebKeysBucket
        - PolicyName: GetPublicKeyPolicy
          PolicyDocument:
            Statement:
              - Effect: Allow
                Action:
                  - kms:GetPublicKey
                Resource: !GetAtt KMSEncryptionKey.Arn
        - PolicyName: LoggingPolicy
          PolicyDocument:
            Version: 2012-10-17
            Statement:
              - Effect: Allow
                Action:
                  - logs:CreateLogGroup
                  - logs:CreateLogStream
                  - logs:PutLogEvents
                Resource: arn:aws:logs:*:*:*
      PermissionsBoundary: !If
        - UsePermissionsBoundary
        - !Ref PermissionsBoundary
        - !Ref AWS::NoValue

  JsonWebKeysFunctionLogGroup:
    Type: AWS::Logs::LogGroup
    Properties:
      RetentionInDays: 30
      LogGroupName: !Sub "/aws/lambda/${AWS::StackName}-jwks"

  JsonWebKeysCustomResource:
    Type: AWS::CloudFormation::CustomResource
    Properties:
      ServiceToken: !GetAtt JsonWebKeysFunction.Arn
      ServiceTimeout: 30

  JsonWebKeysBucketApiRole:
    Type: AWS::IAM::Role
    Properties:
      RoleName: !Sub ${AWS::StackName}-jwks-bucket
      AssumeRolePolicyDocument:
        Statement:
          - Action: sts:AssumeRole
            Effect: Allow
            Principal:
              Service: apigateway.amazonaws.com
        Version: 2012-10-17
      Policies:
        - PolicyName: JsonWebKeysBucketPolicy
          PolicyDocument:
            Version: 2012-10-17
            Statement:
              - Effect: Allow
                Action:
                  - s3:GetObject
                Resource:
                  - !Sub ${JsonWebKeysBucket.Arn}/.well-known/jwks.json
      PermissionsBoundary: !If
        - UsePermissionsBoundary
        - !Ref PermissionsBoundary
        - !Ref AWS::NoValue

Outputs:
  PublicAPIGWBaseURL:
    Description: Public API Gateway base URL
    Value: !Sub https://${BackendAsyncCredentialPublicApi}.execute-api.${AWS::Region}.amazonaws.com/${Environment}/<|MERGE_RESOLUTION|>--- conflicted
+++ resolved
@@ -137,13 +137,8 @@
 
 Resources:
 
-<<<<<<< HEAD
-  ### Private APIgw for Client Credentials grant flow
+  ### Private API Gateway for Client Credentials grant flow
   PrivateApi:
-=======
-  ### Private APIgw
-  BackendAsyncCredentialPrivateApi:
->>>>>>> ede15459
     Type: AWS::Serverless::Api
     Properties:
       Name: !Sub ${AWS::StackName}-private-api
