AWSTemplateFormatVersion: "2010-09-09"

Description: async-backend SAM template for the ID Check v2 app

Parameters:
  CodeSigningConfigArn:
    Description: |
      The ARN of the Code Signing Config to use, provided by the deployment pipeline
    Type: String
    Default: none

  DeployAlarmsInDev:
    Description: Set to `true` to deploy alarms in a dev environment
    Type: String
    Default: false

  DevOverrideEventsBaseUrl:
    Description: |
      Override the EventsBaseUrl value for development deployments
    Type: String
    Default: none

  DevOverrideReadIdBaseUrl:
    Description: |
      Override the ReadIdBaseUrl value for development deployments
    Type: String
    Default: none

  DevOverrideStsBaseUrl:
    Description: |
      Override the STS_BASE_URL value for development deployments
    Type: String
    Default: none

  Environment:
    Description: The environment type
    Type: String
    AllowedValues:
      - dev
      - build
      - staging
    Default: dev

  LambdaDeploymentPreference:
    Description: |
      Specifies the configuration to enable gradual Lambda deployments. Value can be 'AllAtOnce', a default deployment config, or name of custom DeploymentConfig.
    Type: String
    Default: AllAtOnce

  PermissionsBoundary:
    Description: |
      The ARN of the permissions boundary to apply to any role created by the template
    Type: String
    Default: none

  SamValidateLintWorkaround:
    Description: Do not update or override. This allows the definition of a resource that is never deployed.
    Type: String
    Default: unused

Mappings:
  CslsConfiguration:
    build:
      CSLSEGRESS: arn:aws:logs:eu-west-2:885513274347:destination:csls_cw_logs_destination_prodpython-2
    integration:
      CSLSEGRESS: arn:aws:logs:eu-west-2:885513274347:destination:csls_cw_logs_destination_prodpython-2
    production:
      CSLSEGRESS: arn:aws:logs:eu-west-2:885513274347:destination:csls_cw_logs_destination_prodpython-2
    staging:
      CSLSEGRESS: arn:aws:logs:eu-west-2:885513274347:destination:csls_cw_logs_destination_prodpython-2

  DNS:
    build:
      BaseDns: review-b-async.build.account.gov.uk
    dev:
      BaseDns: review-b-async.dev.account.gov.uk
    integration:
      BaseDns: review-b-async.integration.account.gov.uk
    production:
      BaseDns: review-b-async.account.gov.uk
    staging:
      BaseDns: review-b-async.staging.account.gov.uk

  EnvironmentConfiguration:
    build:
      dynatraceSecretArn: arn:aws:secretsmanager:eu-west-2:216552277552:secret:DynatraceNonProductionVariables
    dev:
      dynatraceSecretArn: arn:aws:secretsmanager:eu-west-2:216552277552:secret:DynatraceNonProductionVariables
    integration:
      dynatraceSecretArn: arn:aws:secretsmanager:eu-west-2:216552277552:secret:DynatraceNonProductionVariables
    production:
      dynatraceSecretArn: arn:aws:secretsmanager:eu-west-2:216552277552:secret:DynatraceProductionVariables
    staging:
      dynatraceSecretArn: arn:aws:secretsmanager:eu-west-2:216552277552:secret:DynatraceNonProductionVariables

  EnvironmentVariables:
    build:
      BiometricSubmitterKeySecretCacheDurationInSeconds: 900
      BiometricSubmitterKeySecretPathBrp: /build/BIOMETRIC_SUBMITTER_ACCESS_KEY_NFC_BRP
      BiometricSubmitterKeySecretPathDl: /build/BIOMETRIC_SUBMITTER_ACCESS_KEY_DL
      BiometricSubmitterKeySecretPathPassport: /build/BIOMETRIC_SUBMITTER_ACCESS_KEY_NFC_PASSPORT
      BiometricViewerAccessKey: /build/BIOMETRIC_VIEWER_ACCESS_KEY
      BiometricViewerAccessKeySecretCacheDurationInSeconds: 900
      ClientRegistrySecretPath: build/clientRegistry
      EventsBaseUrl: https://events.review-b-async.build.account.gov.uk
      ReadIdBaseUrl: https://readid-proxy.review-b-async.build.account.gov.uk/v2
      STSBASEURL: https://sts-mock.review-b-async.build.account.gov.uk
      SessionDurationInSeconds: 86400
    dev:
      BiometricSubmitterKeySecretCacheDurationInSeconds: 900
      BiometricSubmitterKeySecretPathBrp: /dev/BIOMETRIC_SUBMITTER_ACCESS_KEY_NFC_BRP
      BiometricSubmitterKeySecretPathDl: /dev/BIOMETRIC_SUBMITTER_ACCESS_KEY_DL
      BiometricSubmitterKeySecretPathPassport: /dev/BIOMETRIC_SUBMITTER_ACCESS_KEY_NFC_PASSPORT
      BiometricViewerAccessKey: /dev/BIOMETRIC_VIEWER_ACCESS_KEY
      BiometricViewerAccessKeySecretCacheDurationInSeconds: 900
      ClientRegistrySecretPath: dev/clientRegistry
      EventsBaseUrl: https://events.review-b-async.dev.account.gov.uk
      ReadIdBaseUrl: https://readid-proxy.review-b-async.dev.account.gov.uk/v2
      STSBASEURL: https://sts-mock.review-b-async.dev.account.gov.uk
      SessionDurationInSeconds: 86400
    integration:
      BiometricSubmitterKeySecretCacheDurationInSeconds: 900
      BiometricSubmitterKeySecretPathBrp: /integration/BIOMETRIC_SUBMITTER_ACCESS_KEY_NFC_BRP
      BiometricSubmitterKeySecretPathDl: /integration/BIOMETRIC_SUBMITTER_ACCESS_KEY_DL
      BiometricSubmitterKeySecretPathPassport: /integration/BIOMETRIC_SUBMITTER_ACCESS_KEY_NFC_PASSPORT
      BiometricViewerAccessKey: /integration/BIOMETRIC_VIEWER_ACCESS_KEY
      BiometricViewerAccessKeySecretCacheDurationInSeconds: 900
      ClientRegistrySecretPath: integration/clientRegistry
      ReadIdBaseUrl: https://readid-proxy.review-b-async.integration.account.gov.uk
      STSBASEURL: https://token.integration.account.gov.uk
      SessionDurationInSeconds: 86400
    production:
      BiometricSubmitterKeySecretCacheDurationInSeconds: 900
      BiometricSubmitterKeySecretPathBrp: /production/BIOMETRIC_SUBMITTER_ACCESS_KEY_NFC_BRP
      BiometricSubmitterKeySecretPathDl: /production/BIOMETRIC_SUBMITTER_ACCESS_KEY_DL
      BiometricSubmitterKeySecretPathPassport: /production/BIOMETRIC_SUBMITTER_ACCESS_KEY_NFC_PASSPORT
      BiometricViewerAccessKey: /production/BIOMETRIC_VIEWER_ACCESS_KEY
      BiometricViewerAccessKeySecretCacheDurationInSeconds: 900
      ClientRegistrySecretPath: production/clientRegistry
      ReadIdBaseUrl: https://readid-proxy.review-b-async.account.gov.uk
      STSBASEURL: https://token.account.gov.uk
      SessionDurationInSeconds: 86400
    staging:
      BiometricSubmitterKeySecretCacheDurationInSeconds: 900
      BiometricSubmitterKeySecretPathBrp: /staging/BIOMETRIC_SUBMITTER_ACCESS_KEY_NFC_BRP
      BiometricSubmitterKeySecretPathDl: /staging/BIOMETRIC_SUBMITTER_ACCESS_KEY_DL
      BiometricSubmitterKeySecretPathPassport: /staging/BIOMETRIC_SUBMITTER_ACCESS_KEY_NFC_PASSPORT
      BiometricViewerAccessKey: /staging/BIOMETRIC_VIEWER_ACCESS_KEY
      BiometricViewerAccessKeySecretCacheDurationInSeconds: 900
      ClientRegistrySecretPath: staging/clientRegistry
      ReadIdBaseUrl: https://readid-proxy.review-b-async.staging.account.gov.uk
      STSBASEURL: https://token.staging.account.gov.uk
      SessionDurationInSeconds: 86400

  IPVCore:
    build:
      AccountId: not-used
    dev:
      AccountId: not-used
    integration:
      AccountId: arn:aws:iam::991138514218:root
    production:
      AccountId: arn:aws:iam::075701497069:root
    staging:
      AccountId: arn:aws:iam::335257547869:root

  KMS:
    build:
      PendingDeletionInDays: 30
    dev:
      PendingDeletionInDays: 7
    integration:
      PendingDeletionInDays: 30
    production:
      PendingDeletionInDays: 30
    staging:
      PendingDeletionInDays: 30

  Lambda:
    build:
      IssueBiometricCredentialReservedConcurrentExecutions: 34
      LogLevel: INFO
      ReservedConcurrentExecutions: 15
    dev:
      IssueBiometricCredentialReservedConcurrentExecutions: 0
      LogLevel: DEBUG
      ReservedConcurrentExecutions: 0
    integration:
      IssueBiometricCredentialReservedConcurrentExecutions: 0
      LogLevel: INFO
      ReservedConcurrentExecutions: 0
    production:
      IssueBiometricCredentialReservedConcurrentExecutions: 0
      LogLevel: INFO
      ReservedConcurrentExecutions: 0
    staging:
      IssueBiometricCredentialReservedConcurrentExecutions: 34
      LogLevel: INFO
      ReservedConcurrentExecutions: 15

  PrivateApigw:
    build:
      ApiBurstLimit: 10
      ApiRateLimit: 10
      IpvCoreVpceId: ""
    dev:
      ApiBurstLimit: 10
      ApiRateLimit: 10
      IpvCoreVpceId: ""
    integration:
      ApiBurstLimit: 0
      ApiRateLimit: 0
      IpvCoreVpceId: ""
    production:
      ApiBurstLimit: 0
      ApiRateLimit: 0
      IpvCoreVpceId: ""
    staging:
      ApiBurstLimit: 10
      ApiRateLimit: 10
      IpvCoreVpceId: vpce-0cc0de10742b83b8a

  ProxyApigw:
    build:
      ApiBurstLimit: 10
      ApiRateLimit: 10
    dev:
      ApiBurstLimit: 10
      ApiRateLimit: 10
    integration:
      ApiBurstLimit: 0
      ApiRateLimit: 0
    production:
      ApiBurstLimit: 0
      ApiRateLimit: 0
    staging:
      ApiBurstLimit: 10
      ApiRateLimit: 10

  SessionsApigw:
    build:
      ApiBurstLimit: 10
      ApiRateLimit: 10
    dev:
      ApiBurstLimit: 10
      ApiRateLimit: 10
    integration:
      ApiBurstLimit: 0
      ApiRateLimit: 0
    production:
      ApiBurstLimit: 0
      ApiRateLimit: 0
    staging:
      ApiBurstLimit: 10
      ApiRateLimit: 10

  StaticVariables:
    urls:
      CriticalAlarmsRunbook: https://govukverify.atlassian.net/wiki/spaces/DCMAW/pages/4799594677/Alarms+Runbook+Alerts
      WarningAlarmsRunbook: https://govukverify.atlassian.net/wiki/spaces/DCMAW/pages/4800446694/Alarms+Runbook+Warnings

  TxMA:
    build:
      TxmaAccount: arn:aws:iam::750703655225:root
    dev:
      TxmaAccount: arn:aws:iam::248098332657:root
    integration:
      TxmaAccount: arn:aws:iam::729485541398:root
    production:
      TxmaAccount: arn:aws:iam::451773080033:root
    staging:
      TxmaAccount: arn:aws:iam::178023842775:root

Conditions:
  DeployAlarms: !Or
    - !Not
      - !Equals
        - !Ref Environment
        - dev
    - !Equals
      - !Ref DeployAlarmsInDev
      - true

  DeployProxyCsls: !And
    - !Condition ProxyApiDeployment
    - !Condition isNotDev

  DevelopmentStack: !And
    - !Equals
      - !Ref Environment
      - dev
    - !Not
      - !Equals
        - !Ref AWS::StackName
        - mob-async-backend

  IntegrateIpvCore: !Equals
    - !Ref Environment
    - staging

  IsDevOrBuild: !Or
    - !Equals
      - !Ref Environment
      - dev
    - !Equals
      - !Ref Environment
      - build

  NeverDeploy: !Equals
    - !Ref SamValidateLintWorkaround
    - Should always equal false

  ProxyApiDeployment: !Or
    - !Equals
      - !Ref Environment
      - dev
    - !Equals
      - !Ref Environment
      - build

  UseCanaryDeployment: !And
    - !Condition DeployAlarms
    - !Not
      - !Equals
        - !Ref LambdaDeploymentPreference
        - AllAtOnce

  UseCodeSigning: !Not
    - !Equals
      - !Ref CodeSigningConfigArn
      - none

  UseDevOverrideEventsBaseUrl: !Not
    - !Equals
      - !Ref DevOverrideEventsBaseUrl
      - none

  UseDevOverrideReadIdBaseUrl: !Not
    - !Equals
      - !Ref DevOverrideReadIdBaseUrl
      - none

  UseDevOverrideStsBaseUrl: !Not
    - !Equals
      - !Ref DevOverrideStsBaseUrl
      - none

  UsePermissionsBoundary: !Not
    - !Equals
      - !Ref PermissionsBoundary
      - none

  isDev: !Equals
    - !Ref Environment
    - dev

  isNotDev: !Not
    - !Equals
      - !Ref Environment
      - dev

  isNotDevOrBuild: !Or
    - !Equals
      - !Ref Environment
      - staging
    - !Equals
      - !Ref Environment
      - integration
    - !Equals
      - !Ref Environment
      - production

Transform: AWS::Serverless-2016-10-31

Globals:
  Function:
    Architectures:
      - arm64
    AutoPublishAlias: live
    AutoPublishAliasAllProperties: true
    CodeSigningConfigArn: !If
      - UseCodeSigning
      - !Ref CodeSigningConfigArn
      - !Ref AWS::NoValue
    DeploymentPreference:
      Enabled: false
      Role: !GetAtt CodeDeployServiceRole.Arn
    Environment:
      Variables:
        AWS_LAMBDA_EXEC_WRAPPER: /opt/dynatrace
        DT_CLUSTER_ID: !Sub
          - '{{resolve:secretsmanager:${SecretArn}:SecretString:DT_CLUSTER_ID}}'
          - SecretArn: !FindInMap
              - EnvironmentConfiguration
              - !Ref Environment
              - dynatraceSecretArn
        DT_CONNECTION_AUTH_TOKEN: !Sub
          - '{{resolve:secretsmanager:${SecretArn}:SecretString:DT_CONNECTION_AUTH_TOKEN}}'
          - SecretArn: !FindInMap
              - EnvironmentConfiguration
              - !Ref Environment
              - dynatraceSecretArn
        DT_CONNECTION_BASE_URL: !Sub
          - '{{resolve:secretsmanager:${SecretArn}:SecretString:DT_CONNECTION_BASE_URL}}'
          - SecretArn: !FindInMap
              - EnvironmentConfiguration
              - !Ref Environment
              - dynatraceSecretArn
        DT_LOG_COLLECTION_AUTH_TOKEN: !Sub
          - '{{resolve:secretsmanager:${SecretArn}:SecretString:DT_LOG_COLLECTION_AUTH_TOKEN}}'
          - SecretArn: !FindInMap
              - EnvironmentConfiguration
              - !Ref Environment
              - dynatraceSecretArn
        DT_OPEN_TELEMETRY_ENABLE_INTEGRATION: "true"
        DT_TENANT: !Sub
          - '{{resolve:secretsmanager:${SecretArn}:SecretString:DT_TENANT}}'
          - SecretArn: !FindInMap
              - EnvironmentConfiguration
              - !Ref Environment
              - dynatraceSecretArn
        IPVCORE_OUTBOUND_SQS: !GetAtt IPVCoreSQS.QueueUrl
        ISSUER: !Sub
          - https://${BaseDns}
          - BaseDns: !FindInMap
              - DNS
              - !Ref Environment
              - BaseDns
        POWERTOOLS_SERVICE_NAME: mobile-id-check-async-backend
        SESSION_TABLE_NAME: !Ref SessionsTable
        SIGNING_KEY_ID: !GetAtt KMSSigningKey.Arn
        TXMA_SQS: !GetAtt TxMASQSQueue.QueueUrl
        VENDOR_PROCESSING_SQS: !GetAtt VendorProcessingSQS.QueueUrl
    Layers:
      - !Sub
        - '{{resolve:secretsmanager:${SecretArn}:SecretString:NODEJS_LAYER}}'
        - SecretArn: !FindInMap
            - EnvironmentConfiguration
            - !Ref Environment
            - dynatraceSecretArn
    LoggingConfig:
      ApplicationLogLevel: !FindInMap
        - Lambda
        - !Ref Environment
        - LogLevel
      LogFormat: JSON
      SystemLogLevel: INFO
    MemorySize: 512
    PermissionsBoundary: !If
      - UsePermissionsBoundary
      - !Ref PermissionsBoundary
      - !Ref AWS::NoValue
    ReservedConcurrentExecutions: !If
      - isDev
      - !Ref AWS::NoValue
      - !FindInMap
        - Lambda
        - !Ref Environment
        - ReservedConcurrentExecutions
    Runtime: nodejs22.x
    Timeout: 5

Resources:
  AsyncAbortSession4XXHighThresholdAlarm:
    Type: AWS::CloudWatch::Alarm
    Properties:
      ActionsEnabled: true
      AlarmActions:
        - !Sub arn:aws:sns:${AWS::Region}:${AWS::AccountId}:platform-alarms-sns-warning
      AlarmDescription: !Sub
        - '80% or more of requests are failing on the /async/abortSession endpoint with a 4XX error. See runbook: ${RunbookUrl}'
        - RunbookUrl: !FindInMap
            - StaticVariables
            - urls
            - CriticalAlarmsRunbook
      AlarmName: !Sub ${AWS::StackName}-high-threshold-async-abort-session-4xx-api-gw
      ComparisonOperator: GreaterThanOrEqualToThreshold
      DatapointsToAlarm: 2
      EvaluationPeriods: 5
      Metrics:
        - Expression: IF(invocations>=10,errorPercentage4XX)
          Id: errorThreshold
          Label: errorThreshold
          ReturnData: true
        - Id: invocations
          MetricStat:
            Metric:
              Dimensions:
                - Name: Method
                  Value: POST
                - Name: ApiName
                  Value: !Sub ${AWS::StackName}-sessions-api
                - Name: Stage
                  Value: !Ref Environment
                - Name: Resource
                  Value: /async/abortSession
              MetricName: Count
              Namespace: AWS/ApiGateway
            Period: 60
            Stat: Sum
          ReturnData: false
        - Id: errorSum4XX
          Label: Number of 4XX errors
          MetricStat:
            Metric:
              Dimensions:
                - Name: Method
                  Value: POST
                - Name: ApiName
                  Value: !Sub ${AWS::StackName}-sessions-api
                - Name: Stage
                  Value: !Ref Environment
                - Name: Resource
                  Value: /async/abortSession
              MetricName: 4XXError
              Namespace: AWS/ApiGateway
            Period: 60
            Stat: Sum
          ReturnData: false
        - Expression: (errorSum4XX/invocations) * 100
          Id: errorPercentage4XX
          Label: Number of 4XX errors returned as a percentage
          ReturnData: false
      OKActions:
        - !Sub arn:aws:sns:${AWS::Region}:${AWS::AccountId}:platform-alarms-sns-warning
      Threshold: 80
      TreatMissingData: notBreaching
    Condition: DeployAlarms

  AsyncAbortSession4XXLowThresholdAlarm:
    Type: AWS::CloudWatch::Alarm
    Properties:
      ActionsEnabled: true
      AlarmActions:
        - !Sub arn:aws:sns:${AWS::Region}:${AWS::AccountId}:platform-alarms-sns-warning
      AlarmDescription: !Sub
        - '1% or more of requests are failing on the /async/abortSession endpoint with a 4XX error. See runbook: ${RunbookUrl}'
        - RunbookUrl: !FindInMap
            - StaticVariables
            - urls
            - WarningAlarmsRunbook
      AlarmName: !Sub ${AWS::StackName}-low-threshold-async-abort-session-4xx-api-gw
      ComparisonOperator: GreaterThanOrEqualToThreshold
      DatapointsToAlarm: 2
      EvaluationPeriods: 5
      Metrics:
        - Expression: IF((invocations>=4) && (errorSum4XX>=2),errorPercentage4XX)
          Id: errorThreshold
          Label: errorThreshold
          ReturnData: true
        - Id: invocations
          MetricStat:
            Metric:
              Dimensions:
                - Name: Method
                  Value: POST
                - Name: ApiName
                  Value: !Sub ${AWS::StackName}-sessions-api
                - Name: Stage
                  Value: !Ref Environment
                - Name: Resource
                  Value: /async/abortSession
              MetricName: Count
              Namespace: AWS/ApiGateway
            Period: 60
            Stat: Sum
          ReturnData: false
        - Id: errorSum4XX
          Label: Number of 4XX errors
          MetricStat:
            Metric:
              Dimensions:
                - Name: Method
                  Value: POST
                - Name: ApiName
                  Value: !Sub ${AWS::StackName}-sessions-api
                - Name: Stage
                  Value: !Ref Environment
                - Name: Resource
                  Value: /async/abortSession
              MetricName: 4XXError
              Namespace: AWS/ApiGateway
            Period: 60
            Stat: Sum
          ReturnData: false
        - Expression: (errorSum4XX/invocations) * 100
          Id: errorPercentage4XX
          Label: Number of 4XX errors returned as a percentage
          ReturnData: false
      OKActions:
        - !Sub arn:aws:sns:${AWS::Region}:${AWS::AccountId}:platform-alarms-sns-warning
      Threshold: 1
      TreatMissingData: notBreaching
    Condition: DeployAlarms

  AsyncAbortSession5XXHighThresholdAlarm:
    Type: AWS::CloudWatch::Alarm
    Properties:
      ActionsEnabled: true
      AlarmActions:
        - !Sub arn:aws:sns:${AWS::Region}:${AWS::AccountId}:platform-alarms-sns-warning
      AlarmDescription: !Sub
        - '80% or more of requests are failing on the /async/abortSession endpoint with a 5XX error. See runbook: ${RunbookUrl}'
        - RunbookUrl: !FindInMap
            - StaticVariables
            - urls
            - CriticalAlarmsRunbook
      AlarmName: !Sub ${AWS::StackName}-high-threshold-async-abort-session-5xx-api-gw
      ComparisonOperator: GreaterThanOrEqualToThreshold
      DatapointsToAlarm: 2
      EvaluationPeriods: 5
      Metrics:
        - Expression: IF(invocations>=10,errorPercentage5XX)
          Id: errorThreshold
          Label: errorThreshold
          ReturnData: true
        - Id: invocations
          MetricStat:
            Metric:
              Dimensions:
                - Name: Method
                  Value: POST
                - Name: ApiName
                  Value: !Sub ${AWS::StackName}-sessions-api
                - Name: Stage
                  Value: !Ref Environment
                - Name: Resource
                  Value: /async/abortSession
              MetricName: Count
              Namespace: AWS/ApiGateway
            Period: 60
            Stat: Sum
          ReturnData: false
        - Id: errorSum5XX
          Label: Number of 5XX errors
          MetricStat:
            Metric:
              Dimensions:
                - Name: Method
                  Value: POST
                - Name: ApiName
                  Value: !Sub ${AWS::StackName}-sessions-api
                - Name: Stage
                  Value: !Ref Environment
                - Name: Resource
                  Value: /async/abortSession
              MetricName: 5XXError
              Namespace: AWS/ApiGateway
            Period: 60
            Stat: Sum
          ReturnData: false
        - Expression: (errorSum5XX/invocations) * 100
          Id: errorPercentage5XX
          Label: Number of 5XX errors returned as a percentage
          ReturnData: false
      OKActions:
        - !Sub arn:aws:sns:${AWS::Region}:${AWS::AccountId}:platform-alarms-sns-warning
      Threshold: 80
      TreatMissingData: notBreaching
    Condition: DeployAlarms

  AsyncAbortSession5XXLowThresholdAlarm:
    Type: AWS::CloudWatch::Alarm
    Properties:
      ActionsEnabled: true
      AlarmActions:
        - !Sub arn:aws:sns:${AWS::Region}:${AWS::AccountId}:platform-alarms-sns-warning
      AlarmDescription: !Sub
        - '1% or more of requests are failing on the /async/abortSession endpoint with a 5XX error. See runbook: ${RunbookUrl}'
        - RunbookUrl: !FindInMap
            - StaticVariables
            - urls
            - WarningAlarmsRunbook
      AlarmName: !Sub ${AWS::StackName}-low-threshold-async-abort-session-5xx-api-gw
      ComparisonOperator: GreaterThanOrEqualToThreshold
      DatapointsToAlarm: 2
      EvaluationPeriods: 5
      Metrics:
        - Expression: IF((invocations>=4) && (errorSum5XX>=2),errorPercentage5XX)
          Id: errorThreshold
          Label: errorThreshold
          ReturnData: true
        - Id: invocations
          MetricStat:
            Metric:
              Dimensions:
                - Name: Method
                  Value: POST
                - Name: ApiName
                  Value: !Sub ${AWS::StackName}-sessions-api
                - Name: Stage
                  Value: !Ref Environment
                - Name: Resource
                  Value: /async/abortSession
              MetricName: Count
              Namespace: AWS/ApiGateway
            Period: 60
            Stat: Sum
          ReturnData: false
        - Id: errorSum5XX
          Label: Number of 5XX errors
          MetricStat:
            Metric:
              Dimensions:
                - Name: Method
                  Value: POST
                - Name: ApiName
                  Value: !Sub ${AWS::StackName}-sessions-api
                - Name: Stage
                  Value: !Ref Environment
                - Name: Resource
                  Value: /async/abortSession
              MetricName: 5XXError
              Namespace: AWS/ApiGateway
            Period: 60
            Stat: Sum
          ReturnData: false
        - Expression: (errorSum5XX/invocations) * 100
          Id: errorPercentage5XX
          Label: Number of 5XX errors returned as a percentage
          ReturnData: false
      OKActions:
        - !Sub arn:aws:sns:${AWS::Region}:${AWS::AccountId}:platform-alarms-sns-warning
      Threshold: 1
      TreatMissingData: notBreaching
    Condition: DeployAlarms

  AsyncAbortSessionCompletionMetricFilter:
    Type: AWS::Logs::MetricFilter
    Properties:
      FilterPattern: '{ ($.messageCode = *) && ($.functionVersion = *) }'
      LogGroupName: !Ref AsyncAbortSessionLogGroup
      MetricTransformations:
        - Dimensions:
            - Key: MessageCode
              Value: $.messageCode
            - Key: Version
              Value: $.functionVersion
          MetricName: AsyncAbortSessionMessageCode
          MetricNamespace: !Sub ${AWS::StackName}/LogMessages
          MetricValue: "1"
    Condition: DeployAlarms

  AsyncAbortSessionErrorRateAlarm:
    Type: AWS::CloudWatch::Alarm
    Properties:
      ActionsEnabled: true
      AlarmActions:
        - !Sub arn:aws:sns:${AWS::Region}:${AWS::AccountId}:platform-alarms-sns-warning
      AlarmDescription: The number of Async Abort Session Lambda errors is greater than or equal to 10% for the latest function version
      AlarmName: !Sub ${AWS::StackName}-abort-session-lambda-error-rate
      ComparisonOperator: GreaterThanOrEqualToThreshold
      DatapointsToAlarm: 1
      EvaluationPeriods: 1
      Metrics:
        - Id: lambdaInvocations
          Label: Sum of invocations for latest Lambda version
          MetricStat:
            Metric:
              Dimensions:
                - Name: Resource
                  Value: !Sub ${AsyncAbortSessionFunction}:live
                - Name: FunctionName
                  Value: !Ref AsyncAbortSessionFunction
                - Name: ExecutedVersion
                  Value: !GetAtt AsyncAbortSessionFunction.Version.Version
              MetricName: Invocations
              Namespace: AWS/Lambda
            Period: 60
            Stat: Sum
          ReturnData: false
        - Id: lambdaErrors
          Label: Sum of function errors for latest Lambda version
          MetricStat:
            Metric:
              Dimensions:
                - Name: Resource
                  Value: !Sub ${AsyncAbortSessionFunction}:live
                - Name: FunctionName
                  Value: !Ref AsyncAbortSessionFunction
                - Name: ExecutedVersion
                  Value: !GetAtt AsyncAbortSessionFunction.Version.Version
              MetricName: Errors
              Namespace: AWS/Lambda
            Period: 60
            Stat: Sum
          ReturnData: false
        - Expression: (lambdaErrors/lambdaInvocations)*100
          Id: lambdaErrorPercentage
          Label: Percentage of invocations that result in a function error
          ReturnData: false
        - Expression: IF(lambdaErrors >= 5, lambdaErrorPercentage)
          Id: lambdaErrorRate
          Label: Error threshold calculation
          ReturnData: true
      OKActions:
        - !Sub arn:aws:sns:${AWS::Region}:${AWS::AccountId}:platform-alarms-sns-warning
      Threshold: 10
      TreatMissingData: notBreaching
    Condition: DeployAlarms

  AsyncAbortSessionFunction:
    Type: AWS::Serverless::Function
    DependsOn:
      - AsyncAbortSessionLogGroup
    Metadata:
      BuildMethod: esbuild
      BuildProperties:
        EntryPoints:
          - src/functions/asyncAbortSession/asyncAbortSessionHandler.ts
        Minify: true
        Sourcemap: false
        Target: es2022
    Properties:
      DeploymentPreference:
        Alarms: !If
          - UseCanaryDeployment
          - - !Ref AsyncAbortSessionErrorRateAlarm
            - !Ref AsyncAbortSessionLowCompletionAlarm
          - - !Ref AWS::NoValue
        Enabled: true
        Type: !Ref LambdaDeploymentPreference
      Events:
        AsyncAbortSession:
          Properties:
            Method: post
            Path: /async/abortSession
            RestApiId: !Ref SessionsApi
          Type: Api
      FunctionName: !Sub ${AWS::StackName}-abort-session
      Handler: asyncAbortSessionHandler.lambdaHandler
      Role: !GetAtt AsyncAbortSessionLambdaRole.Arn
      VpcConfig:
        SecurityGroupIds:
          - !ImportValue devplatform-vpc-AWSServicesEndpointSecurityGroupId
        SubnetIds:
          - !ImportValue devplatform-vpc-PrivateSubnetIdA
          - !ImportValue devplatform-vpc-PrivateSubnetIdB
          - !ImportValue devplatform-vpc-PrivateSubnetIdC

  AsyncAbortSessionFunctionPermission:
    Type: AWS::Lambda::Permission
    Properties:
      Action: lambda:InvokeFunction
      FunctionName: !GetAtt AsyncAbortSessionFunction.Arn
      Principal: events.amazonaws.com
      SourceAccount: !Sub ${AWS::AccountId}
      SourceArn: !Sub arn:aws:execute-api:${AWS::Region}:${AWS::AccountId}:${SessionsApi}/*/*/*

  AsyncAbortSessionLambdaRole:
    Type: AWS::IAM::Role
    Properties:
      AssumeRolePolicyDocument:
        Statement:
          - Action: sts:AssumeRole
            Effect: Allow
            Principal:
              Service: lambda.amazonaws.com
        Version: "2012-10-17"
      PermissionsBoundary: !If
        - UsePermissionsBoundary
        - !Ref PermissionsBoundary
        - !Ref AWS::NoValue
      Policies:
        - PolicyDocument:
            Statement:
              - Action:
                  - logs:CreateLogGroup
                  - logs:CreateLogStream
                  - logs:PutLogEvents
                Effect: Allow
                Resource: arn:aws:logs:*:*:*
            Version: "2012-10-17"
          PolicyName: AsyncAbortSessionFunctionLoggingPolicy
        - PolicyDocument:
            Statement:
              - Action:
                  - ec2:DescribeNetworkInterfaces
                  - ec2:CreateNetworkInterface
                  - ec2:DeleteNetworkInterface
                Effect: Allow
                Resource: '*'
            Version: "2012-10-17"
          PolicyName: VpcPolicy
        - PolicyDocument:
            Statement:
              - Action:
                  - dynamodb:UpdateItem
                Effect: Allow
                Resource: !GetAtt SessionsTable.Arn
          PolicyName: AsyncAbortSessionFunctionDynamodbPolicy
        - PolicyDocument:
            Statement:
              - Action:
                  - sqs:SendMessage
                Effect: Allow
                Resource: !GetAtt TxMASQSQueue.Arn
              - Action:
                  - kms:Decrypt
                  - kms:GenerateDataKey
                Effect: Allow
                Resource: !GetAtt TxMAKMSEncryptionKey.Arn
            Version: "2012-10-17"
          PolicyName: AsyncAbortSessionFunctionTxmaSQSPolicy
        - PolicyDocument:
            Statement:
              - Action:
                  - sqs:SendMessage
                Effect: Allow
                Resource: !GetAtt IPVCoreSQS.Arn
              - Action:
                  - kms:Decrypt
                  - kms:GenerateDataKey
                Effect: Allow
                Resource: !GetAtt IPVCoreKMSEncryptionKey.Arn
            Version: "2012-10-17"
          PolicyName: AsyncAbortSessionFunctionIPVCoreSQSPolicy
      RoleName: !Sub ${AWS::StackName}-abort-session-lambda

  AsyncAbortSessionLogGroup:
    Type: AWS::Logs::LogGroup
    Properties:
      LogGroupName: !Sub /aws/lambda/${AWS::StackName}-abort-session
      RetentionInDays: 30

  AsyncAbortSessionLowCompletionAlarm:
    Type: AWS::CloudWatch::Alarm
    DependsOn:
      - AsyncAbortSessionCompletionMetricFilter
    Properties:
      ActionsEnabled: true
      AlarmActions:
        - !Sub arn:aws:sns:${AWS::Region}:${AWS::AccountId}:platform-alarms-sns-warning
      AlarmDescription: A large proportion of Async Abort Session requests have not completed successfully.
      AlarmName: !Sub ${AWS::StackName}-abort-session-lambda-low-completion
      ComparisonOperator: LessThanOrEqualToThreshold
      DatapointsToAlarm: 1
      EvaluationPeriods: 1
      InsufficientDataActions: []
      Metrics:
        - Id: lambdaLogStarted
          Label: Sum of MOBILE_ASYNC_ABORT_SESSION_STARTED messageCodes for latest Lambda version
          MetricStat:
            Metric:
              Dimensions:
                - Name: MessageCode
                  Value: MOBILE_ASYNC_ABORT_SESSION_STARTED
                - Name: Version
                  Value: !GetAtt AsyncAbortSessionFunction.Version.Version
              MetricName: AsyncAbortSessionMessageCode
              Namespace: !Sub ${AWS::StackName}/LogMessages
            Period: 60
            Stat: Sum
          ReturnData: false
        - Id: lambdaLogCompleted
          Label: Sum of MOBILE_ASYNC_ABORT_SESSION_COMPLETED messageCodes for latest Lambda version
          MetricStat:
            Metric:
              Dimensions:
                - Name: MessageCode
                  Value: MOBILE_ASYNC_ABORT_SESSION_COMPLETED
                - Name: Version
                  Value: !GetAtt AsyncAbortSessionFunction.Version.Version
              MetricName: AsyncAbortSessionMessageCode
              Namespace: !Sub ${AWS::StackName}/LogMessages
            Period: 60
            Stat: Sum
          ReturnData: false
        - Expression: (lambdaLogCompleted/lambdaLogStarted)*100
          Id: lambdaLogCompletePercentage
          Label: Percentage of invocations that complete successfully
          ReturnData: false
        - Expression: IF((lambdaLogStarted-lambdaLogCompleted)>= 5, lambdaLogCompletePercentage)
          Id: lowCompletionRateThreshold
          Label: Error threshold calculation
          ReturnData: true
      OKActions:
        - !Sub arn:aws:sns:${AWS::Region}:${AWS::AccountId}:platform-alarms-sns-warning
      Threshold: 80
      TreatMissingData: notBreaching
    Condition: DeployAlarms

  AsyncAbortSessionSubscriptionFilter:
    Type: AWS::Logs::SubscriptionFilter
    Properties:
      DestinationArn: !FindInMap
        - CslsConfiguration
        - !Ref Environment
        - CSLSEGRESS
      FilterPattern: ""
      LogGroupName: !Ref AsyncAbortSessionLogGroup
    Condition: isNotDev

  AsyncActiveSession4XXHighThresholdAlarm:
    Type: AWS::CloudWatch::Alarm
    Properties:
      ActionsEnabled: true
      AlarmActions:
        - !Sub arn:aws:sns:${AWS::Region}:${AWS::AccountId}:platform-alarms-sns-warning
      AlarmDescription: !Sub
        - '80% or more of requests are failing on the /async/activeSession endpoint with a 4XX error. See runbook: ${RunbookUrl}'
        - RunbookUrl: !FindInMap
            - StaticVariables
            - urls
            - CriticalAlarmsRunbook
      AlarmName: !Sub ${AWS::StackName}-high-threshold-async-active-session-4xx-api-gw
      ComparisonOperator: GreaterThanOrEqualToThreshold
      DatapointsToAlarm: 2
      EvaluationPeriods: 5
      Metrics:
        - Expression: IF(invocations>=10,errorPercentage4XX,0)
          Id: errorThreshold
          Label: errorThreshold
          ReturnData: true
        - Id: invocations
          MetricStat:
            Metric:
              Dimensions:
                - Name: Method
                  Value: GET
                - Name: ApiName
                  Value: !Sub ${AWS::StackName}-sessions-api
                - Name: Stage
                  Value: !Ref Environment
                - Name: Resource
                  Value: /async/activeSession
              MetricName: Count
              Namespace: AWS/ApiGateway
            Period: 60
            Stat: Sum
          ReturnData: false
        - Id: errorSum4XX
          Label: Number of 4XX errors
          MetricStat:
            Metric:
              Dimensions:
                - Name: Method
                  Value: GET
                - Name: ApiName
                  Value: !Sub ${AWS::StackName}-sessions-api
                - Name: Stage
                  Value: !Ref Environment
                - Name: Resource
                  Value: /async/activeSession
              MetricName: 4XXError
              Namespace: AWS/ApiGateway
            Period: 60
            Stat: Sum
          ReturnData: false
        - Expression: (errorSum4XX/invocations) * 100
          Id: errorPercentage4XX
          Label: Number of 4XX errors returned as a percentage
          ReturnData: false
      OKActions:
        - !Sub arn:aws:sns:${AWS::Region}:${AWS::AccountId}:platform-alarms-sns-warning
      Threshold: 80
      TreatMissingData: notBreaching
    Condition: DeployAlarms

  AsyncActiveSession4XXLowThresholdAlarm:
    Type: AWS::CloudWatch::Alarm
    Properties:
      ActionsEnabled: true
      AlarmActions:
        - !Sub arn:aws:sns:${AWS::Region}:${AWS::AccountId}:platform-alarms-sns-warning
      AlarmDescription: !Sub
        - '1% or more of requests are failing on the /async/activeSession endpoint with a 4XX error. See runbook: ${RunbookUrl}'
        - RunbookUrl: !FindInMap
            - StaticVariables
            - urls
            - WarningAlarmsRunbook
      AlarmName: !Sub ${AWS::StackName}-low-threshold-async-active-session-4xx-api-gw
      ComparisonOperator: GreaterThanOrEqualToThreshold
      DatapointsToAlarm: 2
      EvaluationPeriods: 5
      Metrics:
        - Expression: IF((invocations>=4) && (errorSum4XX>=2),errorPercentage4XX,0)
          Id: errorThreshold
          Label: errorThreshold
          ReturnData: true
        - Id: invocations
          MetricStat:
            Metric:
              Dimensions:
                - Name: Method
                  Value: GET
                - Name: ApiName
                  Value: !Sub ${AWS::StackName}-sessions-api
                - Name: Stage
                  Value: !Ref Environment
                - Name: Resource
                  Value: /async/activeSession
              MetricName: Count
              Namespace: AWS/ApiGateway
            Period: 60
            Stat: Sum
          ReturnData: false
        - Id: errorSum4XX
          Label: Number of 4XX errors
          MetricStat:
            Metric:
              Dimensions:
                - Name: Method
                  Value: GET
                - Name: ApiName
                  Value: !Sub ${AWS::StackName}-sessions-api
                - Name: Stage
                  Value: !Ref Environment
                - Name: Resource
                  Value: /async/activeSession
              MetricName: 4XXError
              Namespace: AWS/ApiGateway
            Period: 60
            Stat: Sum
          ReturnData: false
        - Expression: (errorSum4XX/invocations) * 100
          Id: errorPercentage4XX
          Label: Number of 4XX errors returned as a percentage
          ReturnData: false
      OKActions:
        - !Sub arn:aws:sns:${AWS::Region}:${AWS::AccountId}:platform-alarms-sns-warning
      Threshold: 1
      TreatMissingData: notBreaching
    Condition: DeployAlarms

  AsyncActiveSession5XXHighThresholdAlarm:
    Type: AWS::CloudWatch::Alarm
    Properties:
      ActionsEnabled: true
      AlarmActions:
        - !Sub arn:aws:sns:${AWS::Region}:${AWS::AccountId}:platform-alarms-sns-warning
      AlarmDescription: !Sub
        - '80% or more of requests are failing on the /async/activeSession endpoint with a 5XX error. See runbook: ${RunbookUrl}'
        - RunbookUrl: !FindInMap
            - StaticVariables
            - urls
            - CriticalAlarmsRunbook
      AlarmName: !Sub ${AWS::StackName}-high-threshold-async-active-session-5xx-api-gw
      ComparisonOperator: GreaterThanOrEqualToThreshold
      DatapointsToAlarm: 2
      EvaluationPeriods: 5
      Metrics:
        - Expression: IF(invocations>=10,errorPercentage5XX,0)
          Id: errorThreshold
          Label: errorThreshold
          ReturnData: true
        - Id: invocations
          MetricStat:
            Metric:
              Dimensions:
                - Name: Method
                  Value: GET
                - Name: ApiName
                  Value: !Sub ${AWS::StackName}-sessions-api
                - Name: Stage
                  Value: !Ref Environment
                - Name: Resource
                  Value: /async/activeSession
              MetricName: Count
              Namespace: AWS/ApiGateway
            Period: 60
            Stat: Sum
          ReturnData: false
        - Id: errorSum5XX
          Label: Number of 5XX errors
          MetricStat:
            Metric:
              Dimensions:
                - Name: Method
                  Value: GET
                - Name: ApiName
                  Value: !Sub ${AWS::StackName}-sessions-api
                - Name: Stage
                  Value: !Ref Environment
                - Name: Resource
                  Value: /async/activeSession
              MetricName: 5XXError
              Namespace: AWS/ApiGateway
            Period: 60
            Stat: Sum
          ReturnData: false
        - Expression: (errorSum5XX/invocations) * 100
          Id: errorPercentage5XX
          Label: Number of 5XX errors returned as a percentage
          ReturnData: false
      OKActions:
        - !Sub arn:aws:sns:${AWS::Region}:${AWS::AccountId}:platform-alarms-sns-warning
      Threshold: 80
      TreatMissingData: notBreaching
    Condition: DeployAlarms

  AsyncActiveSession5XXLowThresholdAlarm:
    Type: AWS::CloudWatch::Alarm
    Properties:
      ActionsEnabled: true
      AlarmActions:
        - !Sub arn:aws:sns:${AWS::Region}:${AWS::AccountId}:platform-alarms-sns-warning
      AlarmDescription: !Sub
        - '1% or more of requests are failing on the /async/activeSession endpoint with a 5XX error. See runbook: ${RunbookUrl}'
        - RunbookUrl: !FindInMap
            - StaticVariables
            - urls
            - WarningAlarmsRunbook
      AlarmName: !Sub ${AWS::StackName}-low-threshold-async-active-session-5xx-api-gw
      ComparisonOperator: GreaterThanOrEqualToThreshold
      DatapointsToAlarm: 2
      EvaluationPeriods: 5
      Metrics:
        - Expression: IF((invocations>=4) && (errorSum5XX>=2),errorPercentage5XX,0)
          Id: errorThreshold
          Label: errorThreshold
          ReturnData: true
        - Id: invocations
          MetricStat:
            Metric:
              Dimensions:
                - Name: Method
                  Value: GET
                - Name: ApiName
                  Value: !Sub ${AWS::StackName}-sessions-api
                - Name: Stage
                  Value: !Ref Environment
                - Name: Resource
                  Value: /async/activeSession
              MetricName: Count
              Namespace: AWS/ApiGateway
            Period: 60
            Stat: Sum
          ReturnData: false
        - Id: errorSum5XX
          Label: Number of 5XX errors
          MetricStat:
            Metric:
              Dimensions:
                - Name: Method
                  Value: GET
                - Name: ApiName
                  Value: !Sub ${AWS::StackName}-sessions-api
                - Name: Stage
                  Value: !Ref Environment
                - Name: Resource
                  Value: /async/activeSession
              MetricName: 5XXError
              Namespace: AWS/ApiGateway
            Period: 60
            Stat: Sum
          ReturnData: false
        - Expression: (errorSum5XX/invocations) * 100
          Id: errorPercentage5XX
          Label: Number of 5XX errors returned as a percentage
          ReturnData: false
      OKActions:
        - !Sub arn:aws:sns:${AWS::Region}:${AWS::AccountId}:platform-alarms-sns-warning
      Threshold: 1
      TreatMissingData: notBreaching
    Condition: DeployAlarms

  AsyncActiveSessionCompletionMetricFilter:
    Type: AWS::Logs::MetricFilter
    Properties:
      FilterPattern: '{ ($.messageCode = *) && ($.functionVersion = *) }'
      LogGroupName: !Ref AsyncActiveSessionLogGroup
      MetricTransformations:
        - Dimensions:
            - Key: MessageCode
              Value: $.messageCode
            - Key: Version
              Value: $.functionVersion
          MetricName: AsyncActiveSessionMessageCode
          MetricNamespace: !Sub ${AWS::StackName}/LogMessages
          MetricValue: "1"
    Condition: DeployAlarms

  AsyncActiveSessionErrorRateAlarm:
    Type: AWS::CloudWatch::Alarm
    Properties:
      ActionsEnabled: true
      AlarmActions:
        - !Sub arn:aws:sns:${AWS::Region}:${AWS::AccountId}:platform-alarms-sns-warning
      AlarmDescription: The number of Async Active Session Lambda errors is greater than or equal to 10% for the latest function version
      AlarmName: !Sub ${AWS::StackName}-active-session-lambda-error-rate
      ComparisonOperator: GreaterThanOrEqualToThreshold
      DatapointsToAlarm: 1
      EvaluationPeriods: 1
      Metrics:
        - Id: lambdaInvocations
          Label: Sum of invocations for latest Lambda version
          MetricStat:
            Metric:
              Dimensions:
                - Name: Resource
                  Value: !Sub ${AsyncActiveSessionFunction}:live
                - Name: FunctionName
                  Value: !Ref AsyncActiveSessionFunction
                - Name: ExecutedVersion
                  Value: !GetAtt AsyncActiveSessionFunction.Version.Version
              MetricName: Invocations
              Namespace: AWS/Lambda
            Period: 60
            Stat: Sum
          ReturnData: false
        - Id: lambdaErrors
          Label: Sum of function errors for latest Lambda version
          MetricStat:
            Metric:
              Dimensions:
                - Name: Resource
                  Value: !Sub ${AsyncActiveSessionFunction}:live
                - Name: FunctionName
                  Value: !Ref AsyncActiveSessionFunction
                - Name: ExecutedVersion
                  Value: !GetAtt AsyncActiveSessionFunction.Version.Version
              MetricName: Errors
              Namespace: AWS/Lambda
            Period: 60
            Stat: Sum
          ReturnData: false
        - Expression: (lambdaErrors/lambdaInvocations)*100
          Id: lambdaErrorPercentage
          Label: Percentage of invocations that result in a function error
          ReturnData: false
        - Expression: IF(lambdaErrors >= 5, lambdaErrorPercentage)
          Id: lambdaErrorRate
          Label: Error threshold calculation
          ReturnData: true
      OKActions:
        - !Sub arn:aws:sns:${AWS::Region}:${AWS::AccountId}:platform-alarms-sns-warning
      Threshold: 10
      TreatMissingData: notBreaching
    Condition: DeployAlarms

  AsyncActiveSessionFunction:
    Type: AWS::Serverless::Function
    DependsOn:
      - AsyncActiveSessionLogGroup
    Metadata:
      BuildMethod: esbuild
      BuildProperties:
        EntryPoints:
          - src/functions/asyncActiveSession/asyncActiveSessionHandler.ts
        Minify: true
        Sourcemap: false
        Target: es2022
    Properties:
      DeploymentPreference:
        Alarms: !If
          - UseCanaryDeployment
          - - !Ref AsyncActiveSessionErrorRateAlarm
            - !Ref AsyncActiveSessionLowCompletionAlarm
          - - !Ref AWS::NoValue
        Enabled: true
        Type: !Ref LambdaDeploymentPreference
      Environment:
        Variables:
          AUDIENCE: !Sub https://${SessionsApiDomainName}
          ENCRYPTION_KEY_ARN: !GetAtt KMSEncryptionKey.Arn
          STS_BASE_URL: !If
            - UseDevOverrideStsBaseUrl
            - !Ref DevOverrideStsBaseUrl
            - !FindInMap
              - EnvironmentVariables
              - !Ref Environment
              - STSBASEURL
      Events:
        AsyncActiveSession:
          Properties:
            Method: get
            Path: /async/activeSession
            RestApiId: !Ref SessionsApi
          Type: Api
      FunctionName: !Sub ${AWS::StackName}-active-session
      Handler: asyncActiveSessionHandler.lambdaHandler
      Role: !GetAtt AsyncActiveSessionLambdaRole.Arn
      VpcConfig:
        SecurityGroupIds:
          - !ImportValue devplatform-vpc-AWSServicesEndpointSecurityGroupId
        SubnetIds:
          - !ImportValue devplatform-vpc-ProtectedSubnetIdA
          - !ImportValue devplatform-vpc-ProtectedSubnetIdB
          - !ImportValue devplatform-vpc-ProtectedSubnetIdC

  AsyncActiveSessionFunctionPermission:
    Type: AWS::Lambda::Permission
    Properties:
      Action: lambda:InvokeFunction
      FunctionName: !GetAtt AsyncActiveSessionFunction.Arn
      Principal: events.amazonaws.com
      SourceAccount: !Sub ${AWS::AccountId}
      SourceArn: !Sub arn:aws:execute-api:${AWS::Region}:${AWS::AccountId}:${SessionsApi}/*/*/*

  AsyncActiveSessionLambdaRole:
    Type: AWS::IAM::Role
    Properties:
      AssumeRolePolicyDocument:
        Statement:
          - Action: sts:AssumeRole
            Effect: Allow
            Principal:
              Service: lambda.amazonaws.com
        Version: "2012-10-17"
      PermissionsBoundary: !If
        - UsePermissionsBoundary
        - !Ref PermissionsBoundary
        - !Ref AWS::NoValue
      Policies:
        - PolicyDocument:
            Statement:
              - Action:
                  - dynamodb:Query
                Condition:
                  ForAllValues:StringEquals:
                    dynamodb:Attributes:
                      - sessionId
                      - sessionState
                      - subjectIdentifier
                      - createdAt
                      - redirectUri
                      - clientState
                  StringEquals:
                    dynamodb:Select: SPECIFIC_ATTRIBUTES
                Effect: Allow
                Resource:
                  - !GetAtt SessionsTable.Arn
                  - !Sub ${SessionsTable.Arn}/index/subjectIdentifier-createdAt-index
            Version: "2012-10-17"
          PolicyName: DynamoReadSessionsTable
        - PolicyDocument:
            Statement:
              - Action:
                  - logs:CreateLogGroup
                  - logs:CreateLogStream
                  - logs:PutLogEvents
                Effect: Allow
                Resource: arn:aws:logs:*:*:*
            Version: "2012-10-17"
          PolicyName: AsyncActiveSessionFunctionLoggingPolicy
        - PolicyDocument:
            Statement:
              - Action:
                  - kms:Decrypt
                Effect: Allow
                Resource: !GetAtt KMSEncryptionKey.Arn
            Version: "2012-10-17"
          PolicyName: KMSDecryptPolicy
        - PolicyDocument:
            Statement:
              - Action:
                  - ec2:DescribeNetworkInterfaces
                  - ec2:CreateNetworkInterface
                  - ec2:DeleteNetworkInterface
                Effect: Allow
                Resource: '*'
            Version: "2012-10-17"
          PolicyName: VpcPolicy
      RoleName: !Sub ${AWS::StackName}-active-session-lambda

  AsyncActiveSessionLogGroup:
    Type: AWS::Logs::LogGroup
    Properties:
      LogGroupName: !Sub /aws/lambda/${AWS::StackName}-active-session
      RetentionInDays: 30

  AsyncActiveSessionLowCompletionAlarm:
    Type: AWS::CloudWatch::Alarm
    DependsOn:
      - AsyncActiveSessionCompletionMetricFilter
    Properties:
      ActionsEnabled: true
      AlarmActions:
        - !Sub arn:aws:sns:${AWS::Region}:${AWS::AccountId}:platform-alarms-sns-warning
      AlarmDescription: A large proportion of Async Active Session requests have not completed successfully.
      AlarmName: !Sub ${AWS::StackName}-active-session-lambda-low-completion
      ComparisonOperator: LessThanOrEqualToThreshold
      DatapointsToAlarm: 1
      EvaluationPeriods: 1
      InsufficientDataActions: []
      Metrics:
        - Id: lambdaLogStarted
          Label: Sum of MOBILE_ASYNC_ACTIVE_SESSION_STARTED messageCodes for latest Lambda version
          MetricStat:
            Metric:
              Dimensions:
                - Name: MessageCode
                  Value: MOBILE_ASYNC_ACTIVE_SESSION_STARTED
                - Name: Version
                  Value: !GetAtt AsyncActiveSessionFunction.Version.Version
              MetricName: AsyncActiveSessionMessageCode
              Namespace: !Sub ${AWS::StackName}/LogMessages
            Period: 60
            Stat: Sum
          ReturnData: false
        - Id: lambdaLogCompleted
          Label: Sum of MOBILE_ASYNC_COMPLETED messageCodes for latest Lambda version
          MetricStat:
            Metric:
              Dimensions:
                - Name: MessageCode
                  Value: MOBILE_ASYNC_ACTIVE_SESSION_COMPLETED
                - Name: Version
                  Value: !GetAtt AsyncActiveSessionFunction.Version.Version
              MetricName: AsyncActiveSessionMessageCode
              Namespace: !Sub ${AWS::StackName}/LogMessages
            Period: 60
            Stat: Sum
          ReturnData: false
        - Expression: (lambdaLogCompleted/lambdaLogStarted)*100
          Id: lambdaLogCompletePercentage
          Label: Percentage of invocations that complete successfully
          ReturnData: false
        - Expression: IF((lambdaLogStarted-lambdaLogCompleted)>= 5, lambdaLogCompletePercentage)
          Id: lowCompletionRateThreshold
          Label: Error threshold calculation
          ReturnData: true
      OKActions:
        - !Sub arn:aws:sns:${AWS::Region}:${AWS::AccountId}:platform-alarms-sns-warning
      Threshold: 80
      TreatMissingData: notBreaching
    Condition: DeployAlarms

  AsyncActiveSessionSubscriptionFilter:
    Type: AWS::Logs::SubscriptionFilter
    Properties:
      DestinationArn: !FindInMap
        - CslsConfiguration
        - !Ref Environment
        - CSLSEGRESS
      FilterPattern: ""
      LogGroupName: !Ref AsyncActiveSessionLogGroup
    Condition: isNotDev

  AsyncBiometricToken4XXHighThresholdAlarm:
    Type: AWS::CloudWatch::Alarm
    Properties:
      ActionsEnabled: true
      AlarmActions:
        - !Sub arn:aws:sns:${AWS::Region}:${AWS::AccountId}:platform-alarms-sns-warning
      AlarmDescription: !Sub
        - '80% or more of requests are failing on the /async/biometricToken endpoint with a 4XX error. See runbook: ${RunbookUrl}'
        - RunbookUrl: !FindInMap
            - StaticVariables
            - urls
            - CriticalAlarmsRunbook
      AlarmName: !Sub ${AWS::StackName}-high-threshold-async-biometric-token-4xx-api-gw
      ComparisonOperator: GreaterThanOrEqualToThreshold
      DatapointsToAlarm: 2
      EvaluationPeriods: 5
      Metrics:
        - Expression: IF(invocations>=10,errorPercentage4XX,0)
          Id: errorThreshold
          Label: errorThreshold
          ReturnData: true
        - Id: invocations
          MetricStat:
            Metric:
              Dimensions:
                - Name: Method
                  Value: POST
                - Name: ApiName
                  Value: !Sub ${AWS::StackName}-sessions-api
                - Name: Stage
                  Value: !Ref Environment
                - Name: Resource
                  Value: /async/biometricToken
              MetricName: Count
              Namespace: AWS/ApiGateway
            Period: 60
            Stat: Sum
          ReturnData: false
        - Id: errorSum4XX
          Label: Number of 4XX errors
          MetricStat:
            Metric:
              Dimensions:
                - Name: Method
                  Value: POST
                - Name: ApiName
                  Value: !Sub ${AWS::StackName}-sessions-api
                - Name: Stage
                  Value: !Ref Environment
                - Name: Resource
                  Value: /async/biometricToken
              MetricName: 4XXError
              Namespace: AWS/ApiGateway
            Period: 60
            Stat: Sum
          ReturnData: false
        - Expression: (errorSum4XX/invocations) * 100
          Id: errorPercentage4XX
          Label: Number of 4XX errors returned as a percentage
          ReturnData: false
      OKActions:
        - !Sub arn:aws:sns:${AWS::Region}:${AWS::AccountId}:platform-alarms-sns-warning
      Threshold: 80
      TreatMissingData: notBreaching
    Condition: DeployAlarms

  AsyncBiometricToken4XXLowThresholdAlarm:
    Type: AWS::CloudWatch::Alarm
    Properties:
      ActionsEnabled: true
      AlarmActions:
        - !Sub arn:aws:sns:${AWS::Region}:${AWS::AccountId}:platform-alarms-sns-warning
      AlarmDescription: !Sub
        - '1% or more of requests are failing on the /async/biometricToken endpoint with a 4XX error. See runbook: ${RunbookUrl}'
        - RunbookUrl: !FindInMap
            - StaticVariables
            - urls
            - WarningAlarmsRunbook
      AlarmName: !Sub ${AWS::StackName}-low-threshold-async-biometric-token-4xx-api-gw
      ComparisonOperator: GreaterThanOrEqualToThreshold
      DatapointsToAlarm: 2
      EvaluationPeriods: 5
      Metrics:
        - Expression: IF((invocations>=4) && (errorSum4XX>=2),errorPercentage4XX,0)
          Id: errorThreshold
          Label: errorThreshold
          ReturnData: true
        - Id: invocations
          MetricStat:
            Metric:
              Dimensions:
                - Name: Method
                  Value: POST
                - Name: ApiName
                  Value: !Sub ${AWS::StackName}-sessions-api
                - Name: Stage
                  Value: !Ref Environment
                - Name: Resource
                  Value: /async/biometricToken
              MetricName: Count
              Namespace: AWS/ApiGateway
            Period: 60
            Stat: Sum
          ReturnData: false
        - Id: errorSum4XX
          Label: Number of 4XX errors
          MetricStat:
            Metric:
              Dimensions:
                - Name: Method
                  Value: POST
                - Name: ApiName
                  Value: !Sub ${AWS::StackName}-sessions-api
                - Name: Stage
                  Value: !Ref Environment
                - Name: Resource
                  Value: /async/biometricToken
              MetricName: 4XXError
              Namespace: AWS/ApiGateway
            Period: 60
            Stat: Sum
          ReturnData: false
        - Expression: (errorSum4XX/invocations) * 100
          Id: errorPercentage4XX
          Label: Number of 4XX errors returned as a percentage
          ReturnData: false
      OKActions:
        - !Sub arn:aws:sns:${AWS::Region}:${AWS::AccountId}:platform-alarms-sns-warning
      Threshold: 1
      TreatMissingData: notBreaching
    Condition: DeployAlarms

  AsyncBiometricToken5XXHighThresholdAlarm:
    Type: AWS::CloudWatch::Alarm
    Properties:
      ActionsEnabled: true
      AlarmActions:
        - !Sub arn:aws:sns:${AWS::Region}:${AWS::AccountId}:platform-alarms-sns-warning
      AlarmDescription: !Sub
        - '80% or more of requests are failing on the /async/biometricToken endpoint with a 5XX error. See runbook: ${RunbookUrl}'
        - RunbookUrl: !FindInMap
            - StaticVariables
            - urls
            - CriticalAlarmsRunbook
      AlarmName: !Sub ${AWS::StackName}-high-threshold-async-biometric-token-5xx-api-gw
      ComparisonOperator: GreaterThanOrEqualToThreshold
      DatapointsToAlarm: 2
      EvaluationPeriods: 5
      Metrics:
        - Expression: IF(invocations>=10,errorPercentage5XX,0)
          Id: errorThreshold
          Label: errorThreshold
          ReturnData: true
        - Id: invocations
          MetricStat:
            Metric:
              Dimensions:
                - Name: Method
                  Value: POST
                - Name: ApiName
                  Value: !Sub ${AWS::StackName}-sessions-api
                - Name: Stage
                  Value: !Ref Environment
                - Name: Resource
                  Value: /async/biometricToken
              MetricName: Count
              Namespace: AWS/ApiGateway
            Period: 60
            Stat: Sum
          ReturnData: false
        - Id: errorSum5XX
          Label: Number of 5XX errors
          MetricStat:
            Metric:
              Dimensions:
                - Name: Method
                  Value: POST
                - Name: ApiName
                  Value: !Sub ${AWS::StackName}-sessions-api
                - Name: Stage
                  Value: !Ref Environment
                - Name: Resource
                  Value: /async/biometricToken
              MetricName: 5XXError
              Namespace: AWS/ApiGateway
            Period: 60
            Stat: Sum
          ReturnData: false
        - Expression: (errorSum5XX/invocations) * 100
          Id: errorPercentage5XX
          Label: Number of 5XX errors returned as a percentage
          ReturnData: false
      OKActions:
        - !Sub arn:aws:sns:${AWS::Region}:${AWS::AccountId}:platform-alarms-sns-warning
      Threshold: 80
      TreatMissingData: notBreaching
    Condition: DeployAlarms

  AsyncBiometricToken5XXLowThresholdAlarm:
    Type: AWS::CloudWatch::Alarm
    Properties:
      ActionsEnabled: true
      AlarmActions:
        - !Sub arn:aws:sns:${AWS::Region}:${AWS::AccountId}:platform-alarms-sns-warning
      AlarmDescription: !Sub
        - '1% or more of requests are failing on the /async/biometricToken endpoint with a 5XX error. See runbook: ${RunbookUrl}'
        - RunbookUrl: !FindInMap
            - StaticVariables
            - urls
            - WarningAlarmsRunbook
      AlarmName: !Sub ${AWS::StackName}-low-threshold-async-biometric-token-5xx-api-gw
      ComparisonOperator: GreaterThanOrEqualToThreshold
      DatapointsToAlarm: 2
      EvaluationPeriods: 5
      Metrics:
        - Expression: IF((invocations>=4) && (errorSum5XX>=2),errorPercentage5XX,0)
          Id: errorThreshold
          Label: errorThreshold
          ReturnData: true
        - Id: invocations
          MetricStat:
            Metric:
              Dimensions:
                - Name: Method
                  Value: POST
                - Name: ApiName
                  Value: !Sub ${AWS::StackName}-sessions-api
                - Name: Stage
                  Value: !Ref Environment
                - Name: Resource
                  Value: /async/biometricToken
              MetricName: Count
              Namespace: AWS/ApiGateway
            Period: 60
            Stat: Sum
          ReturnData: false
        - Id: errorSum5XX
          Label: Number of 5XX errors
          MetricStat:
            Metric:
              Dimensions:
                - Name: Method
                  Value: POST
                - Name: ApiName
                  Value: !Sub ${AWS::StackName}-sessions-api
                - Name: Stage
                  Value: !Ref Environment
                - Name: Resource
                  Value: /async/biometricToken
              MetricName: 5XXError
              Namespace: AWS/ApiGateway
            Period: 60
            Stat: Sum
          ReturnData: false
        - Expression: (errorSum5XX/invocations) * 100
          Id: errorPercentage5XX
          Label: Number of 5XX errors returned as a percentage
          ReturnData: false
      OKActions:
        - !Sub arn:aws:sns:${AWS::Region}:${AWS::AccountId}:platform-alarms-sns-warning
      Threshold: 1
      TreatMissingData: notBreaching
    Condition: DeployAlarms

  AsyncBiometricTokenCompletionMetricFilter:
    Type: AWS::Logs::MetricFilter
    Properties:
      FilterPattern: '{ ($.messageCode = *) && ($.functionVersion = *) }'
      LogGroupName: !Ref AsyncBiometricTokenLogGroup
      MetricTransformations:
        - Dimensions:
            - Key: MessageCode
              Value: $.messageCode
            - Key: Version
              Value: $.functionVersion
          MetricName: AsyncBiometricTokenMessageCode
          MetricNamespace: !Sub ${AWS::StackName}/LogMessages
          MetricValue: "1"
    Condition: DeployAlarms

  AsyncBiometricTokenErrorRateAlarm:
    Type: AWS::CloudWatch::Alarm
    Properties:
      ActionsEnabled: true
      AlarmActions:
        - !Sub arn:aws:sns:${AWS::Region}:${AWS::AccountId}:platform-alarms-sns-warning
      AlarmDescription: The number of Async Biometric Token Lambda errors is greater than or equal to 10% for the latest function version
      AlarmName: !Sub ${AWS::StackName}-biometric-token-lambda-error-rate
      ComparisonOperator: GreaterThanOrEqualToThreshold
      DatapointsToAlarm: 1
      EvaluationPeriods: 1
      Metrics:
        - Id: lambdaInvocations
          Label: Sum of invocations for latest Lambda version
          MetricStat:
            Metric:
              Dimensions:
                - Name: Resource
                  Value: !Sub ${AsyncBiometricTokenFunction}:live
                - Name: FunctionName
                  Value: !Ref AsyncBiometricTokenFunction
                - Name: ExecutedVersion
                  Value: !GetAtt AsyncBiometricTokenFunction.Version.Version
              MetricName: Invocations
              Namespace: AWS/Lambda
            Period: 60
            Stat: Sum
          ReturnData: false
        - Id: lambdaErrors
          Label: Sum of function errors for latest Lambda version
          MetricStat:
            Metric:
              Dimensions:
                - Name: Resource
                  Value: !Sub ${AsyncBiometricTokenFunction}:live
                - Name: FunctionName
                  Value: !Ref AsyncBiometricTokenFunction
                - Name: ExecutedVersion
                  Value: !GetAtt AsyncBiometricTokenFunction.Version.Version
              MetricName: Errors
              Namespace: AWS/Lambda
            Period: 60
            Stat: Sum
          ReturnData: false
        - Expression: (lambdaErrors/lambdaInvocations)*100
          Id: lambdaErrorPercentage
          Label: Percentage of invocations that result in a function error
          ReturnData: false
        - Expression: IF(lambdaErrors >= 5, lambdaErrorPercentage)
          Id: lambdaErrorRate
          Label: Error threshold calculation
          ReturnData: true
      OKActions:
        - !Sub arn:aws:sns:${AWS::Region}:${AWS::AccountId}:platform-alarms-sns-warning
      Threshold: 10
      TreatMissingData: notBreaching
    Condition: DeployAlarms

  AsyncBiometricTokenFunction:
    Type: AWS::Serverless::Function
    DependsOn:
      - AsyncBiometricTokenLogGroup
    Metadata:
      BuildMethod: esbuild
      BuildProperties:
        EntryPoints:
          - src/functions/asyncBiometricToken/asyncBiometricTokenHandler.ts
        Minify: true
        Sourcemap: false
        Target: es2022
    Properties:
      DeploymentPreference:
        Alarms: !If
          - UseCanaryDeployment
          - - !Ref AsyncBiometricTokenErrorRateAlarm
            - !Ref AsyncBiometricTokenLowCompletionAlarm
          - - !Ref AWS::NoValue
        Enabled: true
        Type: !Ref LambdaDeploymentPreference
      Environment:
        Variables:
          BIOMETRIC_SUBMITTER_KEY_SECRET_CACHE_DURATION_IN_SECONDS: !FindInMap
            - EnvironmentVariables
            - !Ref Environment
            - BiometricSubmitterKeySecretCacheDurationInSeconds
          BIOMETRIC_SUBMITTER_KEY_SECRET_PATH_BRP: !FindInMap
            - EnvironmentVariables
            - !Ref Environment
            - BiometricSubmitterKeySecretPathBrp
          BIOMETRIC_SUBMITTER_KEY_SECRET_PATH_DL: !FindInMap
            - EnvironmentVariables
            - !Ref Environment
            - BiometricSubmitterKeySecretPathDl
          BIOMETRIC_SUBMITTER_KEY_SECRET_PATH_PASSPORT: !FindInMap
            - EnvironmentVariables
            - !Ref Environment
            - BiometricSubmitterKeySecretPathPassport
          READID_BASE_URL: !If
            - UseDevOverrideReadIdBaseUrl
            - !Ref DevOverrideReadIdBaseUrl
            - !FindInMap
              - EnvironmentVariables
              - !Ref Environment
              - ReadIdBaseUrl
      Events:
        AsyncBiometricToken:
          Properties:
            Method: post
            Path: /async/biometricToken
            RestApiId: !Ref SessionsApi
          Type: Api
      FunctionName: !Sub ${AWS::StackName}-biometric-token
      Handler: asyncBiometricTokenHandler.lambdaHandler
      Role: !GetAtt AsyncBiometricTokenLambdaRole.Arn
      VpcConfig:
        SecurityGroupIds:
          - !ImportValue devplatform-vpc-AWSServicesEndpointSecurityGroupId
        SubnetIds:
          - !ImportValue devplatform-vpc-ProtectedSubnetIdA
          - !ImportValue devplatform-vpc-ProtectedSubnetIdB
          - !ImportValue devplatform-vpc-ProtectedSubnetIdC

  AsyncBiometricTokenFunctionPermission:
    Type: AWS::Lambda::Permission
    Properties:
      Action: lambda:InvokeFunction
      FunctionName: !GetAtt AsyncBiometricTokenFunction.Arn
      Principal: events.amazonaws.com
      SourceAccount: !Sub ${AWS::AccountId}
      SourceArn: !Sub arn:aws:execute-api:${AWS::Region}:${AWS::AccountId}:${SessionsApi}/*/*/*

  AsyncBiometricTokenLambdaRole:
    Type: AWS::IAM::Role
    Properties:
      AssumeRolePolicyDocument:
        Statement:
          - Action: sts:AssumeRole
            Effect: Allow
            Principal:
              Service: lambda.amazonaws.com
        Version: "2012-10-17"
      PermissionsBoundary: !If
        - UsePermissionsBoundary
        - !Ref PermissionsBoundary
        - !Ref AWS::NoValue
      Policies:
        - PolicyDocument:
            Statement:
              - Action:
                  - logs:CreateLogGroup
                  - logs:CreateLogStream
                  - logs:PutLogEvents
                Effect: Allow
                Resource: arn:aws:logs:*:*:*
            Version: "2012-10-17"
          PolicyName: AsyncBiometricTokenFunctionLoggingPolicy
        - PolicyDocument:
            Statement:
              - Action:
                  - ec2:DescribeNetworkInterfaces
                  - ec2:CreateNetworkInterface
                  - ec2:DeleteNetworkInterface
                Effect: Allow
                Resource: '*'
            Version: "2012-10-17"
          PolicyName: VpcPolicy
        - PolicyDocument:
            Statement:
              - Action:
                  - ssm:GetParameters
                Effect: Allow
                Resource:
                  - !Sub
                    - arn:aws:ssm:${AWS::Region}:${AWS::AccountId}:parameter${submitterKeyPathPassport}
                    - submitterKeyPathPassport: !FindInMap
                        - EnvironmentVariables
                        - !Ref Environment
                        - BiometricSubmitterKeySecretPathPassport
                  - !Sub
                    - arn:aws:ssm:${AWS::Region}:${AWS::AccountId}:parameter${submitterKeyPathBrp}
                    - submitterKeyPathBrp: !FindInMap
                        - EnvironmentVariables
                        - !Ref Environment
                        - BiometricSubmitterKeySecretPathBrp
                  - !Sub
                    - arn:aws:ssm:${AWS::Region}:${AWS::AccountId}:parameter${submitterKeyPathDl}
                    - submitterKeyPathDl: !FindInMap
                        - EnvironmentVariables
                        - !Ref Environment
                        - BiometricSubmitterKeySecretPathDl
            Version: "2012-10-17"
          PolicyName: AsyncBiometricTokenParameterStorePolicy
        - PolicyDocument:
            Statement:
              - Action:
                  - dynamodb:UpdateItem
                Effect: Allow
                Resource: !GetAtt SessionsTable.Arn
          PolicyName: AsyncBiometricTokenFunctionDynamodbPolicy
        - PolicyDocument:
            Statement:
              - Action:
                  - sqs:SendMessage
                Effect: Allow
                Resource: !GetAtt TxMASQSQueue.Arn
              - Action:
                  - kms:Decrypt
                  - kms:GenerateDataKey
                Effect: Allow
                Resource: !GetAtt TxMAKMSEncryptionKey.Arn
            Version: "2012-10-17"
          PolicyName: AsyncBiometricTokenFunctionTxmaSQSPolicy
      RoleName: !Sub ${AWS::StackName}-biometric-token-lambda

  AsyncBiometricTokenLogGroup:
    Type: AWS::Logs::LogGroup
    Properties:
      LogGroupName: !Sub /aws/lambda/${AWS::StackName}-biometric-token
      RetentionInDays: 30

  AsyncBiometricTokenLowCompletionAlarm:
    Type: AWS::CloudWatch::Alarm
    DependsOn:
      - AsyncBiometricTokenCompletionMetricFilter
    Properties:
      ActionsEnabled: true
      AlarmActions:
        - !Sub arn:aws:sns:${AWS::Region}:${AWS::AccountId}:platform-alarms-sns-warning
      AlarmDescription: A large proportion of Async Biometric Token requests have not completed successfully.
      AlarmName: !Sub ${AWS::StackName}-biometric-token-lambda-low-completion
      ComparisonOperator: LessThanOrEqualToThreshold
      DatapointsToAlarm: 1
      EvaluationPeriods: 1
      InsufficientDataActions: []
      Metrics:
        - Id: lambdaLogStarted
          Label: Sum of MOBILE_ASYNC_BIOMETRIC_TOKEN_STARTED messageCodes for latest Lambda version
          MetricStat:
            Metric:
              Dimensions:
                - Name: MessageCode
                  Value: MOBILE_ASYNC_BIOMETRIC_TOKEN_STARTED
                - Name: Version
                  Value: !GetAtt AsyncBiometricTokenFunction.Version.Version
              MetricName: AsyncBiometricTokenMessageCode
              Namespace: !Sub ${AWS::StackName}/LogMessages
            Period: 60
            Stat: Sum
          ReturnData: false
        - Id: lambdaLogCompleted
          Label: Sum of MOBILE_ASYNC_BIOMETRIC_TOKEN_COMPLETED messageCodes for latest Lambda version
          MetricStat:
            Metric:
              Dimensions:
                - Name: MessageCode
                  Value: MOBILE_ASYNC_BIOMETRIC_TOKEN_COMPLETED
                - Name: Version
                  Value: !GetAtt AsyncBiometricTokenFunction.Version.Version
              MetricName: AsyncBiometricTokenMessageCode
              Namespace: !Sub ${AWS::StackName}/LogMessages
            Period: 60
            Stat: Sum
          ReturnData: false
        - Expression: (lambdaLogCompleted/lambdaLogStarted)*100
          Id: lambdaLogCompletePercentage
          Label: Percentage of invocations that complete successfully
          ReturnData: false
        - Expression: IF((lambdaLogStarted-lambdaLogCompleted)>= 5, lambdaLogCompletePercentage)
          Id: lowCompletionRateThreshold
          Label: Error threshold calculation
          ReturnData: true
      OKActions:
        - !Sub arn:aws:sns:${AWS::Region}:${AWS::AccountId}:platform-alarms-sns-warning
      Threshold: 80
      TreatMissingData: notBreaching
    Condition: DeployAlarms

  AsyncBiometricTokenSubscriptionFilter:
    Type: AWS::Logs::SubscriptionFilter
    Properties:
      DestinationArn: !FindInMap
        - CslsConfiguration
        - !Ref Environment
        - CSLSEGRESS
      FilterPattern: ""
      LogGroupName: !Ref AsyncBiometricTokenLogGroup
    Condition: isNotDev

  AsyncCredential4XXHighThresholdAlarm:
    Type: AWS::CloudWatch::Alarm
    Properties:
      ActionsEnabled: true
      AlarmActions:
        - !Sub arn:aws:sns:${AWS::Region}:${AWS::AccountId}:platform-alarms-sns-warning
      AlarmDescription: !Sub
        - '80% or more of requests are failing on the /async/credential endpoint with a 4XX error. See runbook: ${RunbookUrl}'
        - RunbookUrl: !FindInMap
            - StaticVariables
            - urls
            - CriticalAlarmsRunbook
      AlarmName: !Sub ${AWS::StackName}-high-threshold-async-credential-4xx-api-gw
      ComparisonOperator: GreaterThanOrEqualToThreshold
      DatapointsToAlarm: 2
      EvaluationPeriods: 5
      Metrics:
        - Expression: IF(invocations>=10,errorPercentage4XX,0)
          Id: errorThreshold
          Label: errorThreshold
          ReturnData: true
        - Id: invocations
          MetricStat:
            Metric:
              Dimensions:
                - Name: Method
                  Value: POST
                - Name: ApiName
                  Value: !Sub ${AWS::StackName}-private-api
                - Name: Stage
                  Value: !Ref Environment
                - Name: Resource
                  Value: /async/credential
              MetricName: Count
              Namespace: AWS/ApiGateway
            Period: 60
            Stat: Sum
          ReturnData: false
        - Id: errorSum4XX
          Label: Number of 4XX errors
          MetricStat:
            Metric:
              Dimensions:
                - Name: Method
                  Value: POST
                - Name: ApiName
                  Value: !Sub ${AWS::StackName}-private-api
                - Name: Stage
                  Value: !Ref Environment
                - Name: Resource
                  Value: /async/credential
              MetricName: 4XXError
              Namespace: AWS/ApiGateway
            Period: 60
            Stat: Sum
          ReturnData: false
        - Expression: (errorSum4XX/invocations) * 100
          Id: errorPercentage4XX
          Label: Number of 4XX errors returned as a percentage
          ReturnData: false
      OKActions:
        - !Sub arn:aws:sns:${AWS::Region}:${AWS::AccountId}:platform-alarms-sns-warning
      Threshold: 80
      TreatMissingData: notBreaching
    Condition: DeployAlarms

  AsyncCredential4XXLowThresholdAlarm:
    Type: AWS::CloudWatch::Alarm
    Properties:
      ActionsEnabled: true
      AlarmActions:
        - !Sub arn:aws:sns:${AWS::Region}:${AWS::AccountId}:platform-alarms-sns-warning
      AlarmDescription: !Sub
        - '1% or more of requests are failing on the /async/credential endpoint with a 4XX error. See runbook: ${RunbookUrl}'
        - RunbookUrl: !FindInMap
            - StaticVariables
            - urls
            - WarningAlarmsRunbook
      AlarmName: !Sub ${AWS::StackName}-low-threshold-async-credential-4xx-api-gw
      ComparisonOperator: GreaterThanOrEqualToThreshold
      DatapointsToAlarm: 2
      EvaluationPeriods: 5
      Metrics:
        - Expression: IF((invocations>=4) && (errorSum4XX>=2),errorPercentage4XX,0)
          Id: errorThreshold
          Label: errorThreshold
          ReturnData: true
        - Id: invocations
          MetricStat:
            Metric:
              Dimensions:
                - Name: Method
                  Value: POST
                - Name: ApiName
                  Value: !Sub ${AWS::StackName}-private-api
                - Name: Stage
                  Value: !Ref Environment
                - Name: Resource
                  Value: /async/credential
              MetricName: Count
              Namespace: AWS/ApiGateway
            Period: 60
            Stat: Sum
          ReturnData: false
        - Id: errorSum4XX
          Label: Number of 4XX errors
          MetricStat:
            Metric:
              Dimensions:
                - Name: Method
                  Value: POST
                - Name: ApiName
                  Value: !Sub ${AWS::StackName}-private-api
                - Name: Stage
                  Value: !Ref Environment
                - Name: Resource
                  Value: /async/credential
              MetricName: 4XXError
              Namespace: AWS/ApiGateway
            Period: 60
            Stat: Sum
          ReturnData: false
        - Expression: (errorSum4XX/invocations) * 100
          Id: errorPercentage4XX
          Label: Number of 4XX errors returned as a percentage
          ReturnData: false
      OKActions:
        - !Sub arn:aws:sns:${AWS::Region}:${AWS::AccountId}:platform-alarms-sns-warning
      Threshold: 1
      TreatMissingData: notBreaching
    Condition: DeployAlarms

  AsyncCredential5XXHighThresholdAlarm:
    Type: AWS::CloudWatch::Alarm
    Properties:
      ActionsEnabled: true
      AlarmActions:
        - !Sub arn:aws:sns:${AWS::Region}:${AWS::AccountId}:platform-alarms-sns-warning
      AlarmDescription: !Sub
        - '80% or more of requests are failing on the /async/credential endpoint with a 5XX error. See runbook: ${RunbookUrl}'
        - RunbookUrl: !FindInMap
            - StaticVariables
            - urls
            - CriticalAlarmsRunbook
      AlarmName: !Sub ${AWS::StackName}-high-threshold-async-credential-5xx-api-gw
      ComparisonOperator: GreaterThanOrEqualToThreshold
      DatapointsToAlarm: 2
      EvaluationPeriods: 5
      Metrics:
        - Expression: IF(invocations>=10,errorPercentage5XX,0)
          Id: errorThreshold
          Label: errorThreshold
          ReturnData: true
        - Id: invocations
          MetricStat:
            Metric:
              Dimensions:
                - Name: Method
                  Value: POST
                - Name: ApiName
                  Value: !Sub ${AWS::StackName}-private-api
                - Name: Stage
                  Value: !Ref Environment
                - Name: Resource
                  Value: /async/credential
              MetricName: Count
              Namespace: AWS/ApiGateway
            Period: 60
            Stat: Sum
          ReturnData: false
        - Id: errorSum5XX
          Label: Number of 5XX errors
          MetricStat:
            Metric:
              Dimensions:
                - Name: Method
                  Value: POST
                - Name: ApiName
                  Value: !Sub ${AWS::StackName}-private-api
                - Name: Stage
                  Value: !Ref Environment
                - Name: Resource
                  Value: /async/credential
              MetricName: 5XXError
              Namespace: AWS/ApiGateway
            Period: 60
            Stat: Sum
          ReturnData: false
        - Expression: (errorSum5XX/invocations) * 100
          Id: errorPercentage5XX
          Label: Number of 5XX errors returned as a percentage
          ReturnData: false
      OKActions:
        - !Sub arn:aws:sns:${AWS::Region}:${AWS::AccountId}:platform-alarms-sns-warning
      Threshold: 80
      TreatMissingData: notBreaching
    Condition: DeployAlarms

  AsyncCredential5XXLowThresholdAlarm:
    Type: AWS::CloudWatch::Alarm
    Properties:
      ActionsEnabled: true
      AlarmActions:
        - !Sub arn:aws:sns:${AWS::Region}:${AWS::AccountId}:platform-alarms-sns-warning
      AlarmDescription: !Sub
        - '1% or more of requests are failing on the /async/credential endpoint with a 5XX error. See runbook: ${RunbookUrl}'
        - RunbookUrl: !FindInMap
            - StaticVariables
            - urls
            - WarningAlarmsRunbook
      AlarmName: !Sub ${AWS::StackName}-low-threshold-async-credential-5xx-api-gw
      ComparisonOperator: GreaterThanOrEqualToThreshold
      DatapointsToAlarm: 2
      EvaluationPeriods: 5
      Metrics:
        - Expression: IF((invocations>=4) && (errorSum5XX>=2),errorPercentage5XX,0)
          Id: errorThreshold
          Label: errorThreshold
          ReturnData: true
        - Id: invocations
          MetricStat:
            Metric:
              Dimensions:
                - Name: Method
                  Value: POST
                - Name: ApiName
                  Value: !Sub ${AWS::StackName}-private-api
                - Name: Stage
                  Value: !Ref Environment
                - Name: Resource
                  Value: /async/credential
              MetricName: Count
              Namespace: AWS/ApiGateway
            Period: 60
            Stat: Sum
          ReturnData: false
        - Id: errorSum5XX
          Label: Number of 5XX errors
          MetricStat:
            Metric:
              Dimensions:
                - Name: Method
                  Value: POST
                - Name: ApiName
                  Value: !Sub ${AWS::StackName}-private-api
                - Name: Stage
                  Value: !Ref Environment
                - Name: Resource
                  Value: /async/credential
              MetricName: 5XXError
              Namespace: AWS/ApiGateway
            Period: 60
            Stat: Sum
          ReturnData: false
        - Expression: (errorSum5XX/invocations) * 100
          Id: errorPercentage5XX
          Label: Number of 5XX errors returned as a percentage
          ReturnData: false
      OKActions:
        - !Sub arn:aws:sns:${AWS::Region}:${AWS::AccountId}:platform-alarms-sns-warning
      Threshold: 1
      TreatMissingData: notBreaching
    Condition: DeployAlarms

  AsyncCredentialCompletionMetricFilter:
    Type: AWS::Logs::MetricFilter
    Properties:
      FilterPattern: '{ ($.messageCode = *) && ($.functionVersion = *) }'
      LogGroupName: !Ref AsyncCredentialLogGroup
      MetricTransformations:
        - Dimensions:
            - Key: MessageCode
              Value: $.messageCode
            - Key: Version
              Value: $.functionVersion
          MetricName: AsyncCredentialMessageCode
          MetricNamespace: !Sub ${AWS::StackName}/LogMessages
          MetricValue: "1"
    Condition: DeployAlarms

  AsyncCredentialErrorRateAlarm:
    Type: AWS::CloudWatch::Alarm
    Properties:
      ActionsEnabled: true
      AlarmActions:
        - !Sub arn:aws:sns:${AWS::Region}:${AWS::AccountId}:platform-alarms-sns-warning
      AlarmDescription: The number of Async Credential Lambda errors is greater than or equal to 10% for the latest function version
      AlarmName: !Sub ${AWS::StackName}-credential-lambda-error-rate
      ComparisonOperator: GreaterThanOrEqualToThreshold
      DatapointsToAlarm: 1
      EvaluationPeriods: 1
      Metrics:
        - Id: lambdaInvocations
          Label: Sum of invocations for latest Lambda version
          MetricStat:
            Metric:
              Dimensions:
                - Name: Resource
                  Value: !Sub ${AsyncCredentialFunction}:live
                - Name: FunctionName
                  Value: !Ref AsyncCredentialFunction
                - Name: ExecutedVersion
                  Value: !GetAtt AsyncCredentialFunction.Version.Version
              MetricName: Invocations
              Namespace: AWS/Lambda
            Period: 60
            Stat: Sum
          ReturnData: false
        - Id: lambdaErrors
          Label: Sum of function errors for latest Lambda version
          MetricStat:
            Metric:
              Dimensions:
                - Name: Resource
                  Value: !Sub ${AsyncCredentialFunction}:live
                - Name: FunctionName
                  Value: !Ref AsyncCredentialFunction
                - Name: ExecutedVersion
                  Value: !GetAtt AsyncCredentialFunction.Version.Version
              MetricName: Errors
              Namespace: AWS/Lambda
            Period: 60
            Stat: Sum
          ReturnData: false
        - Expression: (lambdaErrors/lambdaInvocations)*100
          Id: lambdaErrorPercentage
          Label: Percentage of invocations that result in a function error
          ReturnData: false
        - Expression: IF(lambdaErrors >= 5,lambdaErrorPercentage)
          Id: lambdaErrorRateThreshold
          Label: Error threshold calculation
          ReturnData: true
      OKActions:
        - !Sub arn:aws:sns:${AWS::Region}:${AWS::AccountId}:platform-alarms-sns-warning
      Threshold: 10
      TreatMissingData: notBreaching
    Condition: DeployAlarms

  AsyncCredentialFunction:
    Type: AWS::Serverless::Function
    DependsOn:
      - AsyncCredentialLogGroup
    Metadata:
      BuildMethod: esbuild
      BuildProperties:
        EntryPoints:
          - src/functions/asyncCredential/asyncCredentialHandler.ts
        Minify: true
        Sourcemap: false
        Target: es2022
    Properties:
      DeploymentPreference:
        Alarms: !If
          - UseCanaryDeployment
          - - !Ref AsyncCredentialErrorRateAlarm
            - !Ref AsyncCredentialLowCompletionAlarm
          - - !Ref AWS::NoValue
        Enabled: true
        Type: !Ref LambdaDeploymentPreference
      Environment:
        Variables:
          CLIENT_REGISTRY_SECRET_NAME: !FindInMap
            - EnvironmentVariables
            - !Ref Environment
            - ClientRegistrySecretPath
          SESSION_DURATION_IN_SECONDS: !FindInMap
            - EnvironmentVariables
            - !Ref Environment
            - SessionDurationInSeconds
      FunctionName: !Sub ${AWS::StackName}-credential
      Handler: asyncCredentialHandler.lambdaHandler
      Role: !GetAtt AsyncCredentialLambdaRole.Arn
      VpcConfig:
        SecurityGroupIds:
          - !ImportValue devplatform-vpc-AWSServicesEndpointSecurityGroupId
        SubnetIds:
          - !ImportValue devplatform-vpc-PrivateSubnetIdA
          - !ImportValue devplatform-vpc-PrivateSubnetIdB
          - !ImportValue devplatform-vpc-PrivateSubnetIdC

  AsyncCredentialFunctionPermission:
    Type: AWS::Lambda::Permission
    Properties:
      Action: lambda:InvokeFunction
      FunctionName: !GetAtt AsyncCredentialFunction.Arn
      Principal: apigateway.amazonaws.com
      SourceAccount: !Sub ${AWS::AccountId}
      SourceArn: !Sub arn:aws:execute-api:${AWS::Region}:${AWS::AccountId}:${PrivateApi}/*/*/*

  AsyncCredentialLambdaRole:
    Type: AWS::IAM::Role
    Properties:
      AssumeRolePolicyDocument:
        Statement:
          - Action: sts:AssumeRole
            Effect: Allow
            Principal:
              Service: lambda.amazonaws.com
        Version: "2012-10-17"
      PermissionsBoundary: !If
        - UsePermissionsBoundary
        - !Ref PermissionsBoundary
        - !Ref AWS::NoValue
      Policies:
        - PolicyDocument:
            Statement:
              - Action:
                  - dynamodb:Query
                Condition:
                  ForAllValues:StringEquals:
                    dynamodb:Attributes:
                      - sessionId
                      - sessionState
                      - subjectIdentifier
                      - createdAt
                  StringEquals:
                    dynamodb:Select: SPECIFIC_ATTRIBUTES
                Effect: Allow
                Resource:
                  - !GetAtt SessionsTable.Arn
                  - !Sub ${SessionsTable.Arn}/index/subjectIdentifier-createdAt-index
              - Action:
                  - dynamodb:PutItem
                Effect: Allow
                Resource: !GetAtt SessionsTable.Arn
            Version: "2012-10-17"
          PolicyName: DynamoReadSessionsTable
        - PolicyDocument:
            Statement:
              - Action:
                  - secretsmanager:GetSecretValue
                Effect: Allow
                Resource:
                  - !Sub
                    - arn:aws:secretsmanager:${AWS::Region}:${AWS::AccountId}:secret:${clientRegistrySecretPath}-??????
                    - clientRegistrySecretPath: !FindInMap
                        - EnvironmentVariables
                        - !Ref Environment
                        - ClientRegistrySecretPath
            Version: "2012-10-17"
          PolicyName: AsyncCredentialFunctionSecretsManagerPolicy
        - PolicyDocument:
            Statement:
              - Action:
                  - logs:CreateLogGroup
                  - logs:CreateLogStream
                  - logs:PutLogEvents
                Effect: Allow
                Resource: arn:aws:logs:*:*:*
            Version: "2012-10-17"
          PolicyName: AsyncCredentialFunctionLoggingPolicy
        - PolicyDocument:
            Statement:
              - Action:
                  - kms:Verify
                Effect: Allow
                Resource: !GetAtt KMSSigningKey.Arn
            Version: "2012-10-17"
          PolicyName: AsyncCredentialFunctionKmsPolicy
        - PolicyDocument:
            Statement:
              - Action:
                  - sqs:SendMessage
                Effect: Allow
                Resource: !GetAtt TxMASQSQueue.Arn
              - Action:
                  - kms:Encrypt
                  - kms:Decrypt
                  - kms:GenerateDataKey
                Effect: Allow
                Resource: !GetAtt TxMAKMSEncryptionKey.Arn
            Version: "2012-10-17"
          PolicyName: AsyncCredentialFunctionSQSPolicy
        - PolicyDocument:
            Statement:
              - Action:
                  - ec2:DescribeNetworkInterfaces
                  - ec2:CreateNetworkInterface
                  - ec2:DeleteNetworkInterface
                Effect: Allow
                Resource: '*'
            Version: "2012-10-17"
          PolicyName: VpcPolicy
      RoleName: !Sub ${AWS::StackName}-credential-lambda

  AsyncCredentialLogGroup:
    Type: AWS::Logs::LogGroup
    Properties:
      LogGroupName: !Sub /aws/lambda/${AWS::StackName}-credential
      RetentionInDays: 30

  AsyncCredentialLowCompletionAlarm:
    Type: AWS::CloudWatch::Alarm
    DependsOn:
      - AsyncCredentialCompletionMetricFilter
    Properties:
      ActionsEnabled: true
      AlarmActions:
        - !Sub arn:aws:sns:${AWS::Region}:${AWS::AccountId}:platform-alarms-sns-warning
      AlarmDescription: A large proportion of Async Credential requests have not completed successfully.
      AlarmName: !Sub ${AWS::StackName}-credential-lambda-low-completion
      ComparisonOperator: LessThanOrEqualToThreshold
      DatapointsToAlarm: 1
      EvaluationPeriods: 1
      InsufficientDataActions: []
      Metrics:
        - Id: lambdaLogStarted
          Label: Sum of MOBILE_ASYNC_CREDENTIAL_STARTED messageCodes for latest Lambda version
          MetricStat:
            Metric:
              Dimensions:
                - Name: MessageCode
                  Value: MOBILE_ASYNC_CREDENTIAL_STARTED
                - Name: Version
                  Value: !GetAtt AsyncCredentialFunction.Version.Version
              MetricName: AsyncCredentialMessageCode
              Namespace: !Sub ${AWS::StackName}/LogMessages
            Period: 60
            Stat: Sum
          ReturnData: false
        - Id: lambdaLogCompleted
          Label: Sum of MOBILE_ASYNC_CREDENTIAL_COMPLETED messageCodes for latest Lambda version
          MetricStat:
            Metric:
              Dimensions:
                - Name: MessageCode
                  Value: MOBILE_ASYNC_CREDENTIAL_COMPLETED
                - Name: Version
                  Value: !GetAtt AsyncCredentialFunction.Version.Version
              MetricName: AsyncCredentialMessageCode
              Namespace: !Sub ${AWS::StackName}/LogMessages
            Period: 60
            Stat: Sum
          ReturnData: false
        - Expression: (lambdaLogCompleted/lambdaLogStarted)*100
          Id: lambdaLogCompletePercentage
          Label: Percentage of invocations that complete successfully
          ReturnData: false
        - Expression: IF((lambdaLogStarted-lambdaLogCompleted)>= 5, lambdaLogCompletePercentage)
          Id: lowCompletionRateThreshold
          Label: Error threshold calculation
          ReturnData: true
      OKActions:
        - !Sub arn:aws:sns:${AWS::Region}:${AWS::AccountId}:platform-alarms-sns-warning
      Threshold: 80
      TreatMissingData: notBreaching
    Condition: DeployAlarms

  AsyncCredentialSubscriptionFilter:
    Type: AWS::Logs::SubscriptionFilter
    Properties:
      DestinationArn: !FindInMap
        - CslsConfiguration
        - !Ref Environment
        - CSLSEGRESS
      FilterPattern: ""
      LogGroupName: !Ref AsyncCredentialLogGroup
    Condition: isNotDev

  AsyncFinishBiometricSession4XXHighThresholdAlarm:
    Type: AWS::CloudWatch::Alarm
    Properties:
      ActionsEnabled: true
      AlarmActions:
        - !Sub arn:aws:sns:${AWS::Region}:${AWS::AccountId}:platform-alarms-sns-warning
      AlarmDescription: !Sub
        - '80% or more of requests are failing on the /async/finishBiometricSession endpoint with a 4XX error. See runbook: ${RunbookUrl}'
        - RunbookUrl: !FindInMap
            - StaticVariables
            - urls
            - CriticalAlarmsRunbook
      AlarmName: !Sub ${AWS::StackName}-high-threshold-async-finish-biometric-session-4xx-api-gw
      ComparisonOperator: GreaterThanOrEqualToThreshold
      DatapointsToAlarm: 2
      EvaluationPeriods: 5
      Metrics:
        - Expression: IF(invocations>=10,errorPercentage4XX,0)
          Id: errorThreshold
          Label: errorThreshold
          ReturnData: true
        - Id: invocations
          MetricStat:
            Metric:
              Dimensions:
                - Name: Method
                  Value: POST
                - Name: ApiName
                  Value: !Sub ${AWS::StackName}-sessions-api
                - Name: Stage
                  Value: !Ref Environment
                - Name: Resource
                  Value: /async/finishBiometricSession
              MetricName: Count
              Namespace: AWS/ApiGateway
            Period: 60
            Stat: Sum
          ReturnData: false
        - Id: errorSum4XX
          Label: Number of 4XX errors
          MetricStat:
            Metric:
              Dimensions:
                - Name: Method
                  Value: POST
                - Name: ApiName
                  Value: !Sub ${AWS::StackName}-sessions-api
                - Name: Stage
                  Value: !Ref Environment
                - Name: Resource
                  Value: /async/finishBiometricSession
              MetricName: 4XXError
              Namespace: AWS/ApiGateway
            Period: 60
            Stat: Sum
          ReturnData: false
        - Expression: (errorSum4XX/invocations) * 100
          Id: errorPercentage4XX
          Label: Number of 4XX errors returned as a percentage
          ReturnData: false
      OKActions:
        - !Sub arn:aws:sns:${AWS::Region}:${AWS::AccountId}:platform-alarms-sns-warning
      Threshold: 80
      TreatMissingData: notBreaching
    Condition: DeployAlarms

  AsyncFinishBiometricSession4XXLowThresholdAlarm:
    Type: AWS::CloudWatch::Alarm
    Properties:
      ActionsEnabled: true
      AlarmActions:
        - !Sub arn:aws:sns:${AWS::Region}:${AWS::AccountId}:platform-alarms-sns-warning
      AlarmDescription: !Sub
        - '1% or more of requests are failing on the /async/finishBiometricSession endpoint with a 4XX error. See runbook: ${RunbookUrl}'
        - RunbookUrl: !FindInMap
            - StaticVariables
            - urls
            - WarningAlarmsRunbook
      AlarmName: !Sub ${AWS::StackName}-low-threshold-async-finish-biometric-session-4xx-api-gw
      ComparisonOperator: GreaterThanOrEqualToThreshold
      DatapointsToAlarm: 2
      EvaluationPeriods: 5
      Metrics:
        - Expression: IF((invocations>=4) && (errorSum4XX>=2),errorPercentage4XX,0)
          Id: errorThreshold
          Label: errorThreshold
          ReturnData: true
        - Id: invocations
          MetricStat:
            Metric:
              Dimensions:
                - Name: Method
                  Value: POST
                - Name: ApiName
                  Value: !Sub ${AWS::StackName}-sessions-api
                - Name: Stage
                  Value: !Ref Environment
                - Name: Resource
                  Value: /async/finishBiometricSession
              MetricName: Count
              Namespace: AWS/ApiGateway
            Period: 60
            Stat: Sum
          ReturnData: false
        - Id: errorSum4XX
          Label: Number of 4XX errors
          MetricStat:
            Metric:
              Dimensions:
                - Name: Method
                  Value: POST
                - Name: ApiName
                  Value: !Sub ${AWS::StackName}-sessions-api
                - Name: Stage
                  Value: !Ref Environment
                - Name: Resource
                  Value: /async/finishBiometricSession
              MetricName: 4XXError
              Namespace: AWS/ApiGateway
            Period: 60
            Stat: Sum
          ReturnData: false
        - Expression: (errorSum4XX/invocations) * 100
          Id: errorPercentage4XX
          Label: Number of 4XX errors returned as a percentage
          ReturnData: false
      OKActions:
        - !Sub arn:aws:sns:${AWS::Region}:${AWS::AccountId}:platform-alarms-sns-warning
      Threshold: 1
      TreatMissingData: notBreaching
    Condition: DeployAlarms

  AsyncFinishBiometricSession5XXHighThresholdAlarm:
    Type: AWS::CloudWatch::Alarm
    Properties:
      ActionsEnabled: true
      AlarmActions:
        - !Sub arn:aws:sns:${AWS::Region}:${AWS::AccountId}:platform-alarms-sns-warning
      AlarmDescription: !Sub
        - '80% or more of requests are failing on the /async/finishBiometricSession endpoint with a 5XX error. See runbook: ${RunbookUrl}'
        - RunbookUrl: !FindInMap
            - StaticVariables
            - urls
            - CriticalAlarmsRunbook
      AlarmName: !Sub ${AWS::StackName}-high-threshold-async-finish-biometric-session-5xx-api-gw
      ComparisonOperator: GreaterThanOrEqualToThreshold
      DatapointsToAlarm: 2
      EvaluationPeriods: 5
      Metrics:
        - Expression: IF(invocations>=10,errorPercentage5XX,0)
          Id: errorThreshold
          Label: errorThreshold
          ReturnData: true
        - Id: invocations
          MetricStat:
            Metric:
              Dimensions:
                - Name: Method
                  Value: POST
                - Name: ApiName
                  Value: !Sub ${AWS::StackName}-sessions-api
                - Name: Stage
                  Value: !Ref Environment
                - Name: Resource
                  Value: /async/finishBiometricSession
              MetricName: Count
              Namespace: AWS/ApiGateway
            Period: 60
            Stat: Sum
          ReturnData: false
        - Id: errorSum5XX
          Label: Number of 5XX errors
          MetricStat:
            Metric:
              Dimensions:
                - Name: Method
                  Value: POST
                - Name: ApiName
                  Value: !Sub ${AWS::StackName}-sessions-api
                - Name: Stage
                  Value: !Ref Environment
                - Name: Resource
                  Value: /async/finishBiometricSession
              MetricName: 5XXError
              Namespace: AWS/ApiGateway
            Period: 60
            Stat: Sum
          ReturnData: false
        - Expression: (errorSum5XX/invocations) * 100
          Id: errorPercentage5XX
          Label: Number of 5XX errors returned as a percentage
          ReturnData: false
      OKActions:
        - !Sub arn:aws:sns:${AWS::Region}:${AWS::AccountId}:platform-alarms-sns-warning
      Threshold: 80
      TreatMissingData: notBreaching
    Condition: DeployAlarms

  AsyncFinishBiometricSession5XXLowThresholdAlarm:
    Type: AWS::CloudWatch::Alarm
    Properties:
      ActionsEnabled: true
      AlarmActions:
        - !Sub arn:aws:sns:${AWS::Region}:${AWS::AccountId}:platform-alarms-sns-warning
      AlarmDescription: !Sub
        - '1% or more of requests are failing on the /async/finishBiometricSession endpoint with a 5XX error. See runbook: ${RunbookUrl}'
        - RunbookUrl: !FindInMap
            - StaticVariables
            - urls
            - WarningAlarmsRunbook
      AlarmName: !Sub ${AWS::StackName}-low-threshold-async-finish-biometric-session-5xx-api-gw
      ComparisonOperator: GreaterThanOrEqualToThreshold
      DatapointsToAlarm: 2
      EvaluationPeriods: 5
      Metrics:
        - Expression: IF((invocations>=4) && (errorSum5XX>=2),errorPercentage5XX,0)
          Id: errorThreshold
          Label: errorThreshold
          ReturnData: true
        - Id: invocations
          MetricStat:
            Metric:
              Dimensions:
                - Name: Method
                  Value: POST
                - Name: ApiName
                  Value: !Sub ${AWS::StackName}-sessions-api
                - Name: Stage
                  Value: !Ref Environment
                - Name: Resource
                  Value: /async/finishBiometricSession
              MetricName: Count
              Namespace: AWS/ApiGateway
            Period: 60
            Stat: Sum
          ReturnData: false
        - Id: errorSum5XX
          Label: Number of 5XX errors
          MetricStat:
            Metric:
              Dimensions:
                - Name: Method
                  Value: POST
                - Name: ApiName
                  Value: !Sub ${AWS::StackName}-sessions-api
                - Name: Stage
                  Value: !Ref Environment
                - Name: Resource
                  Value: /async/finishBiometricSession
              MetricName: 5XXError
              Namespace: AWS/ApiGateway
            Period: 60
            Stat: Sum
          ReturnData: false
        - Expression: (errorSum5XX/invocations) * 100
          Id: errorPercentage5XX
          Label: Number of 5XX errors returned as a percentage
          ReturnData: false
      OKActions:
        - !Sub arn:aws:sns:${AWS::Region}:${AWS::AccountId}:platform-alarms-sns-warning
      Threshold: 1
      TreatMissingData: notBreaching
    Condition: DeployAlarms

  AsyncFinishBiometricSessionCompletionMetricFilter:
    Type: AWS::Logs::MetricFilter
    Properties:
      FilterPattern: '{ ($.messageCode = *) && ($.functionVersion = *) }'
      LogGroupName: !Ref AsyncFinishBiometricSessionLogGroup
      MetricTransformations:
        - Dimensions:
            - Key: MessageCode
              Value: $.messageCode
            - Key: Version
              Value: $.functionVersion
          MetricName: AsyncFinishBiometricSessionMessageCode
          MetricNamespace: !Sub ${AWS::StackName}/LogMessages
          MetricValue: "1"
    Condition: DeployAlarms

  AsyncFinishBiometricSessionErrorRateAlarm:
    Type: AWS::CloudWatch::Alarm
    Properties:
      ActionsEnabled: true
      AlarmActions:
        - !Sub arn:aws:sns:${AWS::Region}:${AWS::AccountId}:platform-alarms-sns-warning
      AlarmDescription: The number of Async Finish Biometric Token Lambda errors is greater than or equal to 10% for the latest function version
      AlarmName: !Sub ${AWS::StackName}-finish-biometric-session-lambda-error-rate
      ComparisonOperator: GreaterThanOrEqualToThreshold
      DatapointsToAlarm: 1
      EvaluationPeriods: 1
      Metrics:
        - Id: lambdaInvocations
          Label: Sum of invocations for latest Lambda version
          MetricStat:
            Metric:
              Dimensions:
                - Name: Resource
                  Value: !Sub ${AsyncFinishBiometricSessionFunction}:live
                - Name: FunctionName
                  Value: !Ref AsyncFinishBiometricSessionFunction
                - Name: ExecutedVersion
                  Value: !GetAtt AsyncFinishBiometricSessionFunction.Version.Version
              MetricName: Invocations
              Namespace: AWS/Lambda
            Period: 60
            Stat: Sum
          ReturnData: false
        - Id: lambdaErrors
          Label: Sum of function errors for latest Lambda version
          MetricStat:
            Metric:
              Dimensions:
                - Name: Resource
                  Value: !Sub ${AsyncFinishBiometricSessionFunction}:live
                - Name: FunctionName
                  Value: !Ref AsyncFinishBiometricSessionFunction
                - Name: ExecutedVersion
                  Value: !GetAtt AsyncFinishBiometricSessionFunction.Version.Version
              MetricName: Errors
              Namespace: AWS/Lambda
            Period: 60
            Stat: Sum
          ReturnData: false
        - Expression: (lambdaErrors/lambdaInvocations)*100
          Id: lambdaErrorPercentage
          Label: Percentage of invocations that result in a function error
          ReturnData: false
        - Expression: IF(lambdaErrors >= 5, lambdaErrorPercentage)
          Id: lambdaErrorRate
          Label: Error threshold calculation
          ReturnData: true
      OKActions:
        - !Sub arn:aws:sns:${AWS::Region}:${AWS::AccountId}:platform-alarms-sns-warning
      Threshold: 10
      TreatMissingData: notBreaching
    Condition: DeployAlarms

  AsyncFinishBiometricSessionFunction:
    Type: AWS::Serverless::Function
    DependsOn:
      - AsyncFinishBiometricSessionLogGroup
    Metadata:
      BuildMethod: esbuild
      BuildProperties:
        EntryPoints:
          - src/functions/asyncFinishBiometricSession/asyncFinishBiometricSessionHandler.ts
        Minify: true
        Sourcemap: false
        Target: es2022
    Properties:
      DeploymentPreference:
        Alarms: !If
          - UseCanaryDeployment
          - - !Ref AsyncFinishBiometricSessionErrorRateAlarm
            - !Ref AsyncFinishBiometricSessionLowCompletionAlarm
          - - !Ref AWS::NoValue
        Enabled: true
        Type: !Ref LambdaDeploymentPreference
      Events:
        AsyncFinishBiometricSession:
          Properties:
            Method: post
            Path: /async/finishBiometricSession
            RestApiId: !Ref SessionsApi
          Type: Api
      FunctionName: !Sub ${AWS::StackName}-finish-biometric-session
      Handler: asyncFinishBiometricSessionHandler.lambdaHandler
      Role: !GetAtt AsyncFinishBiometricSessionLambdaRole.Arn
      VpcConfig:
        SecurityGroupIds:
          - !ImportValue devplatform-vpc-AWSServicesEndpointSecurityGroupId
        SubnetIds:
          - !ImportValue devplatform-vpc-PrivateSubnetIdA
          - !ImportValue devplatform-vpc-PrivateSubnetIdB
          - !ImportValue devplatform-vpc-PrivateSubnetIdC

  AsyncFinishBiometricSessionFunctionPermission:
    Type: AWS::Lambda::Permission
    Properties:
      Action: lambda:InvokeFunction
      FunctionName: !GetAtt AsyncFinishBiometricSessionFunction.Arn
      Principal: events.amazonaws.com
      SourceAccount: !Sub ${AWS::AccountId}
      SourceArn: !Sub arn:aws:execute-api:${AWS::Region}:${AWS::AccountId}:${SessionsApi}/*/*/*

  AsyncFinishBiometricSessionLambdaRole:
    Type: AWS::IAM::Role
    Properties:
      AssumeRolePolicyDocument:
        Statement:
          - Action: sts:AssumeRole
            Effect: Allow
            Principal:
              Service: lambda.amazonaws.com
        Version: "2012-10-17"
      PermissionsBoundary: !If
        - UsePermissionsBoundary
        - !Ref PermissionsBoundary
        - !Ref AWS::NoValue
      Policies:
        - PolicyDocument:
            Statement:
              - Action:
                  - logs:CreateLogGroup
                  - logs:CreateLogStream
                  - logs:PutLogEvents
                Effect: Allow
                Resource: arn:aws:logs:*:*:*
            Version: "2012-10-17"
          PolicyName: AsyncFinishBiometricSessionFunctionLoggingPolicy
        - PolicyDocument:
            Statement:
              - Action:
                  - ec2:DescribeNetworkInterfaces
                  - ec2:CreateNetworkInterface
                  - ec2:DeleteNetworkInterface
                Effect: Allow
                Resource: '*'
            Version: "2012-10-17"
          PolicyName: VpcPolicy
        - PolicyDocument:
            Statement:
              - Action:
                  - dynamodb:UpdateItem
                Effect: Allow
                Resource: !GetAtt SessionsTable.Arn
          PolicyName: AsyncFinishBiometricSessionFunctionDynamodbPolicy
        - PolicyDocument:
            Statement:
              - Action:
                  - sqs:SendMessage
                Effect: Allow
                Resource: !GetAtt TxMASQSQueue.Arn
              - Action:
                  - kms:Decrypt
                  - kms:GenerateDataKey
                Effect: Allow
                Resource: !GetAtt TxMAKMSEncryptionKey.Arn
            Version: "2012-10-17"
          PolicyName: AsyncFinishBiometricSessionFunctionTxmaSQSPolicy
        - PolicyDocument:
            Statement:
              - Action:
                  - sqs:SendMessage
                Effect: Allow
                Resource: !GetAtt VendorProcessingSQS.Arn
              - Action:
                  - kms:Decrypt
                  - kms:GenerateDataKey
                Effect: Allow
                Resource: !GetAtt VendorProcessingKMSEncryptionKey.Arn
            Version: "2012-10-17"
          PolicyName: AsyncFinishBiometricSessionFunctionVendorProcessingSQSPolicy
      RoleName: !Sub ${AWS::StackName}-finish-biometric-session-lambda

  AsyncFinishBiometricSessionLogGroup:
    Type: AWS::Logs::LogGroup
    Properties:
      LogGroupName: !Sub /aws/lambda/${AWS::StackName}-finish-biometric-session
      RetentionInDays: 30

  AsyncFinishBiometricSessionLowCompletionAlarm:
    Type: AWS::CloudWatch::Alarm
    DependsOn:
      - AsyncFinishBiometricSessionCompletionMetricFilter
    Properties:
      ActionsEnabled: true
      AlarmActions:
        - !Sub arn:aws:sns:${AWS::Region}:${AWS::AccountId}:platform-alarms-sns-warning
      AlarmDescription: A large proportion of Async Finish Biometric Session requests have not completed successfully.
      AlarmName: !Sub ${AWS::StackName}-finish-biometric-session-lambda-low-completion
      ComparisonOperator: LessThanOrEqualToThreshold
      DatapointsToAlarm: 1
      EvaluationPeriods: 1
      InsufficientDataActions: []
      Metrics:
        - Id: lambdaLogStarted
          Label: Sum of MOBILE_ASYNC_FINISH_BIOMETRIC_SESSION_STARTED messageCodes for latest Lambda version
          MetricStat:
            Metric:
              Dimensions:
                - Name: MessageCode
                  Value: MOBILE_ASYNC_FINISH_BIOMETRIC_SESSION_STARTED
                - Name: Version
                  Value: !GetAtt AsyncFinishBiometricSessionFunction.Version.Version
              MetricName: AsyncFinishBiometricSessionMessageCode
              Namespace: !Sub ${AWS::StackName}/LogMessages
            Period: 60
            Stat: Sum
          ReturnData: false
        - Id: lambdaLogCompleted
          Label: Sum of MOBILE_ASYNC_FINISH_BIOMETRIC_SESSION_COMPLETED messageCodes for latest Lambda version
          MetricStat:
            Metric:
              Dimensions:
                - Name: MessageCode
                  Value: MOBILE_ASYNC_FINISH_BIOMETRIC_SESSION_COMPLETED
                - Name: Version
                  Value: !GetAtt AsyncFinishBiometricSessionFunction.Version.Version
              MetricName: AsyncFinishBiometricSessionMessageCode
              Namespace: !Sub ${AWS::StackName}/LogMessages
            Period: 60
            Stat: Sum
          ReturnData: false
        - Expression: (lambdaLogCompleted/lambdaLogStarted)*100
          Id: lambdaLogCompletePercentage
          Label: Percentage of invocations that complete successfully
          ReturnData: false
        - Expression: IF((lambdaLogStarted-lambdaLogCompleted)>= 5, lambdaLogCompletePercentage)
          Id: lowCompletionRateThreshold
          Label: Error threshold calculation
          ReturnData: true
      OKActions:
        - !Sub arn:aws:sns:${AWS::Region}:${AWS::AccountId}:platform-alarms-sns-warning
      Threshold: 80
      TreatMissingData: notBreaching
    Condition: DeployAlarms

  AsyncFinishBiometricSessionSubscriptionFilter:
    Type: AWS::Logs::SubscriptionFilter
    Properties:
      DestinationArn: !FindInMap
        - CslsConfiguration
        - !Ref Environment
        - CSLSEGRESS
      FilterPattern: ""
      LogGroupName: !Ref AsyncFinishBiometricSessionLogGroup
    Condition: isNotDev

  AsyncIssueBiometricCredentialCompletionMetricFilter:
    Type: AWS::Logs::MetricFilter
    Properties:
      FilterPattern: '{ ($.messageCode = *) && ($.functionVersion = *) }'
      LogGroupName: !Ref AsyncIssueBiometricCredentialLogGroup
      MetricTransformations:
        - Dimensions:
            - Key: MessageCode
              Value: $.messageCode
            - Key: Version
              Value: $.functionVersion
          MetricName: AsyncIssueBiometricCredentialMessageCode
          MetricNamespace: !Sub ${AWS::StackName}/LogMessages
          MetricValue: "1"
    Condition: DeployAlarms

  AsyncIssueBiometricCredentialErrorRateAlarm:
    Type: AWS::CloudWatch::Alarm
    Properties:
      ActionsEnabled: true
      AlarmActions:
        - !Sub arn:aws:sns:${AWS::Region}:${AWS::AccountId}:platform-alarms-sns-warning
      AlarmDescription: The number of Async Issue Biometric Credential Lambda errors is greater than or equal to 10% for the latest function version
      AlarmName: !Sub ${AWS::StackName}-issue-biometric-credential-lambda-error-rate
      ComparisonOperator: GreaterThanOrEqualToThreshold
      DatapointsToAlarm: 1
      EvaluationPeriods: 1
      Metrics:
        - Id: lambdaInvocations
          Label: Sum of invocations for latest Lambda version
          MetricStat:
            Metric:
              Dimensions:
                - Name: Resource
                  Value: !Sub ${AsyncIssueBiometricCredentialFunction}:live
                - Name: FunctionName
                  Value: !Ref AsyncIssueBiometricCredentialFunction
                - Name: ExecutedVersion
                  Value: !GetAtt AsyncIssueBiometricCredentialFunction.Version.Version
              MetricName: Invocations
              Namespace: AWS/Lambda
            Period: 60
            Stat: Sum
          ReturnData: false
        - Id: lambdaErrors
          Label: Sum of function errors for latest Lambda version
          MetricStat:
            Metric:
              Dimensions:
                - Name: Resource
                  Value: !Sub ${AsyncIssueBiometricCredentialFunction}:live
                - Name: FunctionName
                  Value: !Ref AsyncIssueBiometricCredentialFunction
                - Name: ExecutedVersion
                  Value: !GetAtt AsyncIssueBiometricCredentialFunction.Version.Version
              MetricName: Errors
              Namespace: AWS/Lambda
            Period: 60
            Stat: Sum
          ReturnData: false
        - Expression: (lambdaErrors/lambdaInvocations)*100
          Id: lambdaErrorPercentage
          Label: Percentage of invocations that result in a function error
          ReturnData: false
        - Expression: IF(lambdaErrors >= 5, lambdaErrorPercentage)
          Id: lambdaErrorRate
          Label: Error threshold calculation
          ReturnData: true
      OKActions:
        - !Sub arn:aws:sns:${AWS::Region}:${AWS::AccountId}:platform-alarms-sns-warning
      Threshold: 10
      TreatMissingData: notBreaching
    Condition: DeployAlarms

  AsyncIssueBiometricCredentialFunction:
    Type: AWS::Serverless::Function
    DependsOn:
      - AsyncIssueBiometricCredentialLogGroup
    Metadata:
      BuildMethod: esbuild
      BuildProperties:
        EntryPoints:
          - src/functions/asyncIssueBiometricCredential/asyncIssueBiometricCredentialHandler.ts
        Minify: true
        Sourcemap: false
        Target: es2022
    Properties:
      DeploymentPreference:
        Alarms: !If
          - UseCanaryDeployment
          - - !Ref AsyncIssueBiometricCredentialErrorRateAlarm
            - !Ref AsyncIssueBiometricCredentialLowCompletionAlarm
          - - !Ref AWS::NoValue
        Enabled: true
        Type: !Ref LambdaDeploymentPreference
      Environment:
        Variables:
          BIOMETRIC_VIEWER_ACCESS_KEY_SECRET_CACHE_DURATION_IN_SECONDS: !FindInMap
            - EnvironmentVariables
            - !Ref Environment
            - BiometricViewerAccessKeySecretCacheDurationInSeconds
          BIOMETRIC_VIEWER_KEY_SECRET_PATH: !FindInMap
            - EnvironmentVariables
            - !Ref Environment
            - BiometricViewerAccessKey
      FunctionName: !Sub ${AWS::StackName}-issue-biometric-credential
      Handler: asyncIssueBiometricCredentialHandler.lambdaHandler
      ReservedConcurrentExecutions: !If
        - isDev
        - !Ref AWS::NoValue
        - !FindInMap
          - Lambda
          - !Ref Environment
          - IssueBiometricCredentialReservedConcurrentExecutions
      Role: !GetAtt AsyncIssueBiometricCredentialLambdaRole.Arn
      VpcConfig:
        SecurityGroupIds:
          - !ImportValue devplatform-vpc-AWSServicesEndpointSecurityGroupId
        SubnetIds:
          - !ImportValue devplatform-vpc-ProtectedSubnetIdA
          - !ImportValue devplatform-vpc-ProtectedSubnetIdB
          - !ImportValue devplatform-vpc-ProtectedSubnetIdC

  AsyncIssueBiometricCredentialInvalidSqsEventAlarm:
    Type: AWS::CloudWatch::Alarm
    DependsOn:
      - AsyncIssueBiometricCredentialMetricFilter
    Properties:
      ActionsEnabled: true
      AlarmActions:
        - !Sub arn:aws:sns:${AWS::Region}:${AWS::AccountId}:platform-alarms-sns-warning
      AlarmDescription: !Sub
        - 'Fires when a log event with messageCode MOBILE_ASYNC_ISSUE_BIOMETRIC_CREDENTIAL_INVALID_SQS_EVENT is detected. See runbook: ${RunbookUrl}'
        - RunbookUrl: !FindInMap
            - StaticVariables
            - urls
            - CriticalAlarmsRunbook
      AlarmName: !Sub ${AWS::StackName}-issue-biometric-credential-lambda-invalid-sqs-event
      ComparisonOperator: GreaterThanOrEqualToThreshold
      DatapointsToAlarm: 1
      Dimensions:
        - Name: MessageCode
          Value: MOBILE_ASYNC_ISSUE_BIOMETRIC_CREDENTIAL_INVALID_SQS_EVENT
      EvaluationPeriods: 1
      InsufficientDataActions: []
      MetricName: AsyncIssueBiometricCredentialMessageCode
      Namespace: !Sub ${AWS::StackName}/LogMessages
      OKActions:
        - !Sub arn:aws:sns:${AWS::Region}:${AWS::AccountId}:platform-alarms-sns-warning
      Period: 60
      Statistic: Sum
      Threshold: 1
      TreatMissingData: notBreaching
    Condition: DeployAlarms

  AsyncIssueBiometricCredentialLambdaRole:
    Type: AWS::IAM::Role
    Properties:
      AssumeRolePolicyDocument:
        Statement:
          - Action: sts:AssumeRole
            Effect: Allow
            Principal:
              Service: lambda.amazonaws.com
        Version: "2012-10-17"
      PermissionsBoundary: !If
        - UsePermissionsBoundary
        - !Ref PermissionsBoundary
        - !Ref AWS::NoValue
      Policies:
        - PolicyDocument:
            Statement:
              - Action:
                  - logs:CreateLogGroup
                  - logs:CreateLogStream
                  - logs:PutLogEvents
                Effect: Allow
                Resource: arn:aws:logs:*:*:*
            Version: "2012-10-17"
          PolicyName: AsyncIssueBiometricCredentialLoggingPolicy
        - PolicyDocument:
            Statement:
              - Action:
                  - ec2:DescribeNetworkInterfaces
                  - ec2:CreateNetworkInterface
                  - ec2:DeleteNetworkInterface
                Effect: Allow
                Resource: '*'
            Version: "2012-10-17"
          PolicyName: VpcPolicy
        - PolicyDocument:
            Statement:
              - Action:
                  - sqs:ReceiveMessage
                  - sqs:DeleteMessage
                  - sqs:GetQueueAttributes
                  - sqs:ChangeMessageVisibility
                Effect: Allow
                Resource: !GetAtt VendorProcessingSQS.Arn
            Version: "2012-10-17"
          PolicyName: SQSPolicy
        - PolicyDocument:
            Statement:
              - Action:
                  - kms:Decrypt
                Effect: Allow
                Resource: !GetAtt VendorProcessingKMSEncryptionKey.Arn
            Version: "2012-10-17"
          PolicyName: KMSPolicy
        - PolicyDocument:
            Statement:
              - Action:
<<<<<<< HEAD
                  - dynamodb:GetItem
                Effect: Allow
                Resource: !GetAtt SessionsTable.Arn
          PolicyName: DynamoDBPolicy
=======
                  - ssm:GetParameters
                Effect: Allow
                Resource:
                  - !Sub
                    - arn:aws:ssm:${AWS::Region}:${AWS::AccountId}:parameter${biometricViewerAccessKey}
                    - biometricViewerAccessKey: !FindInMap
                        - EnvironmentVariables
                        - !Ref Environment
                        - BiometricViewerAccessKey
            Version: "2012-10-17"
          PolicyName: AsyncIssueBiometricCredentialParameterStorePolicy
>>>>>>> d337b033
      RoleName: !Sub ${AWS::StackName}-issue-biometric-credential-lambda

  AsyncIssueBiometricCredentialLogGroup:
    Type: AWS::Logs::LogGroup
    Properties:
      LogGroupName: !Sub /aws/lambda/${AWS::StackName}-issue-biometric-credential
      RetentionInDays: 30

  AsyncIssueBiometricCredentialLowCompletionAlarm:
    Type: AWS::CloudWatch::Alarm
    DependsOn:
      - AsyncIssueBiometricCredentialCompletionMetricFilter
    Properties:
      ActionsEnabled: true
      AlarmActions:
        - !Sub arn:aws:sns:${AWS::Region}:${AWS::AccountId}:platform-alarms-sns-warning
      AlarmDescription: A large proportion of Async Issue Biometric Credential requests have not completed successfully.
      AlarmName: !Sub ${AWS::StackName}-issue-biometric-credential-lambda-low-completion
      ComparisonOperator: LessThanOrEqualToThreshold
      DatapointsToAlarm: 1
      EvaluationPeriods: 1
      InsufficientDataActions: []
      Metrics:
        - Id: lambdaLogStarted
          Label: Sum of MOBILE_ASYNC_ISSUE_BIOMETRIC_CREDENTIAL_STARTED messageCodes for latest Lambda version
          MetricStat:
            Metric:
              Dimensions:
                - Name: MessageCode
                  Value: MOBILE_ASYNC_ISSUE_BIOMETRIC_CREDENTIAL_STARTED
                - Name: Version
                  Value: !GetAtt AsyncIssueBiometricCredentialFunction.Version.Version
              MetricName: AsyncIssueBiometricCredentialMessageCode
              Namespace: !Sub ${AWS::StackName}/LogMessages
            Period: 60
            Stat: Sum
          ReturnData: false
        - Id: lambdaLogCompleted
          Label: Sum of MOBILE_ASYNC_ISSUE_BIOMETRIC_CREDENTIAL_COMPLETED messageCodes for latest Lambda version
          MetricStat:
            Metric:
              Dimensions:
                - Name: MessageCode
                  Value: MOBILE_ASYNC_ISSUE_BIOMETRIC_CREDENTIAL_COMPLETED
                - Name: Version
                  Value: !GetAtt AsyncIssueBiometricCredentialFunction.Version.Version
              MetricName: AsyncIssueBiometricCredentialMessageCode
              Namespace: !Sub ${AWS::StackName}/LogMessages
            Period: 60
            Stat: Sum
          ReturnData: false
        - Expression: (lambdaLogCompleted/lambdaLogStarted)*100
          Id: lambdaLogCompletePercentage
          Label: Percentage of invocations that complete successfully
          ReturnData: false
        - Expression: IF((lambdaLogStarted-lambdaLogCompleted)>= 5, lambdaLogCompletePercentage)
          Id: lowCompletionRateThreshold
          Label: Error threshold calculation
          ReturnData: true
      OKActions:
        - !Sub arn:aws:sns:${AWS::Region}:${AWS::AccountId}:platform-alarms-sns-warning
      Threshold: 80
      TreatMissingData: notBreaching
    Condition: DeployAlarms

  AsyncIssueBiometricCredentialMetricFilter:
    Type: AWS::Logs::MetricFilter
    Properties:
      FilterPattern: '{ $.messageCode = * }'
      LogGroupName: !Ref AsyncIssueBiometricCredentialLogGroup
      MetricTransformations:
        - Dimensions:
            - Key: MessageCode
              Value: $.messageCode
          MetricName: AsyncIssueBiometricCredentialMessageCode
          MetricNamespace: !Sub ${AWS::StackName}/LogMessages
          MetricValue: "1"
    Condition: DeployAlarms

  AsyncIssueBiometricCredentialSubscriptionFilter:
    Type: AWS::Logs::SubscriptionFilter
    Properties:
      DestinationArn: !FindInMap
        - CslsConfiguration
        - !Ref Environment
        - CSLSEGRESS
      FilterPattern: ""
      LogGroupName: !Ref AsyncIssueBiometricCredentialLogGroup
    Condition: isNotDev

  AsyncPrivateApiAccessLogs:
    Type: AWS::Logs::LogGroup
    Properties:
      LogGroupName: !Sub /aws/apigateway/${AWS::StackName}-private-api-access-logs
      RetentionInDays: 30

  AsyncPrivateApiSubscriptionFilter:
    Type: AWS::Logs::SubscriptionFilter
    Properties:
      DestinationArn: !FindInMap
        - CslsConfiguration
        - !Ref Environment
        - CSLSEGRESS
      FilterPattern: ""
      LogGroupName: !Ref AsyncPrivateApiAccessLogs
    Condition: isNotDev

  AsyncToken4XXHighThresholdAlarm:
    Type: AWS::CloudWatch::Alarm
    Properties:
      ActionsEnabled: true
      AlarmActions:
        - !Sub arn:aws:sns:${AWS::Region}:${AWS::AccountId}:platform-alarms-sns-warning
      AlarmDescription: !Sub
        - '80% or more of requests are failing on the /async/token endpoint with a 4XX error. See runbook: ${RunbookUrl}'
        - RunbookUrl: !FindInMap
            - StaticVariables
            - urls
            - CriticalAlarmsRunbook
      AlarmName: !Sub ${AWS::StackName}-high-threshold-async-token-4xx-api-gw
      ComparisonOperator: GreaterThanOrEqualToThreshold
      DatapointsToAlarm: 2
      EvaluationPeriods: 5
      Metrics:
        - Expression: IF(invocations>=10,errorPercentage4XX,0)
          Id: errorThreshold
          Label: errorThreshold
          ReturnData: true
        - Id: invocations
          MetricStat:
            Metric:
              Dimensions:
                - Name: Method
                  Value: POST
                - Name: ApiName
                  Value: !Sub ${AWS::StackName}-private-api
                - Name: Stage
                  Value: !Ref Environment
                - Name: Resource
                  Value: /async/token
              MetricName: Count
              Namespace: AWS/ApiGateway
            Period: 60
            Stat: Sum
          ReturnData: false
        - Id: errorSum4XX
          Label: Number of 4XX errors
          MetricStat:
            Metric:
              Dimensions:
                - Name: Method
                  Value: POST
                - Name: ApiName
                  Value: !Sub ${AWS::StackName}-private-api
                - Name: Stage
                  Value: !Ref Environment
                - Name: Resource
                  Value: /async/token
              MetricName: 4XXError
              Namespace: AWS/ApiGateway
            Period: 60
            Stat: Sum
          ReturnData: false
        - Expression: (errorSum4XX/invocations) * 100
          Id: errorPercentage4XX
          Label: Number of 4XX errors returned as a percentage
          ReturnData: false
      OKActions:
        - !Sub arn:aws:sns:${AWS::Region}:${AWS::AccountId}:platform-alarms-sns-warning
      Threshold: 80
      TreatMissingData: notBreaching
    Condition: DeployAlarms

  AsyncToken4XXLowThresholdAlarm:
    Type: AWS::CloudWatch::Alarm
    Properties:
      ActionsEnabled: true
      AlarmActions:
        - !Sub arn:aws:sns:${AWS::Region}:${AWS::AccountId}:platform-alarms-sns-warning
      AlarmDescription: !Sub
        - '1% or more of requests are failing on the /async/token endpoint with a 4XX error. See runbook: ${RunbookUrl}'
        - RunbookUrl: !FindInMap
            - StaticVariables
            - urls
            - WarningAlarmsRunbook
      AlarmName: !Sub ${AWS::StackName}-low-threshold-async-token-4xx-api-gw
      ComparisonOperator: GreaterThanOrEqualToThreshold
      DatapointsToAlarm: 2
      EvaluationPeriods: 5
      Metrics:
        - Expression: IF((invocations>=4) && (errorSum4XX>=2),errorPercentage4XX,0)
          Id: errorThreshold
          Label: errorThreshold
          ReturnData: true
        - Id: invocations
          MetricStat:
            Metric:
              Dimensions:
                - Name: Method
                  Value: POST
                - Name: ApiName
                  Value: !Sub ${AWS::StackName}-private-api
                - Name: Stage
                  Value: !Ref Environment
                - Name: Resource
                  Value: /async/token
              MetricName: Count
              Namespace: AWS/ApiGateway
            Period: 60
            Stat: Sum
          ReturnData: false
        - Id: errorSum4XX
          Label: Number of 4XX errors
          MetricStat:
            Metric:
              Dimensions:
                - Name: Method
                  Value: POST
                - Name: ApiName
                  Value: !Sub ${AWS::StackName}-private-api
                - Name: Stage
                  Value: !Ref Environment
                - Name: Resource
                  Value: /async/token
              MetricName: 4XXError
              Namespace: AWS/ApiGateway
            Period: 60
            Stat: Sum
          ReturnData: false
        - Expression: (errorSum4XX/invocations) * 100
          Id: errorPercentage4XX
          Label: Number of 4XX errors returned as a percentage
          ReturnData: false
      OKActions:
        - !Sub arn:aws:sns:${AWS::Region}:${AWS::AccountId}:platform-alarms-sns-warning
      Threshold: 1
      TreatMissingData: notBreaching
    Condition: DeployAlarms

  AsyncToken5XXHighThresholdAlarm:
    Type: AWS::CloudWatch::Alarm
    Properties:
      ActionsEnabled: true
      AlarmActions:
        - !Sub arn:aws:sns:${AWS::Region}:${AWS::AccountId}:platform-alarms-sns-warning
      AlarmDescription: !Sub
        - '80% or more of requests are failing on the /async/token endpoint with a 5XX error. See runbook: ${RunbookUrl}'
        - RunbookUrl: !FindInMap
            - StaticVariables
            - urls
            - CriticalAlarmsRunbook
      AlarmName: !Sub ${AWS::StackName}-high-threshold-async-token-5xx-api-gw
      ComparisonOperator: GreaterThanOrEqualToThreshold
      DatapointsToAlarm: 2
      EvaluationPeriods: 5
      Metrics:
        - Expression: IF(invocations>=10,errorPercentage5XX,0)
          Id: errorThreshold
          Label: errorThreshold
          ReturnData: true
        - Id: invocations
          MetricStat:
            Metric:
              Dimensions:
                - Name: Method
                  Value: POST
                - Name: ApiName
                  Value: !Sub ${AWS::StackName}-private-api
                - Name: Stage
                  Value: !Ref Environment
                - Name: Resource
                  Value: /async/token
              MetricName: Count
              Namespace: AWS/ApiGateway
            Period: 60
            Stat: Sum
          ReturnData: false
        - Id: errorSum5XX
          Label: Number of 5XX errors
          MetricStat:
            Metric:
              Dimensions:
                - Name: Method
                  Value: POST
                - Name: ApiName
                  Value: !Sub ${AWS::StackName}-private-api
                - Name: Stage
                  Value: !Ref Environment
                - Name: Resource
                  Value: /async/token
              MetricName: 5XXError
              Namespace: AWS/ApiGateway
            Period: 60
            Stat: Sum
          ReturnData: false
        - Expression: (errorSum5XX/invocations) * 100
          Id: errorPercentage5XX
          Label: Number of 5XX errors returned as a percentage
          ReturnData: false
      OKActions:
        - !Sub arn:aws:sns:${AWS::Region}:${AWS::AccountId}:platform-alarms-sns-warning
      Threshold: 80
      TreatMissingData: notBreaching
    Condition: DeployAlarms

  AsyncToken5XXLowThresholdAlarm:
    Type: AWS::CloudWatch::Alarm
    Properties:
      ActionsEnabled: true
      AlarmActions:
        - !Sub arn:aws:sns:${AWS::Region}:${AWS::AccountId}:platform-alarms-sns-warning
      AlarmDescription: !Sub
        - '1% or more of requests are failing on the /async/token endpoint with a 5XX error. See runbook: ${RunbookUrl}'
        - RunbookUrl: !FindInMap
            - StaticVariables
            - urls
            - WarningAlarmsRunbook
      AlarmName: !Sub ${AWS::StackName}-low-threshold-async-token-5xx-api-gw
      ComparisonOperator: GreaterThanOrEqualToThreshold
      DatapointsToAlarm: 2
      EvaluationPeriods: 5
      Metrics:
        - Expression: IF((invocations>=4) && (errorSum5XX>=2),errorPercentage5XX,0)
          Id: errorThreshold
          Label: errorThreshold
          ReturnData: true
        - Id: invocations
          MetricStat:
            Metric:
              Dimensions:
                - Name: Method
                  Value: POST
                - Name: ApiName
                  Value: !Sub ${AWS::StackName}-private-api
                - Name: Stage
                  Value: !Ref Environment
                - Name: Resource
                  Value: /async/token
              MetricName: Count
              Namespace: AWS/ApiGateway
            Period: 60
            Stat: Sum
          ReturnData: false
        - Id: errorSum5XX
          Label: Number of 5XX errors
          MetricStat:
            Metric:
              Dimensions:
                - Name: Method
                  Value: POST
                - Name: ApiName
                  Value: !Sub ${AWS::StackName}-private-api
                - Name: Stage
                  Value: !Ref Environment
                - Name: Resource
                  Value: /async/token
              MetricName: 5XXError
              Namespace: AWS/ApiGateway
            Period: 60
            Stat: Sum
          ReturnData: false
        - Expression: (errorSum5XX/invocations) * 100
          Id: errorPercentage5XX
          Label: Number of 5XX errors returned as a percentage
          ReturnData: false
      OKActions:
        - !Sub arn:aws:sns:${AWS::Region}:${AWS::AccountId}:platform-alarms-sns-warning
      Threshold: 1
      TreatMissingData: notBreaching
    Condition: DeployAlarms

  AsyncTokenCompletionMetricFilter:
    Type: AWS::Logs::MetricFilter
    Properties:
      FilterPattern: '{ ($.messageCode = *) && ($.functionVersion = *) }'
      LogGroupName: !Ref AsyncTokenLogGroup
      MetricTransformations:
        - Dimensions:
            - Key: MessageCode
              Value: $.messageCode
            - Key: Version
              Value: $.functionVersion
          MetricName: AsyncTokenMessageCode
          MetricNamespace: !Sub ${AWS::StackName}/LogMessages
          MetricValue: "1"
    Condition: DeployAlarms

  AsyncTokenErrorRateAlarm:
    Type: AWS::CloudWatch::Alarm
    Properties:
      ActionsEnabled: true
      AlarmActions:
        - !Sub arn:aws:sns:${AWS::Region}:${AWS::AccountId}:platform-alarms-sns-warning
      AlarmDescription: The number of Async Token Lambda errors is greater than or equal to 10% for the latest function version
      AlarmName: !Sub ${AWS::StackName}-token-lambda-error-rate
      ComparisonOperator: GreaterThanOrEqualToThreshold
      DatapointsToAlarm: 1
      EvaluationPeriods: 1
      Metrics:
        - Id: lambdaInvocations
          Label: Sum of invocations for latest Lambda version
          MetricStat:
            Metric:
              Dimensions:
                - Name: Resource
                  Value: !Sub ${AsyncTokenFunction}:live
                - Name: FunctionName
                  Value: !Ref AsyncTokenFunction
                - Name: ExecutedVersion
                  Value: !GetAtt AsyncTokenFunction.Version.Version
              MetricName: Invocations
              Namespace: AWS/Lambda
            Period: 60
            Stat: Sum
          ReturnData: false
        - Id: lambdaErrors
          Label: Sum of function errors for latest Lambda version
          MetricStat:
            Metric:
              Dimensions:
                - Name: Resource
                  Value: !Sub ${AsyncTokenFunction}:live
                - Name: FunctionName
                  Value: !Ref AsyncTokenFunction
                - Name: ExecutedVersion
                  Value: !GetAtt AsyncTokenFunction.Version.Version
              MetricName: Errors
              Namespace: AWS/Lambda
            Period: 60
            Stat: Sum
          ReturnData: false
        - Expression: (lambdaErrors/lambdaInvocations)*100
          Id: lambdaErrorPercentage
          Label: Percentage of invocations that result in a function error
          ReturnData: false
        - Expression: IF(lambdaErrors >= 5, lambdaErrorPercentage)
          Id: lambdaErrorRate
          Label: Error threshold calculation
          ReturnData: true
      OKActions:
        - !Sub arn:aws:sns:${AWS::Region}:${AWS::AccountId}:platform-alarms-sns-warning
      Threshold: 10
      TreatMissingData: notBreaching
    Condition: DeployAlarms

  AsyncTokenFunction:
    Type: AWS::Serverless::Function
    DependsOn:
      - AsyncTokenLogGroup
    Metadata:
      BuildMethod: esbuild
      BuildProperties:
        EntryPoints:
          - src/functions/asyncToken/asyncTokenHandler.ts
        Minify: true
        Sourcemap: false
        Target: es2022
    Properties:
      DeploymentPreference:
        Alarms: !If
          - UseCanaryDeployment
          - - !Ref AsyncTokenErrorRateAlarm
            - !Ref AsyncTokenLowCompletionAlarm
          - - !Ref AWS::NoValue
        Enabled: true
        Type: !Ref LambdaDeploymentPreference
      Environment:
        Variables:
          CLIENT_REGISTRY_SECRET_NAME: !FindInMap
            - EnvironmentVariables
            - !Ref Environment
            - ClientRegistrySecretPath
      FunctionName: !Sub ${AWS::StackName}-token
      Handler: asyncTokenHandler.lambdaHandler
      Role: !GetAtt AsyncTokenLambdaRole.Arn
      VpcConfig:
        SecurityGroupIds:
          - !ImportValue devplatform-vpc-AWSServicesEndpointSecurityGroupId
        SubnetIds:
          - !ImportValue devplatform-vpc-PrivateSubnetIdA
          - !ImportValue devplatform-vpc-PrivateSubnetIdB
          - !ImportValue devplatform-vpc-PrivateSubnetIdC

  AsyncTokenFunctionPermission:
    Type: AWS::Lambda::Permission
    Properties:
      Action: lambda:InvokeFunction
      FunctionName: !GetAtt AsyncTokenFunction.Arn
      Principal: apigateway.amazonaws.com
      SourceAccount: !Sub ${AWS::AccountId}
      SourceArn: !Sub arn:aws:execute-api:${AWS::Region}:${AWS::AccountId}:${PrivateApi}/*/*/*

  AsyncTokenLambdaRole:
    Type: AWS::IAM::Role
    Properties:
      AssumeRolePolicyDocument:
        Statement:
          - Action: sts:AssumeRole
            Effect: Allow
            Principal:
              Service: lambda.amazonaws.com
        Version: "2012-10-17"
      PermissionsBoundary: !If
        - UsePermissionsBoundary
        - !Ref PermissionsBoundary
        - !Ref AWS::NoValue
      Policies:
        - PolicyDocument:
            Statement:
              - Action:
                  - secretsmanager:GetSecretValue
                Effect: Allow
                Resource:
                  - !Sub
                    - arn:aws:secretsmanager:${AWS::Region}:${AWS::AccountId}:secret:${clientRegistrySecretPath}-??????
                    - clientRegistrySecretPath: !FindInMap
                        - EnvironmentVariables
                        - !Ref Environment
                        - ClientRegistrySecretPath
            Version: "2012-10-17"
          PolicyName: AsyncTokenFunctionSecretsManagerPolicy
        - PolicyDocument:
            Statement:
              - Action:
                  - logs:CreateLogGroup
                  - logs:CreateLogStream
                  - logs:PutLogEvents
                Effect: Allow
                Resource: arn:aws:logs:*:*:*
            Version: "2012-10-17"
          PolicyName: AsyncTokenFunctionLoggingPolicy
        - PolicyDocument:
            Statement:
              - Action:
                  - kms:Sign
                Effect: Allow
                Resource: !GetAtt KMSSigningKey.Arn
            Version: "2012-10-17"
          PolicyName: AsyncTokenFunctionKmsPolicy
        - PolicyDocument:
            Statement:
              - Action:
                  - sqs:SendMessage
                Effect: Allow
                Resource: !GetAtt TxMASQSQueue.Arn
              - Action:
                  - kms:Encrypt
                  - kms:Decrypt
                  - kms:GenerateDataKey
                Effect: Allow
                Resource: !GetAtt TxMAKMSEncryptionKey.Arn
            Version: "2012-10-17"
          PolicyName: AsyncTokenFunctionSQSPolicy
        - PolicyDocument:
            Statement:
              - Action:
                  - ec2:DescribeNetworkInterfaces
                  - ec2:CreateNetworkInterface
                  - ec2:DeleteNetworkInterface
                Effect: Allow
                Resource: '*'
            Version: "2012-10-17"
          PolicyName: VpcPolicy
      RoleName: !Sub ${AWS::StackName}-token-lambda

  AsyncTokenLogGroup:
    Type: AWS::Logs::LogGroup
    Properties:
      LogGroupName: !Sub /aws/lambda/${AWS::StackName}-token
      RetentionInDays: 30

  AsyncTokenLowCompletionAlarm:
    Type: AWS::CloudWatch::Alarm
    DependsOn:
      - AsyncTokenCompletionMetricFilter
    Properties:
      ActionsEnabled: true
      AlarmActions:
        - !Sub arn:aws:sns:${AWS::Region}:${AWS::AccountId}:platform-alarms-sns-warning
      AlarmDescription: A large proportion of Async Token requests have not completed successfully.
      AlarmName: !Sub ${AWS::StackName}-token-lambda-low-completion
      ComparisonOperator: LessThanOrEqualToThreshold
      DatapointsToAlarm: 1
      EvaluationPeriods: 1
      InsufficientDataActions: []
      Metrics:
        - Id: lambdaLogStarted
          Label: Sum of MOBILE_ASYNC_TOKEN_STARTED messageCodes for latest Lambda version
          MetricStat:
            Metric:
              Dimensions:
                - Name: MessageCode
                  Value: MOBILE_ASYNC_TOKEN_STARTED
                - Name: Version
                  Value: !GetAtt AsyncTokenFunction.Version.Version
              MetricName: AsyncTokenMessageCode
              Namespace: !Sub ${AWS::StackName}/LogMessages
            Period: 60
            Stat: Sum
          ReturnData: false
        - Id: lambdaLogCompleted
          Label: Sum of MOBILE_ASYNC_TOKEN_COMPLETED messageCodes for latest Lambda version
          MetricStat:
            Metric:
              Dimensions:
                - Name: MessageCode
                  Value: MOBILE_ASYNC_TOKEN_COMPLETED
                - Name: Version
                  Value: !GetAtt AsyncTokenFunction.Version.Version
              MetricName: AsyncTokenMessageCode
              Namespace: !Sub ${AWS::StackName}/LogMessages
            Period: 60
            Stat: Sum
          ReturnData: false
        - Expression: (lambdaLogCompleted/lambdaLogStarted)*100
          Id: lambdaLogCompletePercentage
          Label: Percentage of invocations that complete successfully
          ReturnData: false
        - Expression: IF((lambdaLogStarted-lambdaLogCompleted)>= 5, lambdaLogCompletePercentage)
          Id: lowCompletionRateThreshold
          Label: Error threshold calculation
          ReturnData: true
      OKActions:
        - !Sub arn:aws:sns:${AWS::Region}:${AWS::AccountId}:platform-alarms-sns-warning
      Threshold: 80
      TreatMissingData: notBreaching
    Condition: DeployAlarms

  AsyncTokenSubscriptionFilter:
    Type: AWS::Logs::SubscriptionFilter
    Properties:
      DestinationArn: !FindInMap
        - CslsConfiguration
        - !Ref Environment
        - CSLSEGRESS
      FilterPattern: ""
      LogGroupName: !Ref AsyncTokenLogGroup
    Condition: isNotDev

  AsyncTxmaEvent4XXHighThresholdAlarm:
    Type: AWS::CloudWatch::Alarm
    Properties:
      ActionsEnabled: true
      AlarmActions:
        - !Sub arn:aws:sns:${AWS::Region}:${AWS::AccountId}:platform-alarms-sns-warning
      AlarmDescription: !Sub
        - '80% or more of requests are failing on the /async/txmaEvent endpoint with a 4XX error. See runbook: ${RunbookUrl}'
        - RunbookUrl: !FindInMap
            - StaticVariables
            - urls
            - WarningAlarmsRunbook
      AlarmName: !Sub ${AWS::StackName}-high-threshold-async-txma-event-4xx-api-gw
      ComparisonOperator: GreaterThanOrEqualToThreshold
      DatapointsToAlarm: 2
      EvaluationPeriods: 5
      Metrics:
        - Expression: IF(invocations>=10,errorPercentage4XX,0)
          Id: errorThreshold
          Label: errorThreshold
          ReturnData: true
        - Id: invocations
          MetricStat:
            Metric:
              Dimensions:
                - Name: Method
                  Value: POST
                - Name: ApiName
                  Value: !Sub ${AWS::StackName}-sessions-api
                - Name: Stage
                  Value: !Ref Environment
                - Name: Resource
                  Value: /async/txmaEvent
              MetricName: Count
              Namespace: AWS/ApiGateway
            Period: 60
            Stat: Sum
          ReturnData: false
        - Id: errorSum4XX
          Label: Number of 4XX errors
          MetricStat:
            Metric:
              Dimensions:
                - Name: Method
                  Value: POST
                - Name: ApiName
                  Value: !Sub ${AWS::StackName}-sessions-api
                - Name: Stage
                  Value: !Ref Environment
                - Name: Resource
                  Value: /async/txmaEvent
              MetricName: 4XXError
              Namespace: AWS/ApiGateway
            Period: 60
            Stat: Sum
          ReturnData: false
        - Expression: (errorSum4XX/invocations) * 100
          Id: errorPercentage4XX
          Label: Number of 4XX errors returned as a percentage
          ReturnData: false
      OKActions:
        - !Sub arn:aws:sns:${AWS::Region}:${AWS::AccountId}:platform-alarms-sns-warning
      Threshold: 80
      TreatMissingData: notBreaching
    Condition: DeployAlarms

  AsyncTxmaEvent4XXLowThresholdAlarm:
    Type: AWS::CloudWatch::Alarm
    Properties:
      ActionsEnabled: true
      AlarmActions:
        - !Sub arn:aws:sns:${AWS::Region}:${AWS::AccountId}:platform-alarms-sns-warning
      AlarmDescription: !Sub
        - '1% or more of requests are failing on the /async/txmaEvent endpoint with a 4XX error. See runbook: ${RunbookUrl}'
        - RunbookUrl: !FindInMap
            - StaticVariables
            - urls
            - WarningAlarmsRunbook
      AlarmName: !Sub ${AWS::StackName}-low-threshold-async-txma-event-4xx-api-gw
      ComparisonOperator: GreaterThanOrEqualToThreshold
      DatapointsToAlarm: 2
      EvaluationPeriods: 5
      Metrics:
        - Expression: IF((invocations>=4) && (errorSum4XX>=2),errorPercentage4XX,0)
          Id: errorThreshold
          Label: errorThreshold
          ReturnData: true
        - Id: invocations
          MetricStat:
            Metric:
              Dimensions:
                - Name: Method
                  Value: POST
                - Name: ApiName
                  Value: !Sub ${AWS::StackName}-sessions-api
                - Name: Stage
                  Value: !Ref Environment
                - Name: Resource
                  Value: /async/txmaEvent
              MetricName: Count
              Namespace: AWS/ApiGateway
            Period: 60
            Stat: Sum
          ReturnData: false
        - Id: errorSum4XX
          Label: Number of 4XX errors
          MetricStat:
            Metric:
              Dimensions:
                - Name: Method
                  Value: POST
                - Name: ApiName
                  Value: !Sub ${AWS::StackName}-sessions-api
                - Name: Stage
                  Value: !Ref Environment
                - Name: Resource
                  Value: /async/txmaEvent
              MetricName: 4XXError
              Namespace: AWS/ApiGateway
            Period: 60
            Stat: Sum
          ReturnData: false
        - Expression: (errorSum4XX/invocations) * 100
          Id: errorPercentage4XX
          Label: Number of 4XX errors returned as a percentage
          ReturnData: false
      OKActions:
        - !Sub arn:aws:sns:${AWS::Region}:${AWS::AccountId}:platform-alarms-sns-warning
      Threshold: 1
      TreatMissingData: notBreaching
    Condition: DeployAlarms

  AsyncTxmaEvent5XXHighThresholdAlarm:
    Type: AWS::CloudWatch::Alarm
    Properties:
      ActionsEnabled: true
      AlarmActions:
        - !Sub arn:aws:sns:${AWS::Region}:${AWS::AccountId}:platform-alarms-sns-warning
      AlarmDescription: !Sub
        - '80% or more of requests are failing on the /async/txmaEvent endpoint with a 5XX error. See runbook: ${RunbookUrl}'
        - RunbookUrl: !FindInMap
            - StaticVariables
            - urls
            - WarningAlarmsRunbook
      AlarmName: !Sub ${AWS::StackName}-high-threshold-async-txma-event-5xx-api-gw
      ComparisonOperator: GreaterThanOrEqualToThreshold
      DatapointsToAlarm: 2
      EvaluationPeriods: 5
      Metrics:
        - Expression: IF(invocations>=10,errorPercentage5XX,0)
          Id: errorThreshold
          Label: errorThreshold
          ReturnData: true
        - Id: invocations
          MetricStat:
            Metric:
              Dimensions:
                - Name: Method
                  Value: POST
                - Name: ApiName
                  Value: !Sub ${AWS::StackName}-sessions-api
                - Name: Stage
                  Value: !Ref Environment
                - Name: Resource
                  Value: /async/txmaEvent
              MetricName: Count
              Namespace: AWS/ApiGateway
            Period: 60
            Stat: Sum
          ReturnData: false
        - Id: errorSum5XX
          Label: Number of 5XX errors
          MetricStat:
            Metric:
              Dimensions:
                - Name: Method
                  Value: POST
                - Name: ApiName
                  Value: !Sub ${AWS::StackName}-sessions-api
                - Name: Stage
                  Value: !Ref Environment
                - Name: Resource
                  Value: /async/txmaEvent
              MetricName: 5XXError
              Namespace: AWS/ApiGateway
            Period: 60
            Stat: Sum
          ReturnData: false
        - Expression: (errorSum5XX/invocations) * 100
          Id: errorPercentage5XX
          Label: Number of 5XX errors returned as a percentage
          ReturnData: false
      OKActions:
        - !Sub arn:aws:sns:${AWS::Region}:${AWS::AccountId}:platform-alarms-sns-warning
      Threshold: 80
      TreatMissingData: notBreaching
    Condition: DeployAlarms

  AsyncTxmaEvent5XXLowThresholdAlarm:
    Type: AWS::CloudWatch::Alarm
    Properties:
      ActionsEnabled: true
      AlarmActions:
        - !Sub arn:aws:sns:${AWS::Region}:${AWS::AccountId}:platform-alarms-sns-warning
      AlarmDescription: !Sub
        - '1% or more of requests are failing on the /async/txmaEvent endpoint with a 5XX error. See runbook: ${RunbookUrl}'
        - RunbookUrl: !FindInMap
            - StaticVariables
            - urls
            - WarningAlarmsRunbook
      AlarmName: !Sub ${AWS::StackName}-low-threshold-async-txma-event-5xx-api-gw
      ComparisonOperator: GreaterThanOrEqualToThreshold
      DatapointsToAlarm: 2
      EvaluationPeriods: 5
      Metrics:
        - Expression: IF((invocations>=4) && (errorSum5XX>=2),errorPercentage5XX,0)
          Id: errorThreshold
          Label: errorThreshold
          ReturnData: true
        - Id: invocations
          MetricStat:
            Metric:
              Dimensions:
                - Name: Method
                  Value: POST
                - Name: ApiName
                  Value: !Sub ${AWS::StackName}-sessions-api
                - Name: Stage
                  Value: !Ref Environment
                - Name: Resource
                  Value: /async/txmaEvent
              MetricName: Count
              Namespace: AWS/ApiGateway
            Period: 60
            Stat: Sum
          ReturnData: false
        - Id: errorSum5XX
          Label: Number of 5XX errors
          MetricStat:
            Metric:
              Dimensions:
                - Name: Method
                  Value: POST
                - Name: ApiName
                  Value: !Sub ${AWS::StackName}-sessions-api
                - Name: Stage
                  Value: !Ref Environment
                - Name: Resource
                  Value: /async/txmaEvent
              MetricName: 5XXError
              Namespace: AWS/ApiGateway
            Period: 60
            Stat: Sum
          ReturnData: false
        - Expression: (errorSum5XX/invocations) * 100
          Id: errorPercentage5XX
          Label: Number of 5XX errors returned as a percentage
          ReturnData: false
      OKActions:
        - !Sub arn:aws:sns:${AWS::Region}:${AWS::AccountId}:platform-alarms-sns-warning
      Threshold: 1
      TreatMissingData: notBreaching
    Condition: DeployAlarms

  AsyncTxmaEventFunction:
    Type: AWS::Serverless::Function
    DependsOn:
      - AsyncTxmaEventLogGroup
    Metadata:
      BuildMethod: esbuild
      BuildProperties:
        EntryPoints:
          - src/functions/asyncTxmaEvent/asyncTxmaEventHandler.ts
        Minify: true
        Sourcemap: false
        Target: es2022
    Properties:
      Events:
        AsyncTxmaEvent:
          Properties:
            Method: post
            Path: /async/txmaEvent
            RestApiId: !Ref SessionsApi
          Type: Api
      FunctionName: !Sub ${AWS::StackName}-txma-event
      Handler: asyncTxmaEventHandler.lambdaHandler
      Role: !GetAtt AsyncTxmaEventLambdaRole.Arn
      VpcConfig:
        SecurityGroupIds:
          - !ImportValue devplatform-vpc-AWSServicesEndpointSecurityGroupId
        SubnetIds:
          - !ImportValue devplatform-vpc-PrivateSubnetIdA
          - !ImportValue devplatform-vpc-PrivateSubnetIdB
          - !ImportValue devplatform-vpc-PrivateSubnetIdC

  AsyncTxmaEventFunctionPermission:
    Type: AWS::Lambda::Permission
    Properties:
      Action: lambda:InvokeFunction
      FunctionName: !GetAtt AsyncTxmaEventFunction.Arn
      Principal: apigateway.amazonaws.com
      SourceAccount: !Sub ${AWS::AccountId}
      SourceArn: !Sub arn:aws:execute-api:${AWS::Region}:${AWS::AccountId}:${SessionsApi}/*/*/*

  AsyncTxmaEventLambdaRole:
    Type: AWS::IAM::Role
    Properties:
      AssumeRolePolicyDocument:
        Statement:
          - Action: sts:AssumeRole
            Effect: Allow
            Principal:
              Service: lambda.amazonaws.com
        Version: "2012-10-17"
      PermissionsBoundary: !If
        - UsePermissionsBoundary
        - !Ref PermissionsBoundary
        - !Ref AWS::NoValue
      Policies:
        - PolicyDocument:
            Statement:
              - Action:
                  - logs:CreateLogGroup
                  - logs:CreateLogStream
                  - logs:PutLogEvents
                Effect: Allow
                Resource: arn:aws:logs:*:*:*
            Version: "2012-10-17"
          PolicyName: AsyncTxmaEventFunctionLoggingPolicy
        - PolicyDocument:
            Statement:
              - Action:
                  - ec2:DescribeNetworkInterfaces
                  - ec2:CreateNetworkInterface
                  - ec2:DeleteNetworkInterface
                Effect: Allow
                Resource: '*'
            Version: "2012-10-17"
          PolicyName: VpcPolicy
        - PolicyDocument:
            Statement:
              - Action:
                  - dynamodb:GetItem
                Effect: Allow
                Resource: !GetAtt SessionsTable.Arn
          PolicyName: AsyncTxmaEventFunctionDynamodbPolicy
        - PolicyDocument:
            Statement:
              - Action:
                  - sqs:SendMessage
                Effect: Allow
                Resource: !GetAtt TxMASQSQueue.Arn
              - Action:
                  - kms:GenerateDataKey
                Effect: Allow
                Resource: !GetAtt TxMAKMSEncryptionKey.Arn
            Version: "2012-10-17"
          PolicyName: AsyncTxmaEventFunctionTxmaSQSPolicy
      RoleName: !Sub ${AWS::StackName}-txma-event-lambda

  AsyncTxmaEventLogGroup:
    Type: AWS::Logs::LogGroup
    Properties:
      LogGroupName: !Sub /aws/lambda/${AWS::StackName}-txma-event
      RetentionInDays: 30

  AsyncTxmaEventSubscriptionFilter:
    Type: AWS::Logs::SubscriptionFilter
    Properties:
      DestinationArn: !FindInMap
        - CslsConfiguration
        - !Ref Environment
        - CSLSEGRESS
      FilterPattern: ""
      LogGroupName: !Ref AsyncTxmaEventLogGroup
    Condition: isNotDev

  CodeDeployServiceRole:
    Type: AWS::IAM::Role
    Properties:
      AssumeRolePolicyDocument:
        Statement:
          - Action:
              - sts:AssumeRole
            Effect: Allow
            Principal:
              Service:
                - codedeploy.amazonaws.com
        Version: "2012-10-17"
      ManagedPolicyArns:
        - arn:aws:iam::aws:policy/service-role/AWSCodeDeployRoleForLambda
      PermissionsBoundary: !If
        - UsePermissionsBoundary
        - !Ref PermissionsBoundary
        - !Ref AWS::NoValue
      RoleName: !Sub ${AWS::StackName}-code-deploy-service-role

  IPVCoreDLQ:
    Type: AWS::SQS::Queue
    Properties:
      KmsMasterKeyId: !Ref IPVCoreKMSEncryptionKey
      MessageRetentionPeriod: 345600

  IPVCoreDlqAgeOfOldestMessageHighThresholdAlarm:
    Type: AWS::CloudWatch::Alarm
    Properties:
      ActionsEnabled: true
      AlarmActions:
        - !Sub arn:aws:sns:${AWS::Region}:${AWS::AccountId}:platform-alarms-sns-warning
      AlarmDescription: !Sub
        - 'Trigger an alarm when the age of the oldest message in IPV Core SQS DLQ is 10 days or older. See runbook: ${RunbookUrl}'
        - RunbookUrl: !FindInMap
            - StaticVariables
            - urls
            - WarningAlarmsRunbook
      AlarmName: !Sub ${AWS::StackName}-high-threshold-ipv-core-dlq-age-of-oldest-message
      ComparisonOperator: GreaterThanOrEqualToThreshold
      DatapointsToAlarm: 1
      Dimensions:
        - Name: QueueName
          Value: !GetAtt IPVCoreDLQ.QueueName
      EvaluationPeriods: 1
      MetricName: ApproximateAgeOfOldestMessage
      Namespace: AWS/SQS
      OKActions:
        - !Sub arn:aws:sns:${AWS::Region}:${AWS::AccountId}:platform-alarms-sns-warning
      Period: 60
      Statistic: Maximum
      Threshold: 864000
      TreatMissingData: notBreaching
    Condition: DeployAlarms

  IPVCoreDlqAgeOfOldestMessageLowThresholdAlarm:
    Type: AWS::CloudWatch::Alarm
    Properties:
      ActionsEnabled: true
      AlarmActions:
        - !Sub arn:aws:sns:${AWS::Region}:${AWS::AccountId}:platform-alarms-sns-warning
      AlarmDescription: !Sub
        - 'Trigger an alarm when the age of the oldest message in IPV Core SQS DLQ is 3 days or older. See runbook: ${RunbookUrl}'
        - RunbookUrl: !FindInMap
            - StaticVariables
            - urls
            - WarningAlarmsRunbook
      AlarmName: !Sub ${AWS::StackName}-low-threshold-ipv-core-dlq-age-of-oldest-message
      ComparisonOperator: GreaterThanOrEqualToThreshold
      DatapointsToAlarm: 1
      Dimensions:
        - Name: QueueName
          Value: !GetAtt IPVCoreDLQ.QueueName
      EvaluationPeriods: 1
      MetricName: ApproximateAgeOfOldestMessage
      Namespace: AWS/SQS
      OKActions:
        - !Sub arn:aws:sns:${AWS::Region}:${AWS::AccountId}:platform-alarms-sns-warning
      Period: 60
      Statistic: Maximum
      Threshold: 259200
      TreatMissingData: notBreaching
    Condition: DeployAlarms

  IPVCoreDlqMessageVisibleAlarm:
    Type: AWS::CloudWatch::Alarm
    Properties:
      ActionsEnabled: true
      AlarmActions:
        - !Sub arn:aws:sns:${AWS::Region}:${AWS::AccountId}:platform-alarms-sns-warning
      AlarmDescription: !Sub
        - 'Trigger an alarm when new message gets added to IPV Core SQS DLQ. See runbook: ${RunbookUrl}'
        - RunbookUrl: !FindInMap
            - StaticVariables
            - urls
            - WarningAlarmsRunbook
      AlarmName: !Sub ${AWS::StackName}-ipv-core-dlq-message-visible
      ComparisonOperator: GreaterThanOrEqualToThreshold
      DatapointsToAlarm: 1
      Dimensions:
        - Name: QueueName
          Value: !GetAtt IPVCoreDLQ.QueueName
      EvaluationPeriods: 1
      MetricName: ApproximateNumberOfMessagesVisible
      Namespace: AWS/SQS
      OKActions:
        - !Sub arn:aws:sns:${AWS::Region}:${AWS::AccountId}:platform-alarms-sns-warning
      Period: 60
      Statistic: Maximum
      Threshold: 1
      TreatMissingData: notBreaching
    Condition: DeployAlarms

  IPVCoreKMSEncryptionKey:
    Type: AWS::KMS::Key
    Properties:
      Description: A KMS Key for encrypting the SQS for IPVCore messages
      Enabled: true
      KeyPolicy: !If
        - isNotDevOrBuild
        - Statement:
            - Action:
                - kms:*
              Effect: Allow
              Principal:
                AWS: !Sub arn:aws:iam::${AWS::AccountId}:root
              Resource:
                - '*'
            - Action:
                - kms:Encrypt
                - kms:Decrypt
                - kms:GenerateDataKey
              Effect: Allow
              Principal:
                AWS: !FindInMap
                  - IPVCore
                  - !Ref Environment
                  - AccountId
              Resource:
                - '*'
          Version: "2012-10-17"
        - Statement:
            - Action:
                - kms:*
              Effect: Allow
              Principal:
                AWS: !Sub arn:aws:iam::${AWS::AccountId}:root
              Resource:
                - '*'
          Version: "2012-10-17"
      KeySpec: SYMMETRIC_DEFAULT
      KeyUsage: ENCRYPT_DECRYPT
      MultiRegion: false
      PendingWindowInDays: !FindInMap
        - KMS
        - !Ref Environment
        - PendingDeletionInDays

  IPVCoreKeyAlias:
    Type: AWS::KMS::Alias
    Properties:
      AliasName: !Sub alias/${AWS::StackName}-IPVCoreKMSEncryptionKey
      TargetKeyId: !Ref IPVCoreKMSEncryptionKey

  IPVCoreSQS:
    Type: AWS::SQS::Queue
    Properties:
      DelaySeconds: 0
      KmsMasterKeyId: !Ref IPVCoreKeyAlias
      MessageRetentionPeriod: 345600
      RedrivePolicy:
        deadLetterTargetArn: !GetAtt IPVCoreDLQ.Arn
        maxReceiveCount: 60
      VisibilityTimeout: 60

  IPVCoreSQSPolicy:
    Type: AWS::SQS::QueuePolicy
    Properties:
      PolicyDocument:
        Statement:
          - Action:
              - sqs:DeleteMessage
              - sqs:GetQueueAttributes
              - sqs:ChangeMessageVisibility
              - sqs:ReceiveMessage
            Effect: Allow
            Principal:
              AWS:
                - !FindInMap
                  - IPVCore
                  - !Ref Environment
                  - AccountId
            Resource:
              - !GetAtt IPVCoreSQS.Arn
        Version: "2012-10-17"
      Queues:
        - !Ref IPVCoreSQS
    Condition: isNotDevOrBuild

  IPVCoreSqsAgeOfOldestMessageAlarm:
    Type: AWS::CloudWatch::Alarm
    Properties:
      ActionsEnabled: true
      AlarmActions:
        - !Sub arn:aws:sns:${AWS::Region}:${AWS::AccountId}:platform-alarms-sns-warning
      AlarmDescription: !Sub
        - 'Trigger an alarm when the age of the oldest message in IPV Core SQS queue is 30 minutes or older. See runbook: ${RunbookUrl}'
        - RunbookUrl: !FindInMap
            - StaticVariables
            - urls
            - WarningAlarmsRunbook
      AlarmName: !Sub ${AWS::StackName}-ipv-core-sqs-age-of-oldest-message
      ComparisonOperator: GreaterThanOrEqualToThreshold
      DatapointsToAlarm: 1
      Dimensions:
        - Name: QueueName
          Value: !GetAtt IPVCoreSQS.QueueName
      EvaluationPeriods: 1
      MetricName: ApproximateAgeOfOldestMessage
      Namespace: AWS/SQS
      OKActions:
        - !Sub arn:aws:sns:${AWS::Region}:${AWS::AccountId}:platform-alarms-sns-warning
      Period: 60
      Statistic: Maximum
      Threshold: 1800
      TreatMissingData: notBreaching
    Condition: DeployAlarms

  IssueBiometricCredentialEventSourceMapping:
    Type: AWS::Lambda::EventSourceMapping
    Properties:
      BatchSize: 1
      Enabled: true
      EventSourceArn: !GetAtt VendorProcessingSQS.Arn
      FunctionName: !Sub ${AsyncIssueBiometricCredentialFunction}:live
      ScalingConfig:
        MaximumConcurrency: 34

  JsonWebKeysBucket:
    Type: AWS::S3::Bucket
    Properties:
      BucketEncryption:
        ServerSideEncryptionConfiguration:
          - ServerSideEncryptionByDefault:
              SSEAlgorithm: AES256
      BucketName: !Sub ${AWS::StackName}-jwks-keys-${Environment}
      LoggingConfiguration:
        DestinationBucketName: !Ref JsonWebKeysBucketAccessLogs
        LogFilePrefix: !Sub ${AWS::StackName}-jwks-keys
      PublicAccessBlockConfiguration:
        BlockPublicAcls: true
        BlockPublicPolicy: true
        IgnorePublicAcls: true
        RestrictPublicBuckets: true
      VersioningConfiguration:
        Status: Enabled

  JsonWebKeysBucketAccessLogs:
    Type: AWS::S3::Bucket
    Properties:
      BucketEncryption:
        ServerSideEncryptionConfiguration:
          - ServerSideEncryptionByDefault:
              SSEAlgorithm: AES256
      BucketName: !Sub ${AWS::StackName}-jwks-keys-access-logs-${Environment}
      OwnershipControls:
        Rules:
          - ObjectOwnership: ObjectWriter
      PublicAccessBlockConfiguration:
        BlockPublicAcls: true
        BlockPublicPolicy: true
        IgnorePublicAcls: true
        RestrictPublicBuckets: true
      VersioningConfiguration:
        Status: Enabled

  JsonWebKeysBucketAccessLogsPolicy:
    Type: AWS::S3::BucketPolicy
    Properties:
      Bucket: !Ref JsonWebKeysBucketAccessLogs
      PolicyDocument:
        Statement:
          - Action: '*'
            Condition:
              Bool:
                aws:SecureTransport: false
            Effect: Deny
            Principal:
              AWS: '*'
            Resource: !Sub
              - arn:aws:s3:::${bucketName}/*
              - bucketName: !Ref JsonWebKeysBucketAccessLogs
          - Action:
              - s3:PutObject
            Condition:
              ArnLike:
                aws:SourceArn: !GetAtt JsonWebKeysBucket.Arn
              StringEquals:
                aws:SourceAccount: !Ref AWS::AccountId
            Effect: Allow
            Principal:
              Service: logging.s3.amazonaws.com
            Resource: !Sub
              - arn:aws:s3:::${bucketName}/*
              - bucketName: !Ref JsonWebKeysBucketAccessLogs
        Version: "2012-10-17"

  JsonWebKeysBucketApiRole:
    Type: AWS::IAM::Role
    Properties:
      AssumeRolePolicyDocument:
        Statement:
          - Action: sts:AssumeRole
            Effect: Allow
            Principal:
              Service: apigateway.amazonaws.com
        Version: "2012-10-17"
      PermissionsBoundary: !If
        - UsePermissionsBoundary
        - !Ref PermissionsBoundary
        - !Ref AWS::NoValue
      Policies:
        - PolicyDocument:
            Statement:
              - Action:
                  - s3:GetObject
                Effect: Allow
                Resource:
                  - !Sub ${JsonWebKeysBucket.Arn}/.well-known/jwks.json
            Version: "2012-10-17"
          PolicyName: JsonWebKeysBucketPolicy
      RoleName: !Sub ${AWS::StackName}-jwks-bucket

  JsonWebKeysBucketPolicy:
    Type: AWS::S3::BucketPolicy
    Properties:
      Bucket: !Ref JsonWebKeysBucket
      PolicyDocument:
        Statement:
          - Action: '*'
            Condition:
              Bool:
                aws:SecureTransport: false
            Effect: Deny
            Principal:
              AWS: '*'
            Resource: !Sub
              - arn:aws:s3:::${bucketName}/*
              - bucketName: !Ref JsonWebKeysBucket
        Version: "2012-10-17"

  JsonWebKeysCustomResource:
    Type: AWS::CloudFormation::CustomResource
    Properties:
      LambdaVersion: !Ref JsonWebKeysFunction.Version
      ServiceTimeout: 30
      ServiceToken: !GetAtt JsonWebKeysFunction.Arn

  JsonWebKeysFunction:
    Type: AWS::Serverless::Function
    DependsOn:
      - JsonWebKeysFunctionLogGroup
    Metadata:
      BuildMethod: esbuild
      BuildProperties:
        EntryPoints:
          - src/functions/jwks/jwksHandler.ts
        Minify: true
        Sourcemap: false
        Target: es2020
    Properties:
      Description: Convert ID Check public encryption keys to JWKS format and upload to S3
      Environment:
        Variables:
          ENCRYPTION_KEY_ID: !Ref KMSEncryptionKey
          JWKS_BUCKET_NAME: !Ref JsonWebKeysBucket
          JWKS_FILE_NAME: .well-known/jwks.json
      FunctionName: !Sub ${AWS::StackName}-jwks
      Handler: jwksHandler.lambdaHandler
      Role: !GetAtt JsonWebKeysFunctionLambdaRole.Arn
      VpcConfig:
        SecurityGroupIds:
          - !ImportValue devplatform-vpc-AWSServicesEndpointSecurityGroupId
        SubnetIds:
          - !ImportValue devplatform-vpc-PrivateSubnetIdA
          - !ImportValue devplatform-vpc-PrivateSubnetIdB
          - !ImportValue devplatform-vpc-PrivateSubnetIdC

  JsonWebKeysFunctionLambdaRole:
    Type: AWS::IAM::Role
    Properties:
      AssumeRolePolicyDocument:
        Statement:
          - Action:
              - sts:AssumeRole
            Effect: Allow
            Principal:
              Service: lambda.amazonaws.com
      Description: Role of JWKS function
      PermissionsBoundary: !If
        - UsePermissionsBoundary
        - !Ref PermissionsBoundary
        - !Ref AWS::NoValue
      Policies:
        - PolicyDocument:
            Statement:
              - Action:
                  - s3:PutObject
                Effect: Allow
                Resource:
                  - !Sub
                    - arn:aws:s3:::${TargetBucket}/*
                    - TargetBucket: !Ref JsonWebKeysBucket
            Version: "2012-10-17"
          PolicyName: UploadPolicy
        - PolicyDocument:
            Statement:
              - Action:
                  - kms:GetPublicKey
                Effect: Allow
                Resource: !GetAtt KMSEncryptionKey.Arn
          PolicyName: GetPublicKeyPolicy
        - PolicyDocument:
            Statement:
              - Action:
                  - logs:CreateLogGroup
                  - logs:CreateLogStream
                  - logs:PutLogEvents
                Effect: Allow
                Resource: arn:aws:logs:*:*:*
            Version: "2012-10-17"
          PolicyName: LoggingPolicy
        - PolicyDocument:
            Statement:
              - Action:
                  - ec2:DescribeNetworkInterfaces
                  - ec2:CreateNetworkInterface
                  - ec2:DeleteNetworkInterface
                Effect: Allow
                Resource: '*'
            Version: "2012-10-17"
          PolicyName: VpcPolicy
      RoleName: !Sub ${AWS::StackName}-jwks-lambda

  JsonWebKeysFunctionLogGroup:
    Type: AWS::Logs::LogGroup
    Properties:
      LogGroupName: !Sub /aws/lambda/${AWS::StackName}-jwks
      RetentionInDays: 30

  JsonWebKeysFunctionSubscriptionFilter:
    Type: AWS::Logs::SubscriptionFilter
    Properties:
      DestinationArn: !FindInMap
        - CslsConfiguration
        - !Ref Environment
        - CSLSEGRESS
      FilterPattern: ""
      LogGroupName: !Ref JsonWebKeysFunctionLogGroup
    Condition: isNotDev

  KMSEncryptionKey:
    Type: AWS::KMS::Key
    Properties:
      Description: A KMS Key for encrypting.
      Enabled: true
      KeyPolicy:
        Statement:
          - Action:
              - kms:*
            Effect: Allow
            Principal:
              AWS: !Sub arn:aws:iam::${AWS::AccountId}:root
            Resource:
              - '*'
        Version: "2012-10-17"
      KeySpec: RSA_2048
      KeyUsage: ENCRYPT_DECRYPT
      MultiRegion: false
      PendingWindowInDays: !FindInMap
        - KMS
        - !Ref Environment
        - PendingDeletionInDays

  KMSEncryptionKeyAlias:
    Type: AWS::KMS::Alias
    Properties:
      AliasName: !Sub alias/${AWS::StackName}-encryption-key
      TargetKeyId: !Ref KMSEncryptionKey

  KMSSigningKey:
    Type: AWS::KMS::Key
    Properties:
      Description: A KMS Key for signing.
      EnableKeyRotation: false
      Enabled: true
      KeyPolicy:
        Statement:
          - Action:
              - kms:*
            Effect: Allow
            Principal:
              AWS: !Sub arn:aws:iam::${AWS::AccountId}:root
            Resource:
              - '*'
        Version: "2012-10-17"
      KeySpec: ECC_NIST_P256
      KeyUsage: SIGN_VERIFY
      MultiRegion: false
      PendingWindowInDays: !FindInMap
        - KMS
        - !Ref Environment
        - PendingDeletionInDays

  KMSSigningKeyAlias:
    Type: AWS::KMS::Alias
    Properties:
      AliasName: !Sub alias/${AWS::StackName}-signing-key
      TargetKeyId: !Ref KMSSigningKey

  Linear20PercentEvery1Minute:
    Type: AWS::CodeDeploy::DeploymentConfig
    Properties:
      ComputePlatform: Lambda
      DeploymentConfigName: !Sub ${AWS::StackName}-Linear20PercentEvery1Minute
      TrafficRoutingConfig:
        TimeBasedLinear:
          LinearInterval: 1
          LinearPercentage: 20
        Type: TimeBasedLinear

  NullResource:
    Type: AWS::CloudFormation::WaitConditionHandle
    Condition: NeverDeploy

  PrivateApi:
    Type: AWS::Serverless::Api
    Properties:
      AccessLogSetting:
        DestinationArn: !Sub arn:${AWS::Partition}:logs:${AWS::Region}:${AWS::AccountId}:log-group:${AsyncPrivateApiAccessLogs}
        Format: '{ "requestId":"$context.requestId", "ip": "$context.identity.sourceIp", "caller":"$context.identity.caller", "user":"$context.identity.user","requestTime":"$context.requestTime", "httpMethod":"$context.httpMethod","resourcePath":"$context.resourcePath", "status":"$context.status","protocol":"$context.protocol", "responseLength":"$context.responseLength" }'
      AlwaysDeploy: true
      Auth:
        ResourcePolicy:
          IntrinsicVpceWhitelist:
            - !ImportValue devplatform-vpc-ExecuteApiGatewayEndpointId
            - !If
              - IntegrateIpvCore
              - !FindInMap
                - PrivateApigw
                - !Ref Environment
                - IpvCoreVpceId
              - !Ref AWS::NoValue
      DefinitionBody:
        Fn::Transform:
          Name: AWS::Include
          Parameters:
            Location: ./openApiSpecs/async-private-spec.yaml
      Description: Private API gateway for Client Credentials flow
      EndpointConfiguration:
        Type: PRIVATE
        VPCEndpointIds: !If
          - IntegrateIpvCore
          - - !FindInMap
              - PrivateApigw
              - !Ref Environment
              - IpvCoreVpceId
          - - !Ref AWS::NoValue
      MethodSettings:
        - DataTraceEnabled: false
          HttpMethod: '*'
          LoggingLevel: INFO
          MetricsEnabled: true
          ResourcePath: /*
          ThrottlingBurstLimit: !FindInMap
            - PrivateApigw
            - !Ref Environment
            - ApiBurstLimit
          ThrottlingRateLimit: !FindInMap
            - PrivateApigw
            - !Ref Environment
            - ApiRateLimit
      Name: !Sub ${AWS::StackName}-private-api
      OpenApiVersion: 3.0.1
      StageName: !Ref Environment

  ProxyApi:
    Type: AWS::Serverless::Api
    Properties:
      AccessLogSetting:
        DestinationArn: !GetAtt ProxyApiAccessLogs.Arn
        Format: '{"requestId" : "$context.requestId","ip" : "$context.identity.sourceIp","requestTime" : "$context.requestTime","httpMethod" : "$context.httpMethod","path" : "$context.path","routeKey" : "$context.routeKey","status" : "$context.status","protocol" : "$context.protocol","responseLength" : "$context.responseLength","integrationError" : "$context.integrationErrorMessage"}'
      Auth:
        ApiKeyRequired: false
        DefaultAuthorizer: AWS_IAM
        ResourcePolicy:
          AwsAccountWhitelist: !Sub ${AWS::AccountId}
      DefinitionBody:
        Fn::Transform:
          Name: AWS::Include
          Parameters:
            Location: ./openApiSpecs/async-proxy-private-spec.yaml
      Description: Regional equivalent of the private Api to enable testing from outside AWS
      EndpointConfiguration: REGIONAL
      MethodSettings:
        - HttpMethod: '*'
          LoggingLevel: INFO
          MetricsEnabled: true
          ResourcePath: /*
          ThrottlingBurstLimit: !FindInMap
            - ProxyApigw
            - !Ref Environment
            - ApiBurstLimit
          ThrottlingRateLimit: !FindInMap
            - ProxyApigw
            - !Ref Environment
            - ApiRateLimit
      Name: !Sub ${AWS::StackName}-proxy-api
      StageName: !Ref Environment
    Condition: ProxyApiDeployment

  ProxyApiAccessLogs:
    Type: AWS::Logs::LogGroup
    Properties:
      LogGroupName: !Sub /aws/apigateway/${AWS::StackName}-proxy-api-access-logs
      RetentionInDays: 30
    Condition: ProxyApiDeployment

  ProxyApiBasePathMapping:
    Type: AWS::ApiGateway::BasePathMapping
    DependsOn: ProxyApiDomainName
    Properties:
      DomainName: !If
        - DevelopmentStack
        - !Sub
          - proxy-${AWS::StackName}.${DNS_RECORD}
          - DNS_RECORD: !FindInMap
              - DNS
              - !Ref Environment
              - BaseDns
        - !Sub
          - proxy.${DNS_RECORD}
          - DNS_RECORD: !FindInMap
              - DNS
              - !Ref Environment
              - BaseDns
      RestApiId: !Ref ProxyApi
      Stage: !Ref ProxyApi.Stage
    Condition: ProxyApiDeployment

  ProxyApiDomainName:
    Type: AWS::ApiGateway::DomainName
    Properties:
      DomainName: !If
        - DevelopmentStack
        - !Sub
          - proxy-${AWS::StackName}.${DNS_RECORD}
          - DNS_RECORD: !FindInMap
              - DNS
              - !Ref Environment
              - BaseDns
        - !Sub
          - proxy.${DNS_RECORD}
          - DNS_RECORD: !FindInMap
              - DNS
              - !Ref Environment
              - BaseDns
      EndpointConfiguration:
        Types:
          - REGIONAL
      RegionalCertificateArn: !If
        - DevelopmentStack
        - !Sub '{{resolve:ssm:/${Environment}/Platform/ACM/AsyncPrimaryZoneWildcardCertificateV1ARN}}'
        - !Sub '{{resolve:ssm:/${Environment}/Platform/ACM/AsyncPrimaryZoneProxyCertificateV2ARN}}'
      SecurityPolicy: TLS_1_2
    Condition: ProxyApiDeployment

  ProxyApiRecordSet:
    Type: AWS::Route53::RecordSet
    Properties:
      AliasTarget:
        DNSName: !GetAtt ProxyApiDomainName.RegionalDomainName
        HostedZoneId: !GetAtt ProxyApiDomainName.RegionalHostedZoneId
      HostedZoneId: !Sub '{{resolve:ssm:/${Environment}/Platform/Route53/PrimaryZoneID}}'
      Name: !If
        - DevelopmentStack
        - !Sub
          - proxy-${AWS::StackName}.${DNS_RECORD}
          - DNS_RECORD: !FindInMap
              - DNS
              - !Ref Environment
              - BaseDns
        - !Sub
          - proxy.${DNS_RECORD}
          - DNS_RECORD: !FindInMap
              - DNS
              - !Ref Environment
              - BaseDns
      Type: A
    Condition: ProxyApiDeployment

  ProxyApiSubscriptionFilter:
    Type: AWS::Logs::SubscriptionFilter
    Properties:
      DestinationArn: !FindInMap
        - CslsConfiguration
        - !Ref Environment
        - CSLSEGRESS
      FilterPattern: ""
      LogGroupName: !Ref ProxyApiAccessLogs
    Condition: DeployProxyCsls

  ProxyLambda:
    Type: AWS::Serverless::Function
    DependsOn:
      - ProxyLambdaLogGroup
    Metadata:
      BuildMethod: esbuild
      BuildProperties:
        EntryPoints:
          - src/functions/proxy/proxyHandler.ts
        Minify: true
        Sourcemap: false
        Target: es2022
    Properties:
      Environment:
        Variables:
          PRIVATE_API_URL: !Sub https://${PrivateApi.RestApiId}.execute-api.eu-west-2.amazonaws.com/${Environment}
      FunctionName: !Sub ${AWS::StackName}-proxy-lambda
      Handler: proxyHandler.lambdaHandler
      Role: !GetAtt ProxyLambdaRole.Arn
      VpcConfig:
        SecurityGroupIds:
          - !Ref ProxyLambdaSecurityGroup
        SubnetIds:
          - !ImportValue devplatform-vpc-PrivateSubnetIdA
          - !ImportValue devplatform-vpc-PrivateSubnetIdB
          - !ImportValue devplatform-vpc-PrivateSubnetIdC
    Condition: ProxyApiDeployment

  ProxyLambdaLogGroup:
    Type: AWS::Logs::LogGroup
    Properties:
      LogGroupName: !Sub /aws/lambda/${AWS::StackName}-proxy-lambda
      RetentionInDays: 30
    Condition: ProxyApiDeployment

  ProxyLambdaPermission:
    Type: AWS::Lambda::Permission
    Properties:
      Action: lambda:InvokeFunction
      FunctionName: !GetAtt ProxyLambda.Arn
      Principal: apigateway.amazonaws.com
      SourceAccount: !Sub ${AWS::AccountId}
      SourceArn: !Sub arn:aws:execute-api:${AWS::Region}:${AWS::AccountId}:${ProxyApi}/*/*/*
    Condition: ProxyApiDeployment

  ProxyLambdaRole:
    Type: AWS::IAM::Role
    Properties:
      AssumeRolePolicyDocument:
        Statement:
          - Action: sts:AssumeRole
            Effect: Allow
            Principal:
              Service: lambda.amazonaws.com
        Version: "2012-10-17"
      PermissionsBoundary: !If
        - UsePermissionsBoundary
        - !Ref PermissionsBoundary
        - !Ref AWS::NoValue
      Policies:
        - PolicyDocument:
            Statement:
              - Action:
                  - logs:CreateLogGroup
                  - logs:CreateLogStream
                  - logs:PutLogEvents
                Effect: Allow
                Resource: !GetAtt ProxyLambdaLogGroup.Arn
            Version: "2012-10-17"
          PolicyName: ProxyFunctionLoggingPolicy
        - PolicyDocument:
            Statement:
              - Action:
                  - ec2:DescribeNetworkInterfaces
                  - ec2:CreateNetworkInterface
                  - ec2:DeleteNetworkInterface
                Effect: Allow
                Resource: '*'
            Version: "2012-10-17"
          PolicyName: VpcPolicy
      RoleName: !Sub ${AWS::StackName}-proxy-lambda-role
    Condition: ProxyApiDeployment

  ProxyLambdaSecurityGroup:
    Type: AWS::EC2::SecurityGroup
    Properties:
      GroupDescription: Lambda Security group ruleset.
      GroupName: !Sub ${AWS::StackName}-proxy-sg
      SecurityGroupEgress:
        - CidrIp: !ImportValue devplatform-vpc-VpcCidr
          Description: TCP HTTPS outbound to vpc.
          FromPort: 443
          IpProtocol: tcp
          ToPort: 443
      VpcId: !ImportValue devplatform-vpc-VpcId
    Condition: ProxyApiDeployment

  ProxyLambdaSubscriptionFilter:
    Type: AWS::Logs::SubscriptionFilter
    Properties:
      DestinationArn: !FindInMap
        - CslsConfiguration
        - !Ref Environment
        - CSLSEGRESS
      FilterPattern: ""
      LogGroupName: !Ref ProxyLambdaLogGroup
    Condition: DeployProxyCsls

  SessionsApi:
    Type: AWS::Serverless::Api
    Properties:
      AccessLogSetting:
        DestinationArn: !Sub arn:${AWS::Partition}:logs:${AWS::Region}:${AWS::AccountId}:log-group:${SessionsApiAccessLogs}
        Format: '{ "requestId":"$context.requestId", "ip": "$context.identity.sourceIp", "caller":"$context.identity.caller", "user":"$context.identity.user","requestTime":"$context.requestTime", "httpMethod":"$context.httpMethod","resourcePath":"$context.resourcePath", "status":"$context.status","protocol":"$context.protocol", "responseLength":"$context.responseLength" }'
      DefinitionBody:
        Fn::Transform:
          Name: AWS::Include
          Parameters:
            Location: ./openApiSpecs/async-public-spec.yaml
      Description: Regional API gateway for Client Credentials flow
      EndpointConfiguration: REGIONAL
      MethodSettings:
        - DataTraceEnabled: false
          HttpMethod: '*'
          LoggingLevel: INFO
          MetricsEnabled: true
          ResourcePath: /*
          ThrottlingBurstLimit: !FindInMap
            - SessionsApigw
            - !Ref Environment
            - ApiBurstLimit
          ThrottlingRateLimit: !FindInMap
            - SessionsApigw
            - !Ref Environment
            - ApiRateLimit
      Name: !Sub ${AWS::StackName}-sessions-api
      OpenApiVersion: 3.0.1
      StageName: !Ref Environment
      Tags:
        FMSRegionalPolicy: false

  SessionsApiAccessLogs:
    Type: AWS::Logs::LogGroup
    Properties:
      LogGroupName: !Sub /aws/apigateway/${AWS::StackName}-sessions-api-access-logs
      RetentionInDays: 30

  SessionsApiBasePathMapping:
    Type: AWS::ApiGateway::BasePathMapping
    DependsOn: SessionsApiDomainName
    Properties:
      DomainName: !If
        - DevelopmentStack
        - !Sub
          - sessions-${AWS::StackName}.${DNS_RECORD}
          - DNS_RECORD: !FindInMap
              - DNS
              - !Ref Environment
              - BaseDns
        - !Sub
          - sessions.${DNS_RECORD}
          - DNS_RECORD: !FindInMap
              - DNS
              - !Ref Environment
              - BaseDns
      RestApiId: !Ref SessionsApi
      Stage: !Ref SessionsApi.Stage

  SessionsApiDomainName:
    Type: AWS::ApiGateway::DomainName
    Properties:
      DomainName: !If
        - DevelopmentStack
        - !Sub
          - sessions-${AWS::StackName}.${DNS_RECORD}
          - DNS_RECORD: !FindInMap
              - DNS
              - !Ref Environment
              - BaseDns
        - !Sub
          - sessions.${DNS_RECORD}
          - DNS_RECORD: !FindInMap
              - DNS
              - !Ref Environment
              - BaseDns
      EndpointConfiguration:
        Types:
          - REGIONAL
      RegionalCertificateArn: !If
        - DevelopmentStack
        - !Sub '{{resolve:ssm:/${Environment}/Platform/ACM/AsyncPrimaryZoneWildcardCertificateV1ARN}}'
        - !Sub '{{resolve:ssm:/${Environment}/Platform/ACM/AsyncPrimaryZoneSessionsCertificateV2ARN}}'
      SecurityPolicy: TLS_1_2

  SessionsApiOriginRecordSet:
    Type: AWS::Route53::RecordSet
    Properties:
      AliasTarget:
        DNSName: !GetAtt SessionsApiDomainName.RegionalDomainName
        HostedZoneId: !GetAtt SessionsApiDomainName.RegionalHostedZoneId
      HostedZoneId: !Sub '{{resolve:ssm:/${Environment}/Platform/Route53/PrimaryZoneID}}'
      Name: !If
        - DevelopmentStack
        - !Sub
          - origin.sessions-${AWS::StackName}.${DNS_RECORD}
          - DNS_RECORD: !FindInMap
              - DNS
              - !Ref Environment
              - BaseDns
        - !Sub
          - origin.sessions.${DNS_RECORD}
          - DNS_RECORD: !FindInMap
              - DNS
              - !Ref Environment
              - BaseDns
      Type: A

  SessionsApiRecordSet:
    Type: AWS::Route53::RecordSet
    Properties:
      AliasTarget:
        DNSName: !ImportValue
          Fn::Sub: ${AWS::StackName}-cf-dist-DistributionDomain
        HostedZoneId: Z2FDTNDATAQYW2
      HostedZoneId: !Sub '{{resolve:ssm:/${Environment}/Platform/Route53/PrimaryZoneID}}'
      Name: !If
        - DevelopmentStack
        - !Sub
          - sessions-${AWS::StackName}.${DNS_RECORD}
          - DNS_RECORD: !FindInMap
              - DNS
              - !Ref Environment
              - BaseDns
        - !Sub
          - sessions.${DNS_RECORD}
          - DNS_RECORD: !FindInMap
              - DNS
              - !Ref Environment
              - BaseDns
      Type: A

  SessionsApiSubscriptionFilter:
    Type: AWS::Logs::SubscriptionFilter
    Properties:
      DestinationArn: !FindInMap
        - CslsConfiguration
        - !Ref Environment
        - CSLSEGRESS
      FilterPattern: ""
      LogGroupName: !Ref SessionsApiAccessLogs
    Condition: isNotDev

  SessionsApiWebAclAssociation:
    Type: AWS::WAFv2::WebACLAssociation
    Properties:
      ResourceArn: !Sub
        - arn:aws:apigateway:${AWS::Region}::/restapis/${SessionsApi}/stages/${ApiStage}
        - ApiStage: !Ref SessionsApi.Stage
      WebACLArn: !ImportValue
        Fn::Sub: ${AWS::StackName}-cf-dist-CloakingOriginWebACLArn

  SessionsTable:
    Type: AWS::DynamoDB::Table
    Properties:
      AttributeDefinitions:
        - AttributeName: sessionId
          AttributeType: S
        - AttributeName: subjectIdentifier
          AttributeType: S
        - AttributeName: timeToLive
          AttributeType: N
        - AttributeName: createdAt
          AttributeType: N
      BillingMode: PAY_PER_REQUEST
      GlobalSecondaryIndexes:
        - IndexName: subjectIdentifier-timeToLive-index
          KeySchema:
            - AttributeName: subjectIdentifier
              KeyType: HASH
            - AttributeName: timeToLive
              KeyType: RANGE
          Projection:
            NonKeyAttributes:
              - sessionState
              - redirectUri
              - clientState
            ProjectionType: INCLUDE
        - IndexName: subjectIdentifier-createdAt-index
          KeySchema:
            - AttributeName: subjectIdentifier
              KeyType: HASH
            - AttributeName: createdAt
              KeyType: RANGE
          Projection:
            NonKeyAttributes:
              - sessionState
              - redirectUri
              - clientState
            ProjectionType: INCLUDE
      KeySchema:
        - AttributeName: sessionId
          KeyType: HASH
      SSESpecification:
        SSEEnabled: true
      TableName: !Sub ${AWS::StackName}-sessions-table-${Environment}
      TimeToLiveSpecification:
        AttributeName: timeToLive
        Enabled: true

  TxMAKMSEncryptionKey:
    Type: AWS::KMS::Key
    Properties:
      Description: A KMS Key for encrypting the SQS Queue for TxMA
      Enabled: true
      KeyPolicy:
        Statement:
          - Action:
              - kms:*
            Effect: Allow
            Principal:
              AWS: !Sub arn:aws:iam::${AWS::AccountId}:root
            Resource:
              - '*'
          - Action:
              - kms:Encrypt
              - kms:Decrypt
              - kms:GenerateDataKey
            Effect: Allow
            Principal:
              AWS: !FindInMap
                - TxMA
                - !Ref Environment
                - TxmaAccount
            Resource:
              - '*'
        Version: "2012-10-17"
      KeySpec: SYMMETRIC_DEFAULT
      KeyUsage: ENCRYPT_DECRYPT
      MultiRegion: false
      PendingWindowInDays: !FindInMap
        - KMS
        - !Ref Environment
        - PendingDeletionInDays

  TxMAKeyAlias:
    Type: AWS::KMS::Alias
    Properties:
      AliasName: !Sub alias/${AWS::StackName}-TxMAKMSEncryptionKey
      TargetKeyId: !Ref TxMAKMSEncryptionKey

  TxMASQSQueue:
    Type: AWS::SQS::Queue
    Properties:
      KmsMasterKeyId: !Ref TxMAKeyAlias
      MessageRetentionPeriod: 604800
      RedrivePolicy:
        deadLetterTargetArn: !GetAtt TxMASQSQueueDeadLetterQueue.Arn
        maxReceiveCount: 5
      VisibilityTimeout: 60

  TxMASQSQueueDeadLetterQueue:
    Type: AWS::SQS::Queue
    Properties:
      KmsMasterKeyId: !Sub TxMAKMSEncryptionKey
      MessageRetentionPeriod: 259200

  TxMASQSQueuePolicy:
    Type: AWS::SQS::QueuePolicy
    Properties:
      PolicyDocument:
        Statement:
          - Action:
              - sqs:DeleteMessage
              - sqs:GetQueueAttributes
              - sqs:ChangeMessageVisibility
              - sqs:ReceiveMessage
            Effect: Allow
            Principal:
              AWS:
                - !FindInMap
                  - TxMA
                  - !Ref Environment
                  - TxmaAccount
            Resource:
              - !GetAtt TxMASQSQueue.Arn
        Version: "2012-10-17"
      Queues:
        - !Ref TxMASQSQueue
    Condition: isNotDevOrBuild

  VendorProcessingDLQ:
    Type: AWS::SQS::Queue
    Properties:
      KmsMasterKeyId: !Ref VendorProcessingKeyAlias
      MessageRetentionPeriod: 1209600

  VendorProcessingDlqAgeOfOldestMessageHighThresholdAlarm:
    Type: AWS::CloudWatch::Alarm
    Properties:
      ActionsEnabled: true
      AlarmActions:
        - !Sub arn:aws:sns:${AWS::Region}:${AWS::AccountId}:platform-alarms-sns-warning
      AlarmDescription: !Sub
        - 'Trigger an alarm when the age of the oldest message in Vendor Processing SQS DLQ is 10 days or older. See runbook: ${RunbookUrl}'
        - RunbookUrl: !FindInMap
            - StaticVariables
            - urls
            - WarningAlarmsRunbook
      AlarmName: !Sub ${AWS::StackName}-high-threshold-vendor-processing-dlq-age-of-oldest-message
      ComparisonOperator: GreaterThanOrEqualToThreshold
      DatapointsToAlarm: 1
      Dimensions:
        - Name: QueueName
          Value: !GetAtt VendorProcessingDLQ.QueueName
      EvaluationPeriods: 1
      MetricName: ApproximateAgeOfOldestMessage
      Namespace: AWS/SQS
      OKActions:
        - !Sub arn:aws:sns:${AWS::Region}:${AWS::AccountId}:platform-alarms-sns-warning
      Period: 60
      Statistic: Maximum
      Threshold: 864000
      TreatMissingData: notBreaching
    Condition: DeployAlarms

  VendorProcessingDlqAgeOfOldestMessageLowThresholdAlarm:
    Type: AWS::CloudWatch::Alarm
    Properties:
      ActionsEnabled: true
      AlarmActions:
        - !Sub arn:aws:sns:${AWS::Region}:${AWS::AccountId}:platform-alarms-sns-warning
      AlarmDescription: !Sub
        - 'Trigger an alarm when the age of the oldest message in Vendor Processing SQS DLQ is 3 days or older. See runbook: ${RunbookUrl}'
        - RunbookUrl: !FindInMap
            - StaticVariables
            - urls
            - WarningAlarmsRunbook
      AlarmName: !Sub ${AWS::StackName}-low-threshold-vendor-processing-dlq-age-of-oldest-message
      ComparisonOperator: GreaterThanOrEqualToThreshold
      DatapointsToAlarm: 1
      Dimensions:
        - Name: QueueName
          Value: !GetAtt VendorProcessingDLQ.QueueName
      EvaluationPeriods: 1
      MetricName: ApproximateAgeOfOldestMessage
      Namespace: AWS/SQS
      OKActions:
        - !Sub arn:aws:sns:${AWS::Region}:${AWS::AccountId}:platform-alarms-sns-warning
      Period: 60
      Statistic: Maximum
      Threshold: 259200
      TreatMissingData: notBreaching
    Condition: DeployAlarms

  VendorProcessingDlqMessageVisibleAlarm:
    Type: AWS::CloudWatch::Alarm
    Properties:
      ActionsEnabled: true
      AlarmActions:
        - !Sub arn:aws:sns:${AWS::Region}:${AWS::AccountId}:platform-alarms-sns-warning
      AlarmDescription: !Sub
        - 'Trigger an alarm when new message gets added to Vendor Processing SQS DLQ. See runbook: ${RunbookUrl}'
        - RunbookUrl: !FindInMap
            - StaticVariables
            - urls
            - WarningAlarmsRunbook
      AlarmName: !Sub ${AWS::StackName}-vendor-processing-dlq-message-visible
      ComparisonOperator: GreaterThanOrEqualToThreshold
      DatapointsToAlarm: 1
      Dimensions:
        - Name: QueueName
          Value: !GetAtt VendorProcessingDLQ.QueueName
      EvaluationPeriods: 1
      MetricName: ApproximateNumberOfMessagesVisible
      Namespace: AWS/SQS
      OKActions:
        - !Sub arn:aws:sns:${AWS::Region}:${AWS::AccountId}:platform-alarms-sns-warning
      Period: 60
      Statistic: Maximum
      Threshold: 1
      TreatMissingData: notBreaching
    Condition: DeployAlarms

  VendorProcessingKMSEncryptionKey:
    Type: AWS::KMS::Key
    Properties:
      Description: A KMS Key for encrypting the Vendor Processing SQS
      EnableKeyRotation: true
      Enabled: true
      KeyPolicy:
        Statement:
          - Action:
              - kms:*
            Effect: Allow
            Principal:
              AWS: !Sub arn:aws:iam::${AWS::AccountId}:root
            Resource:
              - '*'
        Version: "2012-10-17"
      KeySpec: SYMMETRIC_DEFAULT
      KeyUsage: ENCRYPT_DECRYPT
      MultiRegion: false
      PendingWindowInDays: !FindInMap
        - KMS
        - !Ref Environment
        - PendingDeletionInDays

  VendorProcessingKeyAlias:
    Type: AWS::KMS::Alias
    Properties:
      AliasName: !Sub alias/${AWS::StackName}-VendorProcessingKMSEncryptionKey
      TargetKeyId: !Ref VendorProcessingKMSEncryptionKey

  VendorProcessingSQS:
    Type: AWS::SQS::Queue
    Properties:
      DelaySeconds: 5
      KmsMasterKeyId: !Ref VendorProcessingKeyAlias
      MessageRetentionPeriod: 1209600
      ReceiveMessageWaitTimeSeconds: 5
      RedrivePolicy:
        deadLetterTargetArn: !GetAtt VendorProcessingDLQ.Arn
        maxReceiveCount: 360
      VisibilityTimeout: 10

  VendorProcessingSqsAgeOfOldestMessageAlarm:
    Type: AWS::CloudWatch::Alarm
    Properties:
      ActionsEnabled: true
      AlarmActions:
        - !Sub arn:aws:sns:${AWS::Region}:${AWS::AccountId}:platform-alarms-sns-warning
      AlarmDescription: !Sub
        - 'Trigger an alarm when the age of the oldest message in Vendor Processing SQS queue is 30 minutes or older. See runbook: ${RunbookUrl}'
        - RunbookUrl: !FindInMap
            - StaticVariables
            - urls
            - WarningAlarmsRunbook
      AlarmName: !Sub ${AWS::StackName}-vendor-processing-sqs-age-of-oldest-message
      ComparisonOperator: GreaterThanOrEqualToThreshold
      DatapointsToAlarm: 1
      Dimensions:
        - Name: QueueName
          Value: !GetAtt VendorProcessingSQS.QueueName
      EvaluationPeriods: 1
      MetricName: ApproximateAgeOfOldestMessage
      Namespace: AWS/SQS
      OKActions:
        - !Sub arn:aws:sns:${AWS::Region}:${AWS::AccountId}:platform-alarms-sns-warning
      Period: 60
      Statistic: Maximum
      Threshold: 1800
      TreatMissingData: notBreaching
    Condition: DeployAlarms

  WellKnown5XXHighThresholdAlarm:
    Type: AWS::CloudWatch::Alarm
    Properties:
      ActionsEnabled: true
      AlarmActions:
        - !Sub arn:aws:sns:${AWS::Region}:${AWS::AccountId}:platform-alarms-sns-warning
      AlarmDescription: !Sub
        - '80% or more of requests are failing on the /.well-known/jwks.json endpoint. See runbook: ${RunbookUrl}'
        - RunbookUrl: !FindInMap
            - StaticVariables
            - urls
            - CriticalAlarmsRunbook
      AlarmName: !Sub ${AWS::StackName}-high-threshold-well-known-5xx-api-gw
      ComparisonOperator: GreaterThanOrEqualToThreshold
      DatapointsToAlarm: 2
      EvaluationPeriods: 5
      Metrics:
        - Expression: IF(invocations>=10,errorPercentage5XX,0)
          Id: errorThreshold
          Label: errorThreshold
          ReturnData: true
        - Id: invocations
          MetricStat:
            Metric:
              Dimensions:
                - Name: Method
                  Value: GET
                - Name: ApiName
                  Value: !Sub ${AWS::StackName}-sessions-api
                - Name: Stage
                  Value: !Ref Environment
                - Name: Resource
                  Value: /.well-known/jwks.json
              MetricName: Count
              Namespace: AWS/ApiGateway
            Period: 60
            Stat: Sum
          ReturnData: false
        - Id: errorSum5XX
          Label: Number of 5XX errors
          MetricStat:
            Metric:
              Dimensions:
                - Name: Method
                  Value: GET
                - Name: ApiName
                  Value: !Sub ${AWS::StackName}-sessions-api
                - Name: Stage
                  Value: !Ref Environment
                - Name: Resource
                  Value: /.well-known/jwks.json
              MetricName: 5XXError
              Namespace: AWS/ApiGateway
            Period: 60
            Stat: Sum
          ReturnData: false
        - Expression: (errorSum5XX/invocations) * 100
          Id: errorPercentage5XX
          Label: Number of 5XX errors returned as a percentage
          ReturnData: false
      OKActions:
        - !Sub arn:aws:sns:${AWS::Region}:${AWS::AccountId}:platform-alarms-sns-warning
      Threshold: 80
      TreatMissingData: notBreaching
    Condition: DeployAlarms

  WellKnown5XXLowThresholdAlarm:
    Type: AWS::CloudWatch::Alarm
    Properties:
      ActionsEnabled: true
      AlarmActions:
        - !Sub arn:aws:sns:${AWS::Region}:${AWS::AccountId}:platform-alarms-sns-warning
      AlarmDescription: !Sub
        - '1% or more of requests are failing on the /.well-known/jwks.json endpoint. See runbook: ${RunbookUrl}'
        - RunbookUrl: !FindInMap
            - StaticVariables
            - urls
            - WarningAlarmsRunbook
      AlarmName: !Sub ${AWS::StackName}-low-threshold-well-known-5xx-api-gw
      ComparisonOperator: GreaterThanOrEqualToThreshold
      DatapointsToAlarm: 2
      EvaluationPeriods: 5
      Metrics:
        - Expression: IF((invocations>=4) && (errorSum5XX>=2),errorPercentage5XX,0)
          Id: errorThreshold
          Label: errorThreshold
          ReturnData: true
        - Id: invocations
          MetricStat:
            Metric:
              Dimensions:
                - Name: Method
                  Value: GET
                - Name: ApiName
                  Value: !Sub ${AWS::StackName}-sessions-api
                - Name: Stage
                  Value: !Ref Environment
                - Name: Resource
                  Value: /.well-known/jwks.json
              MetricName: Count
              Namespace: AWS/ApiGateway
            Period: 60
            Stat: Sum
          ReturnData: false
        - Id: errorSum5XX
          Label: Number of 5XX errors
          MetricStat:
            Metric:
              Dimensions:
                - Name: Method
                  Value: GET
                - Name: ApiName
                  Value: !Sub ${AWS::StackName}-sessions-api
                - Name: Stage
                  Value: !Ref Environment
                - Name: Resource
                  Value: /.well-known/jwks.json
              MetricName: 5XXError
              Namespace: AWS/ApiGateway
            Period: 60
            Stat: Sum
          ReturnData: false
        - Expression: (errorSum5XX/invocations) * 100
          Id: errorPercentage5XX
          Label: Number of 5XX errors returned as a percentage
          ReturnData: false
      OKActions:
        - !Sub arn:aws:sns:${AWS::Region}:${AWS::AccountId}:platform-alarms-sns-warning
      Threshold: 1
      TreatMissingData: notBreaching
    Condition: DeployAlarms

Outputs:
  EventsApiUrl:
    Description: Events API Gateway base URL
    Value: !If
      - UseDevOverrideEventsBaseUrl
      - !Ref DevOverrideEventsBaseUrl
      - !FindInMap
        - EnvironmentVariables
        - !Ref Environment
        - EventsBaseUrl
    Condition: IsDevOrBuild

  IPVCoreKmsEncryptionKeyArn:
    Description: IPV Core KMS Encryption Key ARN
    Value: !GetAtt IPVCoreKMSEncryptionKey.Arn
    Export:
      Name: !Sub ${AWS::StackName}-ipv-core-kms-encryption-key-arn
    Condition: IsDevOrBuild

  IPVCoreQueueArn:
    Description: IPV Core Queue ARN
    Value: !GetAtt IPVCoreSQS.Arn
    Export:
      Name: !Sub ${AWS::StackName}-ipv-core-queue-arn
    Condition: IsDevOrBuild

  PrivateApiUrl:
    Description: Private API Gateway base URL
    Value: !Sub https://${PrivateApi}.execute-api.${AWS::Region}.amazonaws.com/${Environment}

  ProxyApiUrl:
    Description: Proxy API Gateway Pretty DNS
    Value: !Sub https://${ProxyApiDomainName}
    Condition: ProxyApiDeployment

  SessionsApiUrl:
    Description: Sessions API Gateway base URL
    Value: !Sub https://${SessionsApiDomainName}

  StsMockApiUrl:
    Description: STS Mock API Gateway base URL
    Value: !If
      - UseDevOverrideStsBaseUrl
      - !Ref DevOverrideStsBaseUrl
      - !FindInMap
        - EnvironmentVariables
        - !Ref Environment
        - STSBASEURL
    Condition: IsDevOrBuild

  TxmaKmsEncryptionKeyArn:
    Description: TxMA KMS Encryption Key ARN
    Value: !GetAtt TxMAKMSEncryptionKey.Arn
    Export:
      Name: !Sub ${AWS::StackName}-txma-kms-encryption-key-arn
    Condition: IsDevOrBuild

  TxmaSqsQueueArn:
    Description: TxMA SQS Queue ARN
    Value: !GetAtt TxMASQSQueue.Arn
    Export:
      Name: !Sub ${AWS::StackName}-txma-sqs-queue-arn
    Condition: IsDevOrBuild<|MERGE_RESOLUTION|>--- conflicted
+++ resolved
@@ -3397,12 +3397,6 @@
         - PolicyDocument:
             Statement:
               - Action:
-<<<<<<< HEAD
-                  - dynamodb:GetItem
-                Effect: Allow
-                Resource: !GetAtt SessionsTable.Arn
-          PolicyName: DynamoDBPolicy
-=======
                   - ssm:GetParameters
                 Effect: Allow
                 Resource:
@@ -3414,7 +3408,13 @@
                         - BiometricViewerAccessKey
             Version: "2012-10-17"
           PolicyName: AsyncIssueBiometricCredentialParameterStorePolicy
->>>>>>> d337b033
+        - PolicyDocument:
+            Statement:
+              - Action:
+                  - dynamodb:GetItem
+                Effect: Allow
+                Resource: !GetAtt SessionsTable.Arn
+          PolicyName: DynamoDBPolicy
       RoleName: !Sub ${AWS::StackName}-issue-biometric-credential-lambda
 
   AsyncIssueBiometricCredentialLogGroup:
