AWSTemplateFormatVersion: "2010-09-09"

Description: async-backend SAM template for the ID Check v2 app

Parameters:
  CodeSigningConfigArn:
    Description: |
      The ARN of the Code Signing Config to use, provided by the deployment pipeline
    Type: String
    Default: none

  DeployAlarmsInDev:
    Description: Set to `true` to deploy alarms in a dev environment
    Type: String
    Default: false

  DevOverrideEventsBaseUrl:
    Description: |
      Override the EventsBaseUrl value for development deployments
    Type: String
    Default: none

  DevOverrideReadIdBaseUrl:
    Description: |
      Override the ReadIdBaseUrl value for development deployments
    Type: String
    Default: none

  DevOverrideStsBaseUrl:
    Description: |
      Override the STS_BASE_URL value for development deployments
    Type: String
    Default: none

  Environment:
    Description: The environment type
    Type: String
    AllowedValues:
      - dev
      - build
      - staging
    Default: dev

  LambdaDeploymentPreference:
    Description: |
      Specifies the configuration to enable gradual Lambda deployments. Value can be 'AllAtOnce', a default deployment config, or name of custom DeploymentConfig.
    Type: String
    Default: AllAtOnce

  PermissionsBoundary:
    Description: |
      The ARN of the permissions boundary to apply to any role created by the template
    Type: String
    Default: none

  SamValidateLintWorkaround:
    Description: Do not update or override. This allows the definition of a resource that is never deployed.
    Type: String
    Default: unused

Mappings:
  CslsConfiguration:
    build:
      CSLSEGRESS: arn:aws:logs:eu-west-2:885513274347:destination:csls_cw_logs_destination_prodpython-2
    integration:
      CSLSEGRESS: arn:aws:logs:eu-west-2:885513274347:destination:csls_cw_logs_destination_prodpython-2
    production:
      CSLSEGRESS: arn:aws:logs:eu-west-2:885513274347:destination:csls_cw_logs_destination_prodpython-2
    staging:
      CSLSEGRESS: arn:aws:logs:eu-west-2:885513274347:destination:csls_cw_logs_destination_prodpython-2

  DNS:
    build:
      BaseDns: review-b-async.build.account.gov.uk
    dev:
      BaseDns: review-b-async.dev.account.gov.uk
    integration:
      BaseDns: review-b-async.integration.account.gov.uk
    production:
      BaseDns: review-b-async.account.gov.uk
    staging:
      BaseDns: review-b-async.staging.account.gov.uk

  EnvironmentConfiguration:
    build:
      dynatraceSecretArn: arn:aws:secretsmanager:eu-west-2:216552277552:secret:DynatraceNonProductionVariables
    dev:
      dynatraceSecretArn: arn:aws:secretsmanager:eu-west-2:216552277552:secret:DynatraceNonProductionVariables
    integration:
      dynatraceSecretArn: arn:aws:secretsmanager:eu-west-2:216552277552:secret:DynatraceNonProductionVariables
    production:
      dynatraceSecretArn: arn:aws:secretsmanager:eu-west-2:216552277552:secret:DynatraceProductionVariables
    staging:
      dynatraceSecretArn: arn:aws:secretsmanager:eu-west-2:216552277552:secret:DynatraceNonProductionVariables

  EnvironmentVariables:
    build:
      BiometricSubmitterKeySecretCacheDurationInSeconds: 900
      BiometricSubmitterKeySecretPathBrp: /build/BIOMETRIC_SUBMITTER_ACCESS_KEY_NFC_BRP
      BiometricSubmitterKeySecretPathDl: /build/BIOMETRIC_SUBMITTER_ACCESS_KEY_DL
      BiometricSubmitterKeySecretPathPassport: /build/BIOMETRIC_SUBMITTER_ACCESS_KEY_NFC_PASSPORT
      ClientRegistrySecretPath: build/clientRegistry
      EventsBaseUrl: https://events.review-b-async.build.account.gov.uk
      ReadIdBaseUrl: https://readid-proxy.review-b-async.build.account.gov.uk/v2
      STSBASEURL: https://sts-mock.review-b-async.build.account.gov.uk
    dev:
      BiometricSubmitterKeySecretCacheDurationInSeconds: 900
      BiometricSubmitterKeySecretPathBrp: /dev/BIOMETRIC_SUBMITTER_ACCESS_KEY_NFC_BRP
      BiometricSubmitterKeySecretPathDl: /dev/BIOMETRIC_SUBMITTER_ACCESS_KEY_DL
      BiometricSubmitterKeySecretPathPassport: /dev/BIOMETRIC_SUBMITTER_ACCESS_KEY_NFC_PASSPORT
      ClientRegistrySecretPath: dev/clientRegistry
      EventsBaseUrl: https://events.review-b-async.dev.account.gov.uk
      ReadIdBaseUrl: https://readid-proxy.review-b-async.dev.account.gov.uk/v2
      STSBASEURL: https://sts-mock.review-b-async.dev.account.gov.uk
    integration:
      BiometricSubmitterKeySecretCacheDurationInSeconds: 900
      BiometricSubmitterKeySecretPathBrp: /integration/BIOMETRIC_SUBMITTER_ACCESS_KEY_NFC_BRP
      BiometricSubmitterKeySecretPathDl: /integration/BIOMETRIC_SUBMITTER_ACCESS_KEY_DL
      BiometricSubmitterKeySecretPathPassport: /integration/BIOMETRIC_SUBMITTER_ACCESS_KEY_NFC_PASSPORT
      ClientRegistrySecretPath: integration/clientRegistry
      ReadIdBaseUrl: https://readid-proxy.review-b-async.integration.account.gov.uk
      STSBASEURL: https://token.integration.account.gov.uk
    production:
      BiometricSubmitterKeySecretCacheDurationInSeconds: 900
      BiometricSubmitterKeySecretPathBrp: /production/BIOMETRIC_SUBMITTER_ACCESS_KEY_NFC_BRP
      BiometricSubmitterKeySecretPathDl: /production/BIOMETRIC_SUBMITTER_ACCESS_KEY_DL
      BiometricSubmitterKeySecretPathPassport: /production/BIOMETRIC_SUBMITTER_ACCESS_KEY_NFC_PASSPORT
      ClientRegistrySecretPath: production/clientRegistry
      ReadIdBaseUrl: https://readid-proxy.review-b-async.account.gov.uk
      STSBASEURL: https://token.account.gov.uk
    staging:
      BiometricSubmitterKeySecretCacheDurationInSeconds: 900
      BiometricSubmitterKeySecretPathBrp: /staging/BIOMETRIC_SUBMITTER_ACCESS_KEY_NFC_BRP
      BiometricSubmitterKeySecretPathDl: /staging/BIOMETRIC_SUBMITTER_ACCESS_KEY_DL
      BiometricSubmitterKeySecretPathPassport: /staging/BIOMETRIC_SUBMITTER_ACCESS_KEY_NFC_PASSPORT
      ClientRegistrySecretPath: staging/clientRegistry
      ReadIdBaseUrl: https://readid-proxy.review-b-async.staging.account.gov.uk
      STSBASEURL: https://token.staging.account.gov.uk

  IPVCore:
    build:
      AccountId: not-used
    dev:
      AccountId: not-used
    integration:
      AccountId: arn:aws:iam::991138514218:root
    production:
      AccountId: arn:aws:iam::075701497069:root
    staging:
      AccountId: arn:aws:iam::335257547869:root

  KMS:
    build:
      PendingDeletionInDays: 30
    dev:
      PendingDeletionInDays: 7
    integration:
      PendingDeletionInDays: 30
    production:
      PendingDeletionInDays: 30
    staging:
      PendingDeletionInDays: 30

  Lambda:
    build:
      LogLevel: INFO
      ReservedConcurrentExecutions: 15
    dev:
      LogLevel: DEBUG
      ReservedConcurrentExecutions: 0
    integration:
      LogLevel: INFO
      ReservedConcurrentExecutions: 0
    production:
      LogLevel: INFO
      ReservedConcurrentExecutions: 0
    staging:
      LogLevel: INFO
      ReservedConcurrentExecutions: 15

  PrivateApigw:
    build:
      ApiBurstLimit: 10
      ApiRateLimit: 10
      IpvCoreVpceId: ""
    dev:
      ApiBurstLimit: 10
      ApiRateLimit: 10
      IpvCoreVpceId: ""
    integration:
      ApiBurstLimit: 0
      ApiRateLimit: 0
      IpvCoreVpceId: ""
    production:
      ApiBurstLimit: 0
      ApiRateLimit: 0
      IpvCoreVpceId: ""
    staging:
      ApiBurstLimit: 10
      ApiRateLimit: 10
      IpvCoreVpceId: vpce-0cc0de10742b83b8a

  ProxyApigw:
    build:
      ApiBurstLimit: 10
      ApiRateLimit: 10
    dev:
      ApiBurstLimit: 10
      ApiRateLimit: 10
    integration:
      ApiBurstLimit: 0
      ApiRateLimit: 0
    production:
      ApiBurstLimit: 0
      ApiRateLimit: 0
    staging:
      ApiBurstLimit: 10
      ApiRateLimit: 10

  SessionsApigw:
    build:
      ApiBurstLimit: 10
      ApiRateLimit: 10
    dev:
      ApiBurstLimit: 10
      ApiRateLimit: 10
    integration:
      ApiBurstLimit: 0
      ApiRateLimit: 0
    production:
      ApiBurstLimit: 0
      ApiRateLimit: 0
    staging:
      ApiBurstLimit: 10
      ApiRateLimit: 10

  StaticVariables:
    urls:
      CriticalAlarmsRunbook: https://govukverify.atlassian.net/wiki/spaces/DCMAW/pages/4799594677/Alarms+Runbook+Alerts
      WarningAlarmsRunbook: https://govukverify.atlassian.net/wiki/spaces/DCMAW/pages/4800446694/Alarms+Runbook+Warnings

  TxMA:
    build:
      TxmaAccount: arn:aws:iam::750703655225:root
    dev:
      TxmaAccount: arn:aws:iam::248098332657:root
    integration:
      TxmaAccount: arn:aws:iam::729485541398:root
    production:
      TxmaAccount: arn:aws:iam::451773080033:root
    staging:
      TxmaAccount: arn:aws:iam::178023842775:root

Conditions:
  DeployAlarms: !Or
    - !Not
      - !Equals
        - !Ref Environment
        - dev
    - !Equals
      - !Ref DeployAlarmsInDev
      - true

  DeployProxyCsls: !And
    - !Condition ProxyApiDeployment
    - !Condition isNotDev

  DevelopmentStack: !And
    - !Equals
      - !Ref Environment
      - dev
    - !Not
      - !Equals
        - !Ref AWS::StackName
        - mob-async-backend

  IntegrateIpvCore: !Equals
    - !Ref Environment
    - staging

  IsDevOrBuild: !Or
    - !Equals
      - !Ref Environment
      - dev
    - !Equals
      - !Ref Environment
      - build

  NeverDeploy: !Equals
    - !Ref SamValidateLintWorkaround
    - Should always equal false

  ProxyApiDeployment: !Or
    - !Equals
      - !Ref Environment
      - dev
    - !Equals
      - !Ref Environment
      - build

  UseCodeSigning: !Not
    - !Equals
      - !Ref CodeSigningConfigArn
      - none

  UseDevOverrideEventsBaseUrl: !Not
    - !Equals
      - !Ref DevOverrideEventsBaseUrl
      - none

  UseDevOverrideReadIdBaseUrl: !Not
    - !Equals
      - !Ref DevOverrideReadIdBaseUrl
      - none

  UseDevOverrideStsBaseUrl: !Not
    - !Equals
      - !Ref DevOverrideStsBaseUrl
      - none

  UsePermissionsBoundary: !Not
    - !Equals
      - !Ref PermissionsBoundary
      - none

  isDev: !Equals
    - !Ref Environment
    - dev

  isNotDev: !Not
    - !Equals
      - !Ref Environment
      - dev

  isNotDevOrBuild: !Or
    - !Equals
      - !Ref Environment
      - staging
    - !Equals
      - !Ref Environment
      - integration
    - !Equals
      - !Ref Environment
      - production

Transform: AWS::Serverless-2016-10-31

Globals:
  Function:
    Architectures:
      - arm64
    AutoPublishAlias: live
    AutoPublishAliasAllProperties: true
    CodeSigningConfigArn: !If
      - UseCodeSigning
      - !Ref CodeSigningConfigArn
      - !Ref AWS::NoValue
    DeploymentPreference:
      Enabled: false
      Role: !GetAtt CodeDeployServiceRole.Arn
    Environment:
      Variables:
        AWS_LAMBDA_EXEC_WRAPPER: /opt/dynatrace
        DT_CLUSTER_ID: !Sub
          - '{{resolve:secretsmanager:${SecretArn}:SecretString:DT_CLUSTER_ID}}'
          - SecretArn: !FindInMap
              - EnvironmentConfiguration
              - !Ref Environment
              - dynatraceSecretArn
        DT_CONNECTION_AUTH_TOKEN: !Sub
          - '{{resolve:secretsmanager:${SecretArn}:SecretString:DT_CONNECTION_AUTH_TOKEN}}'
          - SecretArn: !FindInMap
              - EnvironmentConfiguration
              - !Ref Environment
              - dynatraceSecretArn
        DT_CONNECTION_BASE_URL: !Sub
          - '{{resolve:secretsmanager:${SecretArn}:SecretString:DT_CONNECTION_BASE_URL}}'
          - SecretArn: !FindInMap
              - EnvironmentConfiguration
              - !Ref Environment
              - dynatraceSecretArn
        DT_LOG_COLLECTION_AUTH_TOKEN: !Sub
          - '{{resolve:secretsmanager:${SecretArn}:SecretString:DT_LOG_COLLECTION_AUTH_TOKEN}}'
          - SecretArn: !FindInMap
              - EnvironmentConfiguration
              - !Ref Environment
              - dynatraceSecretArn
        DT_OPEN_TELEMETRY_ENABLE_INTEGRATION: "true"
        DT_TENANT: !Sub
          - '{{resolve:secretsmanager:${SecretArn}:SecretString:DT_TENANT}}'
          - SecretArn: !FindInMap
              - EnvironmentConfiguration
              - !Ref Environment
              - dynatraceSecretArn
<<<<<<< HEAD
        ISSUER: !Sub
          - https://${BaseDns}
          - BaseDns: !FindInMap
              - DNS
              - !Ref Environment
              - BaseDns
=======
        IPVCORE_OUTBOUND_SQS: !GetAtt IPVCoreSQS.QueueUrl
        ISSUER: mockIssuer
>>>>>>> 41538f02
        POWERTOOLS_SERVICE_NAME: mobile-id-check-async-backend
        SESSION_TABLE_NAME: !Ref SessionsTable
        SIGNING_KEY_ID: !GetAtt KMSSigningKey.Arn
        TXMA_SQS: !GetAtt TxMASQSQueue.QueueUrl
        VENDOR_PROCESSING_SQS: !GetAtt VendorProcessingSQS.QueueUrl
    Layers:
      - !Sub
        - '{{resolve:secretsmanager:${SecretArn}:SecretString:NODEJS_LAYER}}'
        - SecretArn: !FindInMap
            - EnvironmentConfiguration
            - !Ref Environment
            - dynatraceSecretArn
    LoggingConfig:
      ApplicationLogLevel: !FindInMap
        - Lambda
        - !Ref Environment
        - LogLevel
      LogFormat: JSON
      SystemLogLevel: INFO
    MemorySize: 512
    PermissionsBoundary: !If
      - UsePermissionsBoundary
      - !Ref PermissionsBoundary
      - !Ref AWS::NoValue
    ReservedConcurrentExecutions: !If
      - isDev
      - !Ref AWS::NoValue
      - !FindInMap
        - Lambda
        - !Ref Environment
        - ReservedConcurrentExecutions
    Timeout: 5

Resources:
  AsyncAbortSessionFunction:
    Type: AWS::Serverless::Function
    DependsOn:
      - AsyncAbortSessionLogGroup
    Metadata:
      BuildMethod: esbuild
      BuildProperties:
        EntryPoints:
          - src/functions/asyncAbortSession/asyncAbortSessionHandler.ts
        Minify: true
        Sourcemap: false
        Target: es2022
    Properties:
      Events:
        AsyncAbortSession:
          Properties:
            Method: post
            Path: /async/abortSession
            RestApiId: !Ref SessionsApi
          Type: Api
      FunctionName: !Sub ${AWS::StackName}-abort-session
      Handler: asyncAbortSessionHandler.lambdaHandler
      Role: !GetAtt AsyncAbortSessionLambdaRole.Arn
      Runtime: nodejs20.x
      VpcConfig:
        SecurityGroupIds:
          - !ImportValue devplatform-vpc-AWSServicesEndpointSecurityGroupId
        SubnetIds:
          - !ImportValue devplatform-vpc-PrivateSubnetIdA
          - !ImportValue devplatform-vpc-PrivateSubnetIdB
          - !ImportValue devplatform-vpc-PrivateSubnetIdC

  AsyncAbortSessionFunctionPermission:
    Type: AWS::Lambda::Permission
    Properties:
      Action: lambda:InvokeFunction
      FunctionName: !GetAtt AsyncAbortSessionFunction.Arn
      Principal: events.amazonaws.com
      SourceAccount: !Sub ${AWS::AccountId}
      SourceArn: !Sub arn:aws:execute-api:${AWS::Region}:${AWS::AccountId}:${SessionsApi}/*/*/*

  AsyncAbortSessionLambdaRole:
    Type: AWS::IAM::Role
    Properties:
      AssumeRolePolicyDocument:
        Statement:
          - Action: sts:AssumeRole
            Effect: Allow
            Principal:
              Service: lambda.amazonaws.com
        Version: "2012-10-17"
      PermissionsBoundary: !If
        - UsePermissionsBoundary
        - !Ref PermissionsBoundary
        - !Ref AWS::NoValue
      Policies:
        - PolicyDocument:
            Statement:
              - Action:
                  - logs:CreateLogGroup
                  - logs:CreateLogStream
                  - logs:PutLogEvents
                Effect: Allow
                Resource: arn:aws:logs:*:*:*
            Version: "2012-10-17"
          PolicyName: AsyncAbortSessionFunctionLoggingPolicy
        - PolicyDocument:
            Statement:
              - Action:
                  - ec2:DescribeNetworkInterfaces
                  - ec2:CreateNetworkInterface
                  - ec2:DeleteNetworkInterface
                Effect: Allow
                Resource: '*'
            Version: "2012-10-17"
          PolicyName: VpcPolicy
      RoleName: !Sub ${AWS::StackName}-abort-session-lambda

  AsyncAbortSessionLogGroup:
    Type: AWS::Logs::LogGroup
    Properties:
      LogGroupName: !Sub /aws/lambda/${AWS::StackName}-abort-session
      RetentionInDays: 30

  AsyncAbortSessionSubscriptionFilter:
    Type: AWS::Logs::SubscriptionFilter
    Properties:
      DestinationArn: !FindInMap
        - CslsConfiguration
        - !Ref Environment
        - CSLSEGRESS
      FilterPattern: ""
      LogGroupName: !Ref AsyncAbortSessionLogGroup
    Condition: isNotDev

  AsyncActiveSession4XXHighThresholdAlarm:
    Type: AWS::CloudWatch::Alarm
    Properties:
      ActionsEnabled: true
      AlarmActions:
        - !Sub arn:aws:sns:${AWS::Region}:${AWS::AccountId}:platform-alarms-sns-warning
      AlarmDescription: !Sub
        - '80% or more of requests are failing on the /async/activeSession endpoint with a 4XX error. See runbook: ${RunbookUrl}'
        - RunbookUrl: !FindInMap
            - StaticVariables
            - urls
            - CriticalAlarmsRunbook
      AlarmName: !Sub ${AWS::StackName}-high-threshold-async-active-session-4xx-api-gw
      ComparisonOperator: GreaterThanOrEqualToThreshold
      DatapointsToAlarm: 2
      EvaluationPeriods: 5
      Metrics:
        - Expression: IF(invocations>=10,errorPercentage4XX,0)
          Id: errorThreshold
          Label: errorThreshold
          ReturnData: true
        - Id: invocations
          MetricStat:
            Metric:
              Dimensions:
                - Name: Method
                  Value: GET
                - Name: ApiName
                  Value: !Sub ${AWS::StackName}-sessions-api
                - Name: Stage
                  Value: !Ref Environment
                - Name: Resource
                  Value: /async/activeSession
              MetricName: Count
              Namespace: AWS/ApiGateway
            Period: 60
            Stat: Sum
          ReturnData: false
        - Id: errorSum4XX
          Label: Number of 4XX errors
          MetricStat:
            Metric:
              Dimensions:
                - Name: Method
                  Value: GET
                - Name: ApiName
                  Value: !Sub ${AWS::StackName}-sessions-api
                - Name: Stage
                  Value: !Ref Environment
                - Name: Resource
                  Value: /async/activeSession
              MetricName: 4XXError
              Namespace: AWS/ApiGateway
            Period: 60
            Stat: Sum
          ReturnData: false
        - Expression: (errorSum4XX/invocations) * 100
          Id: errorPercentage4XX
          Label: Number of 4XX errors returned as a percentage
          ReturnData: false
      OKActions:
        - !Sub arn:aws:sns:${AWS::Region}:${AWS::AccountId}:platform-alarms-sns-warning
      Threshold: 80
      TreatMissingData: notBreaching
    Condition: DeployAlarms

  AsyncActiveSession4XXLowThresholdAlarm:
    Type: AWS::CloudWatch::Alarm
    Properties:
      ActionsEnabled: true
      AlarmActions:
        - !Sub arn:aws:sns:${AWS::Region}:${AWS::AccountId}:platform-alarms-sns-warning
      AlarmDescription: !Sub
        - '1% or more of requests are failing on the /async/activeSession endpoint with a 4XX error. See runbook: ${RunbookUrl}'
        - RunbookUrl: !FindInMap
            - StaticVariables
            - urls
            - WarningAlarmsRunbook
      AlarmName: !Sub ${AWS::StackName}-low-threshold-async-active-session-4xx-api-gw
      ComparisonOperator: GreaterThanOrEqualToThreshold
      DatapointsToAlarm: 2
      EvaluationPeriods: 5
      Metrics:
        - Expression: IF((invocations>=4) && (errorSum4XX>=2),errorPercentage4XX,0)
          Id: errorThreshold
          Label: errorThreshold
          ReturnData: true
        - Id: invocations
          MetricStat:
            Metric:
              Dimensions:
                - Name: Method
                  Value: GET
                - Name: ApiName
                  Value: !Sub ${AWS::StackName}-sessions-api
                - Name: Stage
                  Value: !Ref Environment
                - Name: Resource
                  Value: /async/activeSession
              MetricName: Count
              Namespace: AWS/ApiGateway
            Period: 60
            Stat: Sum
          ReturnData: false
        - Id: errorSum4XX
          Label: Number of 4XX errors
          MetricStat:
            Metric:
              Dimensions:
                - Name: Method
                  Value: GET
                - Name: ApiName
                  Value: !Sub ${AWS::StackName}-sessions-api
                - Name: Stage
                  Value: !Ref Environment
                - Name: Resource
                  Value: /async/activeSession
              MetricName: 4XXError
              Namespace: AWS/ApiGateway
            Period: 60
            Stat: Sum
          ReturnData: false
        - Expression: (errorSum4XX/invocations) * 100
          Id: errorPercentage4XX
          Label: Number of 4XX errors returned as a percentage
          ReturnData: false
      OKActions:
        - !Sub arn:aws:sns:${AWS::Region}:${AWS::AccountId}:platform-alarms-sns-warning
      Threshold: 1
      TreatMissingData: notBreaching
    Condition: DeployAlarms

  AsyncActiveSession5XXHighThresholdAlarm:
    Type: AWS::CloudWatch::Alarm
    Properties:
      ActionsEnabled: true
      AlarmActions:
        - !Sub arn:aws:sns:${AWS::Region}:${AWS::AccountId}:platform-alarms-sns-warning
      AlarmDescription: !Sub
        - '80% or more of requests are failing on the /async/activeSession endpoint with a 5XX error. See runbook: ${RunbookUrl}'
        - RunbookUrl: !FindInMap
            - StaticVariables
            - urls
            - CriticalAlarmsRunbook
      AlarmName: !Sub ${AWS::StackName}-high-threshold-async-active-session-5xx-api-gw
      ComparisonOperator: GreaterThanOrEqualToThreshold
      DatapointsToAlarm: 2
      EvaluationPeriods: 5
      Metrics:
        - Expression: IF(invocations>=10,errorPercentage5XX,0)
          Id: errorThreshold
          Label: errorThreshold
          ReturnData: true
        - Id: invocations
          MetricStat:
            Metric:
              Dimensions:
                - Name: Method
                  Value: GET
                - Name: ApiName
                  Value: !Sub ${AWS::StackName}-sessions-api
                - Name: Stage
                  Value: !Ref Environment
                - Name: Resource
                  Value: /async/activeSession
              MetricName: Count
              Namespace: AWS/ApiGateway
            Period: 60
            Stat: Sum
          ReturnData: false
        - Id: errorSum5XX
          Label: Number of 5XX errors
          MetricStat:
            Metric:
              Dimensions:
                - Name: Method
                  Value: GET
                - Name: ApiName
                  Value: !Sub ${AWS::StackName}-sessions-api
                - Name: Stage
                  Value: !Ref Environment
                - Name: Resource
                  Value: /async/activeSession
              MetricName: 5XXError
              Namespace: AWS/ApiGateway
            Period: 60
            Stat: Sum
          ReturnData: false
        - Expression: (errorSum5XX/invocations) * 100
          Id: errorPercentage5XX
          Label: Number of 5XX errors returned as a percentage
          ReturnData: false
      OKActions:
        - !Sub arn:aws:sns:${AWS::Region}:${AWS::AccountId}:platform-alarms-sns-warning
      Threshold: 80
      TreatMissingData: notBreaching
    Condition: DeployAlarms

  AsyncActiveSession5XXLowThresholdAlarm:
    Type: AWS::CloudWatch::Alarm
    Properties:
      ActionsEnabled: true
      AlarmActions:
        - !Sub arn:aws:sns:${AWS::Region}:${AWS::AccountId}:platform-alarms-sns-warning
      AlarmDescription: !Sub
        - '1% or more of requests are failing on the /async/activeSession endpoint with a 5XX error. See runbook: ${RunbookUrl}'
        - RunbookUrl: !FindInMap
            - StaticVariables
            - urls
            - WarningAlarmsRunbook
      AlarmName: !Sub ${AWS::StackName}-low-threshold-async-active-session-5xx-api-gw
      ComparisonOperator: GreaterThanOrEqualToThreshold
      DatapointsToAlarm: 2
      EvaluationPeriods: 5
      Metrics:
        - Expression: IF((invocations>=4) && (errorSum5XX>=2),errorPercentage5XX,0)
          Id: errorThreshold
          Label: errorThreshold
          ReturnData: true
        - Id: invocations
          MetricStat:
            Metric:
              Dimensions:
                - Name: Method
                  Value: GET
                - Name: ApiName
                  Value: !Sub ${AWS::StackName}-sessions-api
                - Name: Stage
                  Value: !Ref Environment
                - Name: Resource
                  Value: /async/activeSession
              MetricName: Count
              Namespace: AWS/ApiGateway
            Period: 60
            Stat: Sum
          ReturnData: false
        - Id: errorSum5XX
          Label: Number of 5XX errors
          MetricStat:
            Metric:
              Dimensions:
                - Name: Method
                  Value: GET
                - Name: ApiName
                  Value: !Sub ${AWS::StackName}-sessions-api
                - Name: Stage
                  Value: !Ref Environment
                - Name: Resource
                  Value: /async/activeSession
              MetricName: 5XXError
              Namespace: AWS/ApiGateway
            Period: 60
            Stat: Sum
          ReturnData: false
        - Expression: (errorSum5XX/invocations) * 100
          Id: errorPercentage5XX
          Label: Number of 5XX errors returned as a percentage
          ReturnData: false
      OKActions:
        - !Sub arn:aws:sns:${AWS::Region}:${AWS::AccountId}:platform-alarms-sns-warning
      Threshold: 1
      TreatMissingData: notBreaching
    Condition: DeployAlarms

  AsyncActiveSessionCompletionMetricFilter:
    Type: AWS::Logs::MetricFilter
    Properties:
      FilterPattern: '{ ($.messageCode = *) && ($.functionVersion = *) }'
      LogGroupName: !Ref AsyncActiveSessionLogGroup
      MetricTransformations:
        - Dimensions:
            - Key: MessageCode
              Value: $.messageCode
            - Key: Version
              Value: $.functionVersion
          MetricName: AsyncActiveSessionMessageCode
          MetricNamespace: !Sub ${AWS::StackName}/LogMessages
          MetricValue: "1"
    Condition: DeployAlarms

  AsyncActiveSessionErrorRateAlarm:
    Type: AWS::CloudWatch::Alarm
    Properties:
      ActionsEnabled: true
      AlarmActions:
        - !Sub arn:aws:sns:${AWS::Region}:${AWS::AccountId}:platform-alarms-sns-warning
      AlarmDescription: The number of Async Active Session Lambda errors is greater than or equal to 10% for the latest function version
      AlarmName: !Sub ${AWS::StackName}-active-session-lambda-error-rate
      ComparisonOperator: GreaterThanOrEqualToThreshold
      DatapointsToAlarm: 1
      EvaluationPeriods: 1
      Metrics:
        - Id: lambdaInvocations
          Label: Sum of invocations for latest Lambda version
          MetricStat:
            Metric:
              Dimensions:
                - Name: Resource
                  Value: !Sub ${AsyncActiveSessionFunction}:live
                - Name: FunctionName
                  Value: !Ref AsyncActiveSessionFunction
                - Name: ExecutedVersion
                  Value: !GetAtt AsyncActiveSessionFunction.Version.Version
              MetricName: Invocations
              Namespace: AWS/Lambda
            Period: 60
            Stat: Sum
          ReturnData: false
        - Id: lambdaErrors
          Label: Sum of function errors for latest Lambda version
          MetricStat:
            Metric:
              Dimensions:
                - Name: Resource
                  Value: !Sub ${AsyncActiveSessionFunction}:live
                - Name: FunctionName
                  Value: !Ref AsyncActiveSessionFunction
                - Name: ExecutedVersion
                  Value: !GetAtt AsyncActiveSessionFunction.Version.Version
              MetricName: Errors
              Namespace: AWS/Lambda
            Period: 60
            Stat: Sum
          ReturnData: false
        - Expression: (lambdaErrors/lambdaInvocations)*100
          Id: lambdaErrorPercentage
          Label: Percentage of invocations that result in a function error
          ReturnData: false
        - Expression: IF(lambdaErrors >= 5, lambdaErrorPercentage, 0)
          Id: lambdaErrorRate
          Label: Error threshold calculation
          ReturnData: true
      OKActions:
        - !Sub arn:aws:sns:${AWS::Region}:${AWS::AccountId}:platform-alarms-sns-warning
      Threshold: 10
      TreatMissingData: notBreaching
    Condition: DeployAlarms

  AsyncActiveSessionFunction:
    Type: AWS::Serverless::Function
    DependsOn:
      - AsyncActiveSessionLogGroup
    Metadata:
      BuildMethod: esbuild
      BuildProperties:
        EntryPoints:
          - src/functions/asyncActiveSession/asyncActiveSessionHandler.ts
        Minify: true
        Sourcemap: false
        Target: es2022
    Properties:
      DeploymentPreference:
        Alarms: !If
          - DeployAlarms
          - - !Ref AsyncActiveSessionErrorRateAlarm
            - !Ref AsyncActiveSessionLowCompletionAlarm
          - - !Ref AWS::NoValue
        Enabled: true
        Type: !Ref LambdaDeploymentPreference
      Environment:
        Variables:
          AUDIENCE: !Sub https://${SessionsApiDomainName}
          ENCRYPTION_KEY_ARN: !GetAtt KMSEncryptionKey.Arn
          STS_BASE_URL: !If
            - UseDevOverrideStsBaseUrl
            - !Ref DevOverrideStsBaseUrl
            - !FindInMap
              - EnvironmentVariables
              - !Ref Environment
              - STSBASEURL
      Events:
        AsyncActiveSession:
          Properties:
            Method: get
            Path: /async/activeSession
            RestApiId: !Ref SessionsApi
          Type: Api
      FunctionName: !Sub ${AWS::StackName}-active-session
      Handler: asyncActiveSessionHandler.lambdaHandler
      Role: !GetAtt AsyncActiveSessionLambdaRole.Arn
      Runtime: nodejs20.x
      VpcConfig:
        SecurityGroupIds:
          - !ImportValue devplatform-vpc-AWSServicesEndpointSecurityGroupId
        SubnetIds:
          - !ImportValue devplatform-vpc-ProtectedSubnetIdA
          - !ImportValue devplatform-vpc-ProtectedSubnetIdB
          - !ImportValue devplatform-vpc-ProtectedSubnetIdC

  AsyncActiveSessionFunctionPermission:
    Type: AWS::Lambda::Permission
    Properties:
      Action: lambda:InvokeFunction
      FunctionName: !GetAtt AsyncActiveSessionFunction.Arn
      Principal: events.amazonaws.com
      SourceAccount: !Sub ${AWS::AccountId}
      SourceArn: !Sub arn:aws:execute-api:${AWS::Region}:${AWS::AccountId}:${SessionsApi}/*/*/*

  AsyncActiveSessionLambdaRole:
    Type: AWS::IAM::Role
    Properties:
      AssumeRolePolicyDocument:
        Statement:
          - Action: sts:AssumeRole
            Effect: Allow
            Principal:
              Service: lambda.amazonaws.com
        Version: "2012-10-17"
      PermissionsBoundary: !If
        - UsePermissionsBoundary
        - !Ref PermissionsBoundary
        - !Ref AWS::NoValue
      Policies:
        - PolicyDocument:
            Statement:
              - Action:
                  - dynamodb:Query
                Condition:
                  ForAllValues:StringEquals:
                    dynamodb:Attributes:
                      - sessionId
                      - sessionState
                      - subjectIdentifier
                      - timeToLive
                      - redirectUri
                      - clientState
                  StringEquals:
                    dynamodb:Select: SPECIFIC_ATTRIBUTES
                Effect: Allow
                Resource:
                  - !GetAtt SessionsTable.Arn
                  - !Sub ${SessionsTable.Arn}/index/subjectIdentifier-timeToLive-index
            Version: "2012-10-17"
          PolicyName: DynamoReadSessionsTable
        - PolicyDocument:
            Statement:
              - Action:
                  - logs:CreateLogGroup
                  - logs:CreateLogStream
                  - logs:PutLogEvents
                Effect: Allow
                Resource: arn:aws:logs:*:*:*
            Version: "2012-10-17"
          PolicyName: AsyncActiveSessionFunctionLoggingPolicy
        - PolicyDocument:
            Statement:
              - Action:
                  - kms:Decrypt
                Effect: Allow
                Resource: !GetAtt KMSEncryptionKey.Arn
            Version: "2012-10-17"
          PolicyName: KMSDecryptPolicy
        - PolicyDocument:
            Statement:
              - Action:
                  - ec2:DescribeNetworkInterfaces
                  - ec2:CreateNetworkInterface
                  - ec2:DeleteNetworkInterface
                Effect: Allow
                Resource: '*'
            Version: "2012-10-17"
          PolicyName: VpcPolicy
      RoleName: !Sub ${AWS::StackName}-active-session-lambda

  AsyncActiveSessionLogGroup:
    Type: AWS::Logs::LogGroup
    Properties:
      LogGroupName: !Sub /aws/lambda/${AWS::StackName}-active-session
      RetentionInDays: 30

  AsyncActiveSessionLowCompletionAlarm:
    Type: AWS::CloudWatch::Alarm
    DependsOn:
      - AsyncActiveSessionCompletionMetricFilter
    Properties:
      ActionsEnabled: true
      AlarmActions:
        - !Sub arn:aws:sns:${AWS::Region}:${AWS::AccountId}:platform-alarms-sns-warning
      AlarmDescription: A large proportion of Async Active Session requests have not completed successfully.
      AlarmName: !Sub ${AWS::StackName}-active-session-lambda-low-completion
      ComparisonOperator: LessThanOrEqualToThreshold
      DatapointsToAlarm: 1
      EvaluationPeriods: 1
      InsufficientDataActions: []
      Metrics:
        - Id: lambdaLogStarted
          Label: Sum of MOBILE_ASYNC_ACTIVE_SESSION_STARTED messageCodes for latest Lambda version
          MetricStat:
            Metric:
              Dimensions:
                - Name: MessageCode
                  Value: MOBILE_ASYNC_ACTIVE_SESSION_STARTED
                - Name: Version
                  Value: !GetAtt AsyncActiveSessionFunction.Version.Version
              MetricName: AsyncActiveSessionMessageCode
              Namespace: !Sub ${AWS::StackName}/LogMessages
            Period: 60
            Stat: Sum
          ReturnData: false
        - Id: lambdaLogCompleted
          Label: Sum of MOBILE_ASYNC_COMPLETED messageCodes for latest Lambda version
          MetricStat:
            Metric:
              Dimensions:
                - Name: MessageCode
                  Value: MOBILE_ASYNC_ACTIVE_SESSION_COMPLETED
                - Name: Version
                  Value: !GetAtt AsyncActiveSessionFunction.Version.Version
              MetricName: AsyncActiveSessionMessageCode
              Namespace: !Sub ${AWS::StackName}/LogMessages
            Period: 60
            Stat: Sum
          ReturnData: false
        - Expression: (lambdaLogCompleted/lambdaLogStarted)*100
          Id: lambdaLogCompletePercentage
          Label: Percentage of invocations that complete successfully
          ReturnData: false
        - Expression: IF((lambdaLogStarted-lambdaLogCompleted)>= 5, lambdaLogCompletePercentage)
          Id: lowCompletionRateThreshold
          Label: Error threshold calculation
          ReturnData: true
      OKActions:
        - !Sub arn:aws:sns:${AWS::Region}:${AWS::AccountId}:platform-alarms-sns-warning
      Threshold: 60
      TreatMissingData: notBreaching
    Condition: DeployAlarms

  AsyncActiveSessionSubscriptionFilter:
    Type: AWS::Logs::SubscriptionFilter
    Properties:
      DestinationArn: !FindInMap
        - CslsConfiguration
        - !Ref Environment
        - CSLSEGRESS
      FilterPattern: ""
      LogGroupName: !Ref AsyncActiveSessionLogGroup
    Condition: isNotDev

  AsyncBiometricToken4XXHighThresholdAlarm:
    Type: AWS::CloudWatch::Alarm
    Properties:
      ActionsEnabled: true
      AlarmActions:
        - !Sub arn:aws:sns:${AWS::Region}:${AWS::AccountId}:platform-alarms-sns-warning
      AlarmDescription: !Sub
        - '80% or more of requests are failing on the /async/biometricToken endpoint with a 4XX error. See runbook: ${RunbookUrl}'
        - RunbookUrl: !FindInMap
            - StaticVariables
            - urls
            - CriticalAlarmsRunbook
      AlarmName: !Sub ${AWS::StackName}-high-threshold-async-biometric-token-4xx-api-gw
      ComparisonOperator: GreaterThanOrEqualToThreshold
      DatapointsToAlarm: 2
      EvaluationPeriods: 5
      Metrics:
        - Expression: IF(invocations>=10,errorPercentage4XX,0)
          Id: errorThreshold
          Label: errorThreshold
          ReturnData: true
        - Id: invocations
          MetricStat:
            Metric:
              Dimensions:
                - Name: Method
                  Value: POST
                - Name: ApiName
                  Value: !Sub ${AWS::StackName}-sessions-api
                - Name: Stage
                  Value: !Ref Environment
                - Name: Resource
                  Value: /async/biometricToken
              MetricName: Count
              Namespace: AWS/ApiGateway
            Period: 60
            Stat: Sum
          ReturnData: false
        - Id: errorSum4XX
          Label: Number of 4XX errors
          MetricStat:
            Metric:
              Dimensions:
                - Name: Method
                  Value: POST
                - Name: ApiName
                  Value: !Sub ${AWS::StackName}-sessions-api
                - Name: Stage
                  Value: !Ref Environment
                - Name: Resource
                  Value: /async/biometricToken
              MetricName: 4XXError
              Namespace: AWS/ApiGateway
            Period: 60
            Stat: Sum
          ReturnData: false
        - Expression: (errorSum4XX/invocations) * 100
          Id: errorPercentage4XX
          Label: Number of 4XX errors returned as a percentage
          ReturnData: false
      OKActions:
        - !Sub arn:aws:sns:${AWS::Region}:${AWS::AccountId}:platform-alarms-sns-warning
      Threshold: 80
      TreatMissingData: notBreaching
    Condition: DeployAlarms

  AsyncBiometricToken4XXLowThresholdAlarm:
    Type: AWS::CloudWatch::Alarm
    Properties:
      ActionsEnabled: true
      AlarmActions:
        - !Sub arn:aws:sns:${AWS::Region}:${AWS::AccountId}:platform-alarms-sns-warning
      AlarmDescription: !Sub
        - '1% or more of requests are failing on the /async/biometricToken endpoint with a 4XX error. See runbook: ${RunbookUrl}'
        - RunbookUrl: !FindInMap
            - StaticVariables
            - urls
            - WarningAlarmsRunbook
      AlarmName: !Sub ${AWS::StackName}-low-threshold-async-biometric-token-4xx-api-gw
      ComparisonOperator: GreaterThanOrEqualToThreshold
      DatapointsToAlarm: 2
      EvaluationPeriods: 5
      Metrics:
        - Expression: IF((invocations>=4) && (errorSum4XX>=2),errorPercentage4XX,0)
          Id: errorThreshold
          Label: errorThreshold
          ReturnData: true
        - Id: invocations
          MetricStat:
            Metric:
              Dimensions:
                - Name: Method
                  Value: POST
                - Name: ApiName
                  Value: !Sub ${AWS::StackName}-sessions-api
                - Name: Stage
                  Value: !Ref Environment
                - Name: Resource
                  Value: /async/biometricToken
              MetricName: Count
              Namespace: AWS/ApiGateway
            Period: 60
            Stat: Sum
          ReturnData: false
        - Id: errorSum4XX
          Label: Number of 4XX errors
          MetricStat:
            Metric:
              Dimensions:
                - Name: Method
                  Value: POST
                - Name: ApiName
                  Value: !Sub ${AWS::StackName}-sessions-api
                - Name: Stage
                  Value: !Ref Environment
                - Name: Resource
                  Value: /async/biometricToken
              MetricName: 4XXError
              Namespace: AWS/ApiGateway
            Period: 60
            Stat: Sum
          ReturnData: false
        - Expression: (errorSum4XX/invocations) * 100
          Id: errorPercentage4XX
          Label: Number of 4XX errors returned as a percentage
          ReturnData: false
      OKActions:
        - !Sub arn:aws:sns:${AWS::Region}:${AWS::AccountId}:platform-alarms-sns-warning
      Threshold: 1
      TreatMissingData: notBreaching
    Condition: DeployAlarms

  AsyncBiometricToken5XXHighThresholdAlarm:
    Type: AWS::CloudWatch::Alarm
    Properties:
      ActionsEnabled: true
      AlarmActions:
        - !Sub arn:aws:sns:${AWS::Region}:${AWS::AccountId}:platform-alarms-sns-warning
      AlarmDescription: !Sub
        - '80% or more of requests are failing on the /async/biometricToken endpoint with a 5XX error. See runbook: ${RunbookUrl}'
        - RunbookUrl: !FindInMap
            - StaticVariables
            - urls
            - CriticalAlarmsRunbook
      AlarmName: !Sub ${AWS::StackName}-high-threshold-async-biometric-token-5xx-api-gw
      ComparisonOperator: GreaterThanOrEqualToThreshold
      DatapointsToAlarm: 2
      EvaluationPeriods: 5
      Metrics:
        - Expression: IF(invocations>=10,errorPercentage5XX,0)
          Id: errorThreshold
          Label: errorThreshold
          ReturnData: true
        - Id: invocations
          MetricStat:
            Metric:
              Dimensions:
                - Name: Method
                  Value: POST
                - Name: ApiName
                  Value: !Sub ${AWS::StackName}-sessions-api
                - Name: Stage
                  Value: !Ref Environment
                - Name: Resource
                  Value: /async/biometricToken
              MetricName: Count
              Namespace: AWS/ApiGateway
            Period: 60
            Stat: Sum
          ReturnData: false
        - Id: errorSum5XX
          Label: Number of 5XX errors
          MetricStat:
            Metric:
              Dimensions:
                - Name: Method
                  Value: POST
                - Name: ApiName
                  Value: !Sub ${AWS::StackName}-sessions-api
                - Name: Stage
                  Value: !Ref Environment
                - Name: Resource
                  Value: /async/biometricToken
              MetricName: 5XXError
              Namespace: AWS/ApiGateway
            Period: 60
            Stat: Sum
          ReturnData: false
        - Expression: (errorSum5XX/invocations) * 100
          Id: errorPercentage5XX
          Label: Number of 5XX errors returned as a percentage
          ReturnData: false
      OKActions:
        - !Sub arn:aws:sns:${AWS::Region}:${AWS::AccountId}:platform-alarms-sns-warning
      Threshold: 80
      TreatMissingData: notBreaching
    Condition: DeployAlarms

  AsyncBiometricToken5XXLowThresholdAlarm:
    Type: AWS::CloudWatch::Alarm
    Properties:
      ActionsEnabled: true
      AlarmActions:
        - !Sub arn:aws:sns:${AWS::Region}:${AWS::AccountId}:platform-alarms-sns-warning
      AlarmDescription: !Sub
        - '1% or more of requests are failing on the /async/biometricToken endpoint with a 5XX error. See runbook: ${RunbookUrl}'
        - RunbookUrl: !FindInMap
            - StaticVariables
            - urls
            - WarningAlarmsRunbook
      AlarmName: !Sub ${AWS::StackName}-low-threshold-async-biometric-token-5xx-api-gw
      ComparisonOperator: GreaterThanOrEqualToThreshold
      DatapointsToAlarm: 2
      EvaluationPeriods: 5
      Metrics:
        - Expression: IF((invocations>=4) && (errorSum5XX>=2),errorPercentage5XX,0)
          Id: errorThreshold
          Label: errorThreshold
          ReturnData: true
        - Id: invocations
          MetricStat:
            Metric:
              Dimensions:
                - Name: Method
                  Value: POST
                - Name: ApiName
                  Value: !Sub ${AWS::StackName}-sessions-api
                - Name: Stage
                  Value: !Ref Environment
                - Name: Resource
                  Value: /async/biometricToken
              MetricName: Count
              Namespace: AWS/ApiGateway
            Period: 60
            Stat: Sum
          ReturnData: false
        - Id: errorSum5XX
          Label: Number of 5XX errors
          MetricStat:
            Metric:
              Dimensions:
                - Name: Method
                  Value: POST
                - Name: ApiName
                  Value: !Sub ${AWS::StackName}-sessions-api
                - Name: Stage
                  Value: !Ref Environment
                - Name: Resource
                  Value: /async/biometricToken
              MetricName: 5XXError
              Namespace: AWS/ApiGateway
            Period: 60
            Stat: Sum
          ReturnData: false
        - Expression: (errorSum5XX/invocations) * 100
          Id: errorPercentage5XX
          Label: Number of 5XX errors returned as a percentage
          ReturnData: false
      OKActions:
        - !Sub arn:aws:sns:${AWS::Region}:${AWS::AccountId}:platform-alarms-sns-warning
      Threshold: 1
      TreatMissingData: notBreaching
    Condition: DeployAlarms

  AsyncBiometricTokenCompletionMetricFilter:
    Type: AWS::Logs::MetricFilter
    Properties:
      FilterPattern: '{ ($.messageCode = *) && ($.functionVersion = *) }'
      LogGroupName: !Ref AsyncBiometricTokenLogGroup
      MetricTransformations:
        - Dimensions:
            - Key: MessageCode
              Value: $.messageCode
            - Key: Version
              Value: $.functionVersion
          MetricName: AsyncBiometricTokenMessageCode
          MetricNamespace: !Sub ${AWS::StackName}/LogMessages
          MetricValue: "1"
    Condition: DeployAlarms

  AsyncBiometricTokenErrorRateAlarm:
    Type: AWS::CloudWatch::Alarm
    Properties:
      ActionsEnabled: true
      AlarmActions:
        - !Sub arn:aws:sns:${AWS::Region}:${AWS::AccountId}:platform-alarms-sns-warning
      AlarmDescription: The number of Async Biometric Token Lambda errors is greater than or equal to 10% for the latest function version
      AlarmName: !Sub ${AWS::StackName}-biometric-token-lambda-error-rate
      ComparisonOperator: GreaterThanOrEqualToThreshold
      DatapointsToAlarm: 1
      EvaluationPeriods: 1
      Metrics:
        - Id: lambdaInvocations
          Label: Sum of invocations for latest Lambda version
          MetricStat:
            Metric:
              Dimensions:
                - Name: Resource
                  Value: !Sub ${AsyncBiometricTokenFunction}:live
                - Name: FunctionName
                  Value: !Ref AsyncBiometricTokenFunction
                - Name: ExecutedVersion
                  Value: !GetAtt AsyncBiometricTokenFunction.Version.Version
              MetricName: Invocations
              Namespace: AWS/Lambda
            Period: 60
            Stat: Sum
          ReturnData: false
        - Id: lambdaErrors
          Label: Sum of function errors for latest Lambda version
          MetricStat:
            Metric:
              Dimensions:
                - Name: Resource
                  Value: !Sub ${AsyncBiometricTokenFunction}:live
                - Name: FunctionName
                  Value: !Ref AsyncBiometricTokenFunction
                - Name: ExecutedVersion
                  Value: !GetAtt AsyncBiometricTokenFunction.Version.Version
              MetricName: Errors
              Namespace: AWS/Lambda
            Period: 60
            Stat: Sum
          ReturnData: false
        - Expression: (lambdaErrors/lambdaInvocations)*100
          Id: lambdaErrorPercentage
          Label: Percentage of invocations that result in a function error
          ReturnData: false
        - Expression: IF(lambdaErrors >= 5, lambdaErrorPercentage, 0)
          Id: lambdaErrorRate
          Label: Error threshold calculation
          ReturnData: true
      OKActions:
        - !Sub arn:aws:sns:${AWS::Region}:${AWS::AccountId}:platform-alarms-sns-warning
      Threshold: 10
      TreatMissingData: notBreaching
    Condition: DeployAlarms

  AsyncBiometricTokenFunction:
    Type: AWS::Serverless::Function
    DependsOn:
      - AsyncBiometricTokenLogGroup
    Metadata:
      BuildMethod: esbuild
      BuildProperties:
        EntryPoints:
          - src/functions/asyncBiometricToken/asyncBiometricTokenHandler.ts
        Minify: true
        Sourcemap: false
        Target: es2022
    Properties:
      DeploymentPreference:
        Alarms: !If
          - DeployAlarms
          - - !Ref AsyncBiometricTokenErrorRateAlarm
            - !Ref AsyncBiometricTokenLowCompletionAlarm
          - - !Ref AWS::NoValue
        Enabled: true
        Type: !Ref LambdaDeploymentPreference
      Environment:
        Variables:
          BIOMETRIC_SUBMITTER_KEY_SECRET_CACHE_DURATION_IN_SECONDS: !FindInMap
            - EnvironmentVariables
            - !Ref Environment
            - BiometricSubmitterKeySecretCacheDurationInSeconds
          BIOMETRIC_SUBMITTER_KEY_SECRET_PATH_BRP: !FindInMap
            - EnvironmentVariables
            - !Ref Environment
            - BiometricSubmitterKeySecretPathBrp
          BIOMETRIC_SUBMITTER_KEY_SECRET_PATH_DL: !FindInMap
            - EnvironmentVariables
            - !Ref Environment
            - BiometricSubmitterKeySecretPathDl
          BIOMETRIC_SUBMITTER_KEY_SECRET_PATH_PASSPORT: !FindInMap
            - EnvironmentVariables
            - !Ref Environment
            - BiometricSubmitterKeySecretPathPassport
          READID_BASE_URL: !If
            - UseDevOverrideReadIdBaseUrl
            - !Ref DevOverrideReadIdBaseUrl
            - !FindInMap
              - EnvironmentVariables
              - !Ref Environment
              - ReadIdBaseUrl
      Events:
        AsyncBiometricToken:
          Properties:
            Method: post
            Path: /async/biometricToken
            RestApiId: !Ref SessionsApi
          Type: Api
      FunctionName: !Sub ${AWS::StackName}-biometric-token
      Handler: asyncBiometricTokenHandler.lambdaHandler
      Role: !GetAtt AsyncBiometricTokenLambdaRole.Arn
      Runtime: nodejs20.x
      VpcConfig:
        SecurityGroupIds:
          - !ImportValue devplatform-vpc-AWSServicesEndpointSecurityGroupId
        SubnetIds:
          - !ImportValue devplatform-vpc-ProtectedSubnetIdA
          - !ImportValue devplatform-vpc-ProtectedSubnetIdB
          - !ImportValue devplatform-vpc-ProtectedSubnetIdC

  AsyncBiometricTokenFunctionPermission:
    Type: AWS::Lambda::Permission
    Properties:
      Action: lambda:InvokeFunction
      FunctionName: !GetAtt AsyncBiometricTokenFunction.Arn
      Principal: events.amazonaws.com
      SourceAccount: !Sub ${AWS::AccountId}
      SourceArn: !Sub arn:aws:execute-api:${AWS::Region}:${AWS::AccountId}:${SessionsApi}/*/*/*

  AsyncBiometricTokenLambdaRole:
    Type: AWS::IAM::Role
    Properties:
      AssumeRolePolicyDocument:
        Statement:
          - Action: sts:AssumeRole
            Effect: Allow
            Principal:
              Service: lambda.amazonaws.com
        Version: "2012-10-17"
      PermissionsBoundary: !If
        - UsePermissionsBoundary
        - !Ref PermissionsBoundary
        - !Ref AWS::NoValue
      Policies:
        - PolicyDocument:
            Statement:
              - Action:
                  - logs:CreateLogGroup
                  - logs:CreateLogStream
                  - logs:PutLogEvents
                Effect: Allow
                Resource: arn:aws:logs:*:*:*
            Version: "2012-10-17"
          PolicyName: AsyncBiometricTokenFunctionLoggingPolicy
        - PolicyDocument:
            Statement:
              - Action:
                  - ec2:DescribeNetworkInterfaces
                  - ec2:CreateNetworkInterface
                  - ec2:DeleteNetworkInterface
                Effect: Allow
                Resource: '*'
            Version: "2012-10-17"
          PolicyName: VpcPolicy
        - PolicyDocument:
            Statement:
              - Action:
                  - ssm:GetParameters
                Effect: Allow
                Resource:
                  - !Sub
                    - arn:aws:ssm:${AWS::Region}:${AWS::AccountId}:parameter${submitterKeyPathPassport}
                    - submitterKeyPathPassport: !FindInMap
                        - EnvironmentVariables
                        - !Ref Environment
                        - BiometricSubmitterKeySecretPathPassport
                  - !Sub
                    - arn:aws:ssm:${AWS::Region}:${AWS::AccountId}:parameter${submitterKeyPathBrp}
                    - submitterKeyPathBrp: !FindInMap
                        - EnvironmentVariables
                        - !Ref Environment
                        - BiometricSubmitterKeySecretPathBrp
                  - !Sub
                    - arn:aws:ssm:${AWS::Region}:${AWS::AccountId}:parameter${submitterKeyPathDl}
                    - submitterKeyPathDl: !FindInMap
                        - EnvironmentVariables
                        - !Ref Environment
                        - BiometricSubmitterKeySecretPathDl
            Version: "2012-10-17"
          PolicyName: AsyncBiometricTokenParameterStorePolicy
        - PolicyDocument:
            Statement:
              - Action:
                  - dynamodb:UpdateItem
                Effect: Allow
                Resource: !GetAtt SessionsTable.Arn
          PolicyName: AsyncBiometricTokenFunctionDynamodbPolicy
        - PolicyDocument:
            Statement:
              - Action:
                  - sqs:SendMessage
                Effect: Allow
                Resource: !GetAtt TxMASQSQueue.Arn
              - Action:
                  - kms:Decrypt
                  - kms:GenerateDataKey
                Effect: Allow
                Resource: !GetAtt TxMAKMSEncryptionKey.Arn
            Version: "2012-10-17"
          PolicyName: AsyncBiometricTokenFunctionTxmaSQSPolicy
      RoleName: !Sub ${AWS::StackName}-biometric-token-lambda

  AsyncBiometricTokenLogGroup:
    Type: AWS::Logs::LogGroup
    Properties:
      LogGroupName: !Sub /aws/lambda/${AWS::StackName}-biometric-token
      RetentionInDays: 30

  AsyncBiometricTokenLowCompletionAlarm:
    Type: AWS::CloudWatch::Alarm
    DependsOn:
      - AsyncBiometricTokenCompletionMetricFilter
    Properties:
      ActionsEnabled: true
      AlarmActions:
        - !Sub arn:aws:sns:${AWS::Region}:${AWS::AccountId}:platform-alarms-sns-warning
      AlarmDescription: A large proportion of Async Biometric Token requests have not completed successfully.
      AlarmName: !Sub ${AWS::StackName}-biometric-token-lambda-low-completion
      ComparisonOperator: LessThanOrEqualToThreshold
      DatapointsToAlarm: 1
      EvaluationPeriods: 1
      InsufficientDataActions: []
      Metrics:
        - Id: lambdaLogStarted
          Label: Sum of MOBILE_ASYNC_BIOMETRIC_TOKEN_STARTED messageCodes for latest Lambda version
          MetricStat:
            Metric:
              Dimensions:
                - Name: MessageCode
                  Value: MOBILE_ASYNC_BIOMETRIC_TOKEN_STARTED
                - Name: Version
                  Value: !GetAtt AsyncBiometricTokenFunction.Version.Version
              MetricName: AsyncBiometricTokenMessageCode
              Namespace: !Sub ${AWS::StackName}/LogMessages
            Period: 60
            Stat: Sum
          ReturnData: false
        - Id: lambdaLogCompleted
          Label: Sum of MOBILE_ASYNC_BIOMETRIC_TOKEN_COMPLETED messageCodes for latest Lambda version
          MetricStat:
            Metric:
              Dimensions:
                - Name: MessageCode
                  Value: MOBILE_ASYNC_BIOMETRIC_TOKEN_COMPLETED
                - Name: Version
                  Value: !GetAtt AsyncBiometricTokenFunction.Version.Version
              MetricName: AsyncBiometricTokenMessageCode
              Namespace: !Sub ${AWS::StackName}/LogMessages
            Period: 60
            Stat: Sum
          ReturnData: false
        - Expression: (lambdaLogCompleted/lambdaLogStarted)*100
          Id: lambdaLogCompletePercentage
          Label: Percentage of invocations that complete successfully
          ReturnData: false
        - Expression: IF((lambdaLogStarted-lambdaLogCompleted)>= 5, lambdaLogCompletePercentage)
          Id: lowCompletionRateThreshold
          Label: Error threshold calculation
          ReturnData: true
      OKActions:
        - !Sub arn:aws:sns:${AWS::Region}:${AWS::AccountId}:platform-alarms-sns-warning
      Threshold: 60
      TreatMissingData: notBreaching
    Condition: DeployAlarms

  AsyncBiometricTokenSubscriptionFilter:
    Type: AWS::Logs::SubscriptionFilter
    Properties:
      DestinationArn: !FindInMap
        - CslsConfiguration
        - !Ref Environment
        - CSLSEGRESS
      FilterPattern: ""
      LogGroupName: !Ref AsyncBiometricTokenLogGroup
    Condition: isNotDev

  AsyncCredential4XXHighThresholdAlarm:
    Type: AWS::CloudWatch::Alarm
    Properties:
      ActionsEnabled: true
      AlarmActions:
        - !Sub arn:aws:sns:${AWS::Region}:${AWS::AccountId}:platform-alarms-sns-warning
      AlarmDescription: !Sub
        - '80% or more of requests are failing on the /async/credential endpoint with a 4XX error. See runbook: ${RunbookUrl}'
        - RunbookUrl: !FindInMap
            - StaticVariables
            - urls
            - CriticalAlarmsRunbook
      AlarmName: !Sub ${AWS::StackName}-high-threshold-async-credential-4xx-api-gw
      ComparisonOperator: GreaterThanOrEqualToThreshold
      DatapointsToAlarm: 2
      EvaluationPeriods: 5
      Metrics:
        - Expression: IF(invocations>=10,errorPercentage4XX,0)
          Id: errorThreshold
          Label: errorThreshold
          ReturnData: true
        - Id: invocations
          MetricStat:
            Metric:
              Dimensions:
                - Name: Method
                  Value: POST
                - Name: ApiName
                  Value: !Sub ${AWS::StackName}-private-api
                - Name: Stage
                  Value: !Ref Environment
                - Name: Resource
                  Value: /async/credential
              MetricName: Count
              Namespace: AWS/ApiGateway
            Period: 60
            Stat: Sum
          ReturnData: false
        - Id: errorSum4XX
          Label: Number of 4XX errors
          MetricStat:
            Metric:
              Dimensions:
                - Name: Method
                  Value: POST
                - Name: ApiName
                  Value: !Sub ${AWS::StackName}-private-api
                - Name: Stage
                  Value: !Ref Environment
                - Name: Resource
                  Value: /async/credential
              MetricName: 4XXError
              Namespace: AWS/ApiGateway
            Period: 60
            Stat: Sum
          ReturnData: false
        - Expression: (errorSum4XX/invocations) * 100
          Id: errorPercentage4XX
          Label: Number of 4XX errors returned as a percentage
          ReturnData: false
      OKActions:
        - !Sub arn:aws:sns:${AWS::Region}:${AWS::AccountId}:platform-alarms-sns-warning
      Threshold: 80
      TreatMissingData: notBreaching
    Condition: DeployAlarms

  AsyncCredential4XXLowThresholdAlarm:
    Type: AWS::CloudWatch::Alarm
    Properties:
      ActionsEnabled: true
      AlarmActions:
        - !Sub arn:aws:sns:${AWS::Region}:${AWS::AccountId}:platform-alarms-sns-warning
      AlarmDescription: !Sub
        - '1% or more of requests are failing on the /async/credential endpoint with a 4XX error. See runbook: ${RunbookUrl}'
        - RunbookUrl: !FindInMap
            - StaticVariables
            - urls
            - WarningAlarmsRunbook
      AlarmName: !Sub ${AWS::StackName}-low-threshold-async-credential-4xx-api-gw
      ComparisonOperator: GreaterThanOrEqualToThreshold
      DatapointsToAlarm: 2
      EvaluationPeriods: 5
      Metrics:
        - Expression: IF((invocations>=4) && (errorSum4XX>=2),errorPercentage4XX,0)
          Id: errorThreshold
          Label: errorThreshold
          ReturnData: true
        - Id: invocations
          MetricStat:
            Metric:
              Dimensions:
                - Name: Method
                  Value: POST
                - Name: ApiName
                  Value: !Sub ${AWS::StackName}-private-api
                - Name: Stage
                  Value: !Ref Environment
                - Name: Resource
                  Value: /async/credential
              MetricName: Count
              Namespace: AWS/ApiGateway
            Period: 60
            Stat: Sum
          ReturnData: false
        - Id: errorSum4XX
          Label: Number of 4XX errors
          MetricStat:
            Metric:
              Dimensions:
                - Name: Method
                  Value: POST
                - Name: ApiName
                  Value: !Sub ${AWS::StackName}-private-api
                - Name: Stage
                  Value: !Ref Environment
                - Name: Resource
                  Value: /async/credential
              MetricName: 4XXError
              Namespace: AWS/ApiGateway
            Period: 60
            Stat: Sum
          ReturnData: false
        - Expression: (errorSum4XX/invocations) * 100
          Id: errorPercentage4XX
          Label: Number of 4XX errors returned as a percentage
          ReturnData: false
      OKActions:
        - !Sub arn:aws:sns:${AWS::Region}:${AWS::AccountId}:platform-alarms-sns-warning
      Threshold: 1
      TreatMissingData: notBreaching
    Condition: DeployAlarms

  AsyncCredential5XXHighThresholdAlarm:
    Type: AWS::CloudWatch::Alarm
    Properties:
      ActionsEnabled: true
      AlarmActions:
        - !Sub arn:aws:sns:${AWS::Region}:${AWS::AccountId}:platform-alarms-sns-warning
      AlarmDescription: !Sub
        - '80% or more of requests are failing on the /async/credential endpoint with a 5XX error. See runbook: ${RunbookUrl}'
        - RunbookUrl: !FindInMap
            - StaticVariables
            - urls
            - CriticalAlarmsRunbook
      AlarmName: !Sub ${AWS::StackName}-high-threshold-async-credential-5xx-api-gw
      ComparisonOperator: GreaterThanOrEqualToThreshold
      DatapointsToAlarm: 2
      EvaluationPeriods: 5
      Metrics:
        - Expression: IF(invocations>=10,errorPercentage5XX,0)
          Id: errorThreshold
          Label: errorThreshold
          ReturnData: true
        - Id: invocations
          MetricStat:
            Metric:
              Dimensions:
                - Name: Method
                  Value: POST
                - Name: ApiName
                  Value: !Sub ${AWS::StackName}-private-api
                - Name: Stage
                  Value: !Ref Environment
                - Name: Resource
                  Value: /async/credential
              MetricName: Count
              Namespace: AWS/ApiGateway
            Period: 60
            Stat: Sum
          ReturnData: false
        - Id: errorSum5XX
          Label: Number of 5XX errors
          MetricStat:
            Metric:
              Dimensions:
                - Name: Method
                  Value: POST
                - Name: ApiName
                  Value: !Sub ${AWS::StackName}-private-api
                - Name: Stage
                  Value: !Ref Environment
                - Name: Resource
                  Value: /async/credential
              MetricName: 5XXError
              Namespace: AWS/ApiGateway
            Period: 60
            Stat: Sum
          ReturnData: false
        - Expression: (errorSum5XX/invocations) * 100
          Id: errorPercentage5XX
          Label: Number of 5XX errors returned as a percentage
          ReturnData: false
      OKActions:
        - !Sub arn:aws:sns:${AWS::Region}:${AWS::AccountId}:platform-alarms-sns-warning
      Threshold: 80
      TreatMissingData: notBreaching
    Condition: DeployAlarms

  AsyncCredential5XXLowThresholdAlarm:
    Type: AWS::CloudWatch::Alarm
    Properties:
      ActionsEnabled: true
      AlarmActions:
        - !Sub arn:aws:sns:${AWS::Region}:${AWS::AccountId}:platform-alarms-sns-warning
      AlarmDescription: !Sub
        - '1% or more of requests are failing on the /async/credential endpoint with a 5XX error. See runbook: ${RunbookUrl}'
        - RunbookUrl: !FindInMap
            - StaticVariables
            - urls
            - WarningAlarmsRunbook
      AlarmName: !Sub ${AWS::StackName}-low-threshold-async-credential-5xx-api-gw
      ComparisonOperator: GreaterThanOrEqualToThreshold
      DatapointsToAlarm: 2
      EvaluationPeriods: 5
      Metrics:
        - Expression: IF((invocations>=4) && (errorSum5XX>=2),errorPercentage5XX,0)
          Id: errorThreshold
          Label: errorThreshold
          ReturnData: true
        - Id: invocations
          MetricStat:
            Metric:
              Dimensions:
                - Name: Method
                  Value: POST
                - Name: ApiName
                  Value: !Sub ${AWS::StackName}-private-api
                - Name: Stage
                  Value: !Ref Environment
                - Name: Resource
                  Value: /async/credential
              MetricName: Count
              Namespace: AWS/ApiGateway
            Period: 60
            Stat: Sum
          ReturnData: false
        - Id: errorSum5XX
          Label: Number of 5XX errors
          MetricStat:
            Metric:
              Dimensions:
                - Name: Method
                  Value: POST
                - Name: ApiName
                  Value: !Sub ${AWS::StackName}-private-api
                - Name: Stage
                  Value: !Ref Environment
                - Name: Resource
                  Value: /async/credential
              MetricName: 5XXError
              Namespace: AWS/ApiGateway
            Period: 60
            Stat: Sum
          ReturnData: false
        - Expression: (errorSum5XX/invocations) * 100
          Id: errorPercentage5XX
          Label: Number of 5XX errors returned as a percentage
          ReturnData: false
      OKActions:
        - !Sub arn:aws:sns:${AWS::Region}:${AWS::AccountId}:platform-alarms-sns-warning
      Threshold: 1
      TreatMissingData: notBreaching
    Condition: DeployAlarms

  AsyncCredentialCompletionMetricFilter:
    Type: AWS::Logs::MetricFilter
    Properties:
      FilterPattern: '{ ($.messageCode = *) && ($.functionVersion = *) }'
      LogGroupName: !Ref AsyncCredentialLogGroup
      MetricTransformations:
        - Dimensions:
            - Key: MessageCode
              Value: $.messageCode
            - Key: Version
              Value: $.functionVersion
          MetricName: AsyncCredentialMessageCode
          MetricNamespace: !Sub ${AWS::StackName}/LogMessages
          MetricValue: "1"
    Condition: DeployAlarms

  AsyncCredentialErrorRateAlarm:
    Type: AWS::CloudWatch::Alarm
    Properties:
      ActionsEnabled: true
      AlarmActions:
        - !Sub arn:aws:sns:${AWS::Region}:${AWS::AccountId}:platform-alarms-sns-warning
      AlarmDescription: The number of Async Credential Lambda errors is greater than or equal to 10% for the latest function version
      AlarmName: !Sub ${AWS::StackName}-credential-lambda-error-rate
      ComparisonOperator: GreaterThanOrEqualToThreshold
      DatapointsToAlarm: 1
      EvaluationPeriods: 1
      Metrics:
        - Id: lambdaInvocations
          Label: Sum of invocations for latest Lambda version
          MetricStat:
            Metric:
              Dimensions:
                - Name: Resource
                  Value: !Sub ${AsyncCredentialFunction}:live
                - Name: FunctionName
                  Value: !Ref AsyncCredentialFunction
                - Name: ExecutedVersion
                  Value: !GetAtt AsyncCredentialFunction.Version.Version
              MetricName: Invocations
              Namespace: AWS/Lambda
            Period: 60
            Stat: Sum
          ReturnData: false
        - Id: lambdaErrors
          Label: Sum of function errors for latest Lambda version
          MetricStat:
            Metric:
              Dimensions:
                - Name: Resource
                  Value: !Sub ${AsyncCredentialFunction}:live
                - Name: FunctionName
                  Value: !Ref AsyncCredentialFunction
                - Name: ExecutedVersion
                  Value: !GetAtt AsyncCredentialFunction.Version.Version
              MetricName: Errors
              Namespace: AWS/Lambda
            Period: 60
            Stat: Sum
          ReturnData: false
        - Expression: (lambdaErrors/lambdaInvocations)*100
          Id: lambdaErrorPercentage
          Label: Percentage of invocations that result in a function error
          ReturnData: false
        - Expression: IF(lambdaErrors >= 5,lambdaErrorPercentage, 0)
          Id: lambdaErrorRateThreshold
          Label: Error threshold calculation
          ReturnData: true
      OKActions:
        - !Sub arn:aws:sns:${AWS::Region}:${AWS::AccountId}:platform-alarms-sns-warning
      Threshold: 10
      TreatMissingData: notBreaching
    Condition: DeployAlarms

  AsyncCredentialFunction:
    Type: AWS::Serverless::Function
    DependsOn:
      - AsyncCredentialLogGroup
    Metadata:
      BuildMethod: esbuild
      BuildProperties:
        EntryPoints:
          - src/functions/asyncCredential/asyncCredentialHandler.ts
        Minify: true
        Sourcemap: false
        Target: es2022
    Properties:
      DeploymentPreference:
        Alarms: !If
          - DeployAlarms
          - - !Ref AsyncCredentialErrorRateAlarm
            - !Ref AsyncCredentialLowCompletionAlarm
          - - !Ref AWS::NoValue
        Enabled: true
        Type: !Ref LambdaDeploymentPreference
      Environment:
        Variables:
          CLIENT_REGISTRY_SECRET_NAME: !FindInMap
            - EnvironmentVariables
            - !Ref Environment
            - ClientRegistrySecretPath
          SESSION_DURATION_IN_SECONDS: 3600
      FunctionName: !Sub ${AWS::StackName}-credential
      Handler: asyncCredentialHandler.lambdaHandler
      Role: !GetAtt AsyncCredentialLambdaRole.Arn
      Runtime: nodejs20.x
      VpcConfig:
        SecurityGroupIds:
          - !ImportValue devplatform-vpc-AWSServicesEndpointSecurityGroupId
        SubnetIds:
          - !ImportValue devplatform-vpc-PrivateSubnetIdA
          - !ImportValue devplatform-vpc-PrivateSubnetIdB
          - !ImportValue devplatform-vpc-PrivateSubnetIdC

  AsyncCredentialFunctionPermission:
    Type: AWS::Lambda::Permission
    Properties:
      Action: lambda:InvokeFunction
      FunctionName: !GetAtt AsyncCredentialFunction.Arn
      Principal: apigateway.amazonaws.com
      SourceAccount: !Sub ${AWS::AccountId}
      SourceArn: !Sub arn:aws:execute-api:${AWS::Region}:${AWS::AccountId}:${PrivateApi}/*/*/*

  AsyncCredentialLambdaRole:
    Type: AWS::IAM::Role
    Properties:
      AssumeRolePolicyDocument:
        Statement:
          - Action: sts:AssumeRole
            Effect: Allow
            Principal:
              Service: lambda.amazonaws.com
        Version: "2012-10-17"
      PermissionsBoundary: !If
        - UsePermissionsBoundary
        - !Ref PermissionsBoundary
        - !Ref AWS::NoValue
      Policies:
        - PolicyDocument:
            Statement:
              - Action:
                  - dynamodb:Query
                Condition:
                  ForAllValues:StringEquals:
                    dynamodb:Attributes:
                      - sessionId
                      - sessionState
                      - subjectIdentifier
                      - timeToLive
                  StringEquals:
                    dynamodb:Select: SPECIFIC_ATTRIBUTES
                Effect: Allow
                Resource:
                  - !GetAtt SessionsTable.Arn
                  - !Sub ${SessionsTable.Arn}/index/subjectIdentifier-timeToLive-index
              - Action:
                  - dynamodb:PutItem
                Effect: Allow
                Resource: !GetAtt SessionsTable.Arn
            Version: "2012-10-17"
          PolicyName: DynamoReadSessionsTable
        - PolicyDocument:
            Statement:
              - Action:
                  - secretsmanager:GetSecretValue
                Effect: Allow
                Resource:
                  - !Sub
                    - arn:aws:secretsmanager:${AWS::Region}:${AWS::AccountId}:secret:${clientRegistrySecretPath}-??????
                    - clientRegistrySecretPath: !FindInMap
                        - EnvironmentVariables
                        - !Ref Environment
                        - ClientRegistrySecretPath
            Version: "2012-10-17"
          PolicyName: AsyncCredentialFunctionSecretsManagerPolicy
        - PolicyDocument:
            Statement:
              - Action:
                  - logs:CreateLogGroup
                  - logs:CreateLogStream
                  - logs:PutLogEvents
                Effect: Allow
                Resource: arn:aws:logs:*:*:*
            Version: "2012-10-17"
          PolicyName: AsyncCredentialFunctionLoggingPolicy
        - PolicyDocument:
            Statement:
              - Action:
                  - kms:Verify
                Effect: Allow
                Resource: !GetAtt KMSSigningKey.Arn
            Version: "2012-10-17"
          PolicyName: AsyncCredentialFunctionKmsPolicy
        - PolicyDocument:
            Statement:
              - Action:
                  - sqs:SendMessage
                Effect: Allow
                Resource: !GetAtt TxMASQSQueue.Arn
              - Action:
                  - kms:Encrypt
                  - kms:Decrypt
                  - kms:GenerateDataKey
                Effect: Allow
                Resource: !GetAtt TxMAKMSEncryptionKey.Arn
            Version: "2012-10-17"
          PolicyName: AsyncCredentialFunctionSQSPolicy
        - PolicyDocument:
            Statement:
              - Action:
                  - ec2:DescribeNetworkInterfaces
                  - ec2:CreateNetworkInterface
                  - ec2:DeleteNetworkInterface
                Effect: Allow
                Resource: '*'
            Version: "2012-10-17"
          PolicyName: VpcPolicy
      RoleName: !Sub ${AWS::StackName}-credential-lambda

  AsyncCredentialLogGroup:
    Type: AWS::Logs::LogGroup
    Properties:
      LogGroupName: !Sub /aws/lambda/${AWS::StackName}-credential
      RetentionInDays: 30

  AsyncCredentialLowCompletionAlarm:
    Type: AWS::CloudWatch::Alarm
    DependsOn:
      - AsyncCredentialCompletionMetricFilter
    Properties:
      ActionsEnabled: true
      AlarmActions:
        - !Sub arn:aws:sns:${AWS::Region}:${AWS::AccountId}:platform-alarms-sns-warning
      AlarmDescription: A large proportion of Async Credential requests have not completed successfully.
      AlarmName: !Sub ${AWS::StackName}-credential-lambda-low-completion
      ComparisonOperator: LessThanOrEqualToThreshold
      DatapointsToAlarm: 1
      EvaluationPeriods: 1
      InsufficientDataActions: []
      Metrics:
        - Id: lambdaLogStarted
          Label: Sum of MOBILE_ASYNC_CREDENTIAL_STARTED messageCodes for latest Lambda version
          MetricStat:
            Metric:
              Dimensions:
                - Name: MessageCode
                  Value: MOBILE_ASYNC_CREDENTIAL_STARTED
                - Name: Version
                  Value: !GetAtt AsyncCredentialFunction.Version.Version
              MetricName: AsyncCredentialMessageCode
              Namespace: !Sub ${AWS::StackName}/LogMessages
            Period: 60
            Stat: Sum
          ReturnData: false
        - Id: lambdaLogCompleted
          Label: Sum of MOBILE_ASYNC_CREDENTIAL_COMPLETED messageCodes for latest Lambda version
          MetricStat:
            Metric:
              Dimensions:
                - Name: MessageCode
                  Value: MOBILE_ASYNC_CREDENTIAL_COMPLETED
                - Name: Version
                  Value: !GetAtt AsyncCredentialFunction.Version.Version
              MetricName: AsyncCredentialMessageCode
              Namespace: !Sub ${AWS::StackName}/LogMessages
            Period: 60
            Stat: Sum
          ReturnData: false
        - Expression: (lambdaLogCompleted/lambdaLogStarted)*100
          Id: lambdaLogCompletePercentage
          Label: Percentage of invocations that complete successfully
          ReturnData: false
        - Expression: IF((lambdaLogStarted-lambdaLogCompleted)>= 5, lambdaLogCompletePercentage)
          Id: lowCompletionRateThreshold
          Label: Error threshold calculation
          ReturnData: true
      OKActions:
        - !Sub arn:aws:sns:${AWS::Region}:${AWS::AccountId}:platform-alarms-sns-warning
      Threshold: 60
      TreatMissingData: notBreaching
    Condition: DeployAlarms

  AsyncCredentialSubscriptionFilter:
    Type: AWS::Logs::SubscriptionFilter
    Properties:
      DestinationArn: !FindInMap
        - CslsConfiguration
        - !Ref Environment
        - CSLSEGRESS
      FilterPattern: ""
      LogGroupName: !Ref AsyncCredentialLogGroup
    Condition: isNotDev

  AsyncFinishBiometricSession4XXHighThresholdAlarm:
    Type: AWS::CloudWatch::Alarm
    Properties:
      ActionsEnabled: true
      AlarmActions:
        - !Sub arn:aws:sns:${AWS::Region}:${AWS::AccountId}:platform-alarms-sns-warning
      AlarmDescription: !Sub
        - '80% or more of requests are failing on the /async/finishBiometricSession endpoint with a 4XX error. See runbook: ${RunbookUrl}'
        - RunbookUrl: !FindInMap
            - StaticVariables
            - urls
            - CriticalAlarmsRunbook
      AlarmName: !Sub ${AWS::StackName}-high-threshold-async-finish-biometric-session-4xx-api-gw
      ComparisonOperator: GreaterThanOrEqualToThreshold
      DatapointsToAlarm: 2
      EvaluationPeriods: 5
      Metrics:
        - Expression: IF(invocations>=10,errorPercentage4XX,0)
          Id: errorThreshold
          Label: errorThreshold
          ReturnData: true
        - Id: invocations
          MetricStat:
            Metric:
              Dimensions:
                - Name: Method
                  Value: POST
                - Name: ApiName
                  Value: !Sub ${AWS::StackName}-sessions-api
                - Name: Stage
                  Value: !Ref Environment
                - Name: Resource
                  Value: /async/finishBiometricSession
              MetricName: Count
              Namespace: AWS/ApiGateway
            Period: 60
            Stat: Sum
          ReturnData: false
        - Id: errorSum4XX
          Label: Number of 4XX errors
          MetricStat:
            Metric:
              Dimensions:
                - Name: Method
                  Value: POST
                - Name: ApiName
                  Value: !Sub ${AWS::StackName}-sessions-api
                - Name: Stage
                  Value: !Ref Environment
                - Name: Resource
                  Value: /async/finishBiometricSession
              MetricName: 4XXError
              Namespace: AWS/ApiGateway
            Period: 60
            Stat: Sum
          ReturnData: false
        - Expression: (errorSum4XX/invocations) * 100
          Id: errorPercentage4XX
          Label: Number of 4XX errors returned as a percentage
          ReturnData: false
      OKActions:
        - !Sub arn:aws:sns:${AWS::Region}:${AWS::AccountId}:platform-alarms-sns-warning
      Threshold: 80
      TreatMissingData: notBreaching
    Condition: DeployAlarms

  AsyncFinishBiometricSession4XXLowThresholdAlarm:
    Type: AWS::CloudWatch::Alarm
    Properties:
      ActionsEnabled: true
      AlarmActions:
        - !Sub arn:aws:sns:${AWS::Region}:${AWS::AccountId}:platform-alarms-sns-warning
      AlarmDescription: !Sub
        - '1% or more of requests are failing on the /async/finishBiometricSession endpoint with a 4XX error. See runbook: ${RunbookUrl}'
        - RunbookUrl: !FindInMap
            - StaticVariables
            - urls
            - WarningAlarmsRunbook
      AlarmName: !Sub ${AWS::StackName}-low-threshold-async-finish-biometric-session-4xx-api-gw
      ComparisonOperator: GreaterThanOrEqualToThreshold
      DatapointsToAlarm: 2
      EvaluationPeriods: 5
      Metrics:
        - Expression: IF((invocations>=4) && (errorSum4XX>=2),errorPercentage4XX,0)
          Id: errorThreshold
          Label: errorThreshold
          ReturnData: true
        - Id: invocations
          MetricStat:
            Metric:
              Dimensions:
                - Name: Method
                  Value: POST
                - Name: ApiName
                  Value: !Sub ${AWS::StackName}-sessions-api
                - Name: Stage
                  Value: !Ref Environment
                - Name: Resource
                  Value: /async/finishBiometricSession
              MetricName: Count
              Namespace: AWS/ApiGateway
            Period: 60
            Stat: Sum
          ReturnData: false
        - Id: errorSum4XX
          Label: Number of 4XX errors
          MetricStat:
            Metric:
              Dimensions:
                - Name: Method
                  Value: POST
                - Name: ApiName
                  Value: !Sub ${AWS::StackName}-sessions-api
                - Name: Stage
                  Value: !Ref Environment
                - Name: Resource
                  Value: /async/finishBiometricSession
              MetricName: 4XXError
              Namespace: AWS/ApiGateway
            Period: 60
            Stat: Sum
          ReturnData: false
        - Expression: (errorSum4XX/invocations) * 100
          Id: errorPercentage4XX
          Label: Number of 4XX errors returned as a percentage
          ReturnData: false
      OKActions:
        - !Sub arn:aws:sns:${AWS::Region}:${AWS::AccountId}:platform-alarms-sns-warning
      Threshold: 1
      TreatMissingData: notBreaching
    Condition: DeployAlarms

  AsyncFinishBiometricSession5XXHighThresholdAlarm:
    Type: AWS::CloudWatch::Alarm
    Properties:
      ActionsEnabled: true
      AlarmActions:
        - !Sub arn:aws:sns:${AWS::Region}:${AWS::AccountId}:platform-alarms-sns-warning
      AlarmDescription: !Sub
        - '80% or more of requests are failing on the /async/finishBiometricSession endpoint with a 5XX error. See runbook: ${RunbookUrl}'
        - RunbookUrl: !FindInMap
            - StaticVariables
            - urls
            - CriticalAlarmsRunbook
      AlarmName: !Sub ${AWS::StackName}-high-threshold-async-finish-biometric-session-5xx-api-gw
      ComparisonOperator: GreaterThanOrEqualToThreshold
      DatapointsToAlarm: 2
      EvaluationPeriods: 5
      Metrics:
        - Expression: IF(invocations>=10,errorPercentage5XX,0)
          Id: errorThreshold
          Label: errorThreshold
          ReturnData: true
        - Id: invocations
          MetricStat:
            Metric:
              Dimensions:
                - Name: Method
                  Value: POST
                - Name: ApiName
                  Value: !Sub ${AWS::StackName}-sessions-api
                - Name: Stage
                  Value: !Ref Environment
                - Name: Resource
                  Value: /async/finishBiometricSession
              MetricName: Count
              Namespace: AWS/ApiGateway
            Period: 60
            Stat: Sum
          ReturnData: false
        - Id: errorSum5XX
          Label: Number of 5XX errors
          MetricStat:
            Metric:
              Dimensions:
                - Name: Method
                  Value: POST
                - Name: ApiName
                  Value: !Sub ${AWS::StackName}-sessions-api
                - Name: Stage
                  Value: !Ref Environment
                - Name: Resource
                  Value: /async/finishBiometricSession
              MetricName: 5XXError
              Namespace: AWS/ApiGateway
            Period: 60
            Stat: Sum
          ReturnData: false
        - Expression: (errorSum5XX/invocations) * 100
          Id: errorPercentage5XX
          Label: Number of 5XX errors returned as a percentage
          ReturnData: false
      OKActions:
        - !Sub arn:aws:sns:${AWS::Region}:${AWS::AccountId}:platform-alarms-sns-warning
      Threshold: 80
      TreatMissingData: notBreaching
    Condition: DeployAlarms

  AsyncFinishBiometricSession5XXLowThresholdAlarm:
    Type: AWS::CloudWatch::Alarm
    Properties:
      ActionsEnabled: true
      AlarmActions:
        - !Sub arn:aws:sns:${AWS::Region}:${AWS::AccountId}:platform-alarms-sns-warning
      AlarmDescription: !Sub
        - '1% or more of requests are failing on the /async/finishBiometricSession endpoint with a 5XX error. See runbook: ${RunbookUrl}'
        - RunbookUrl: !FindInMap
            - StaticVariables
            - urls
            - WarningAlarmsRunbook
      AlarmName: !Sub ${AWS::StackName}-low-threshold-async-finish-biometric-session-5xx-api-gw
      ComparisonOperator: GreaterThanOrEqualToThreshold
      DatapointsToAlarm: 2
      EvaluationPeriods: 5
      Metrics:
        - Expression: IF((invocations>=4) && (errorSum5XX>=2),errorPercentage5XX,0)
          Id: errorThreshold
          Label: errorThreshold
          ReturnData: true
        - Id: invocations
          MetricStat:
            Metric:
              Dimensions:
                - Name: Method
                  Value: POST
                - Name: ApiName
                  Value: !Sub ${AWS::StackName}-sessions-api
                - Name: Stage
                  Value: !Ref Environment
                - Name: Resource
                  Value: /async/finishBiometricSession
              MetricName: Count
              Namespace: AWS/ApiGateway
            Period: 60
            Stat: Sum
          ReturnData: false
        - Id: errorSum5XX
          Label: Number of 5XX errors
          MetricStat:
            Metric:
              Dimensions:
                - Name: Method
                  Value: POST
                - Name: ApiName
                  Value: !Sub ${AWS::StackName}-sessions-api
                - Name: Stage
                  Value: !Ref Environment
                - Name: Resource
                  Value: /async/finishBiometricSession
              MetricName: 5XXError
              Namespace: AWS/ApiGateway
            Period: 60
            Stat: Sum
          ReturnData: false
        - Expression: (errorSum5XX/invocations) * 100
          Id: errorPercentage5XX
          Label: Number of 5XX errors returned as a percentage
          ReturnData: false
      OKActions:
        - !Sub arn:aws:sns:${AWS::Region}:${AWS::AccountId}:platform-alarms-sns-warning
      Threshold: 1
      TreatMissingData: notBreaching
    Condition: DeployAlarms

  AsyncFinishBiometricSessionCompletionMetricFilter:
    Type: AWS::Logs::MetricFilter
    Properties:
      FilterPattern: '{ ($.messageCode = *) && ($.functionVersion = *) }'
      LogGroupName: !Ref AsyncFinishBiometricSessionLogGroup
      MetricTransformations:
        - Dimensions:
            - Key: MessageCode
              Value: $.messageCode
            - Key: Version
              Value: $.functionVersion
          MetricName: AsyncFinishBiometricSessionMessageCode
          MetricNamespace: !Sub ${AWS::StackName}/LogMessages
          MetricValue: "1"
    Condition: DeployAlarms

  AsyncFinishBiometricSessionErrorRateAlarm:
    Type: AWS::CloudWatch::Alarm
    Properties:
      ActionsEnabled: true
      AlarmActions:
        - !Sub arn:aws:sns:${AWS::Region}:${AWS::AccountId}:platform-alarms-sns-warning
      AlarmDescription: The number of Async Finish Biometric Token Lambda errors is greater than or equal to 10% for the latest function version
      AlarmName: !Sub ${AWS::StackName}-finish-biometric-session-lambda-error-rate
      ComparisonOperator: GreaterThanOrEqualToThreshold
      DatapointsToAlarm: 1
      EvaluationPeriods: 1
      Metrics:
        - Id: lambdaInvocations
          Label: Sum of invocations for latest Lambda version
          MetricStat:
            Metric:
              Dimensions:
                - Name: Resource
                  Value: !Sub ${AsyncFinishBiometricSessionFunction}:live
                - Name: FunctionName
                  Value: !Ref AsyncFinishBiometricSessionFunction
                - Name: ExecutedVersion
                  Value: !GetAtt AsyncFinishBiometricSessionFunction.Version.Version
              MetricName: Invocations
              Namespace: AWS/Lambda
            Period: 60
            Stat: Sum
          ReturnData: false
        - Id: lambdaErrors
          Label: Sum of function errors for latest Lambda version
          MetricStat:
            Metric:
              Dimensions:
                - Name: Resource
                  Value: !Sub ${AsyncFinishBiometricSessionFunction}:live
                - Name: FunctionName
                  Value: !Ref AsyncFinishBiometricSessionFunction
                - Name: ExecutedVersion
                  Value: !GetAtt AsyncFinishBiometricSessionFunction.Version.Version
              MetricName: Errors
              Namespace: AWS/Lambda
            Period: 60
            Stat: Sum
          ReturnData: false
        - Expression: (lambdaErrors/lambdaInvocations)*100
          Id: lambdaErrorPercentage
          Label: Percentage of invocations that result in a function error
          ReturnData: false
        - Expression: IF(lambdaErrors >= 5, lambdaErrorPercentage, 0)
          Id: lambdaErrorRate
          Label: Error threshold calculation
          ReturnData: true
      OKActions:
        - !Sub arn:aws:sns:${AWS::Region}:${AWS::AccountId}:platform-alarms-sns-warning
      Threshold: 10
      TreatMissingData: notBreaching
    Condition: DeployAlarms

  AsyncFinishBiometricSessionFunction:
    Type: AWS::Serverless::Function
    DependsOn:
      - AsyncFinishBiometricSessionLogGroup
    Metadata:
      BuildMethod: esbuild
      BuildProperties:
        EntryPoints:
          - src/functions/asyncFinishBiometricSession/asyncFinishBiometricSessionHandler.ts
        Minify: true
        Sourcemap: false
        Target: es2022
    Properties:
      DeploymentPreference:
        Alarms: !If
          - DeployAlarms
          - - !Ref AsyncFinishBiometricSessionErrorRateAlarm
            - !Ref AsyncFinishBiometricSessionLowCompletionAlarm
          - - !Ref AWS::NoValue
        Enabled: true
        Type: !Ref LambdaDeploymentPreference
      Events:
        AsyncFinishBiometricSession:
          Properties:
            Method: post
            Path: /async/finishBiometricSession
            RestApiId: !Ref SessionsApi
          Type: Api
      FunctionName: !Sub ${AWS::StackName}-finish-biometric-session
      Handler: asyncFinishBiometricSessionHandler.lambdaHandler
      Role: !GetAtt AsyncFinishBiometricSessionLambdaRole.Arn
      Runtime: nodejs20.x
      VpcConfig:
        SecurityGroupIds:
          - !ImportValue devplatform-vpc-AWSServicesEndpointSecurityGroupId
        SubnetIds:
          - !ImportValue devplatform-vpc-PrivateSubnetIdA
          - !ImportValue devplatform-vpc-PrivateSubnetIdB
          - !ImportValue devplatform-vpc-PrivateSubnetIdC

  AsyncFinishBiometricSessionFunctionPermission:
    Type: AWS::Lambda::Permission
    Properties:
      Action: lambda:InvokeFunction
      FunctionName: !GetAtt AsyncFinishBiometricSessionFunction.Arn
      Principal: events.amazonaws.com
      SourceAccount: !Sub ${AWS::AccountId}
      SourceArn: !Sub arn:aws:execute-api:${AWS::Region}:${AWS::AccountId}:${SessionsApi}/*/*/*

  AsyncFinishBiometricSessionLambdaRole:
    Type: AWS::IAM::Role
    Properties:
      AssumeRolePolicyDocument:
        Statement:
          - Action: sts:AssumeRole
            Effect: Allow
            Principal:
              Service: lambda.amazonaws.com
        Version: "2012-10-17"
      PermissionsBoundary: !If
        - UsePermissionsBoundary
        - !Ref PermissionsBoundary
        - !Ref AWS::NoValue
      Policies:
        - PolicyDocument:
            Statement:
              - Action:
                  - logs:CreateLogGroup
                  - logs:CreateLogStream
                  - logs:PutLogEvents
                Effect: Allow
                Resource: arn:aws:logs:*:*:*
            Version: "2012-10-17"
          PolicyName: AsyncFinishBiometricSessionFunctionLoggingPolicy
        - PolicyDocument:
            Statement:
              - Action:
                  - ec2:DescribeNetworkInterfaces
                  - ec2:CreateNetworkInterface
                  - ec2:DeleteNetworkInterface
                Effect: Allow
                Resource: '*'
            Version: "2012-10-17"
          PolicyName: VpcPolicy
        - PolicyDocument:
            Statement:
              - Action:
                  - dynamodb:UpdateItem
                Effect: Allow
                Resource: !GetAtt SessionsTable.Arn
          PolicyName: AsyncFinishBiometricSessionFunctionDynamodbPolicy
        - PolicyDocument:
            Statement:
              - Action:
                  - sqs:SendMessage
                Effect: Allow
                Resource: !GetAtt TxMASQSQueue.Arn
              - Action:
                  - kms:Decrypt
                  - kms:GenerateDataKey
                Effect: Allow
                Resource: !GetAtt TxMAKMSEncryptionKey.Arn
            Version: "2012-10-17"
          PolicyName: AsyncFinishBiometricSessionFunctionTxmaSQSPolicy
        - PolicyDocument:
            Statement:
              - Action:
                  - sqs:SendMessage
                Effect: Allow
                Resource: !GetAtt VendorProcessingSQS.Arn
              - Action:
                  - kms:Decrypt
                  - kms:GenerateDataKey
                Effect: Allow
                Resource: !GetAtt VendorProcessingKMSEncryptionKey.Arn
            Version: "2012-10-17"
          PolicyName: AsyncFinishBiometricSessionFunctionVendorProcessingSQSPolicy
      RoleName: !Sub ${AWS::StackName}-finish-biometric-session-lambda

  AsyncFinishBiometricSessionLogGroup:
    Type: AWS::Logs::LogGroup
    Properties:
      LogGroupName: !Sub /aws/lambda/${AWS::StackName}-finish-biometric-session
      RetentionInDays: 30

  AsyncFinishBiometricSessionLowCompletionAlarm:
    Type: AWS::CloudWatch::Alarm
    DependsOn:
      - AsyncFinishBiometricSessionCompletionMetricFilter
    Properties:
      ActionsEnabled: true
      AlarmActions:
        - !Sub arn:aws:sns:${AWS::Region}:${AWS::AccountId}:platform-alarms-sns-warning
      AlarmDescription: A large proportion of Async Finish Biometric Session requests have not completed successfully.
      AlarmName: !Sub ${AWS::StackName}-finish-biometric-session-lambda-low-completion
      ComparisonOperator: LessThanOrEqualToThreshold
      DatapointsToAlarm: 1
      EvaluationPeriods: 1
      InsufficientDataActions: []
      Metrics:
        - Id: lambdaLogStarted
          Label: Sum of MOBILE_ASYNC_FINISH_BIOMETRIC_SESSION_STARTED messageCodes for latest Lambda version
          MetricStat:
            Metric:
              Dimensions:
                - Name: MessageCode
                  Value: MOBILE_ASYNC_FINISH_BIOMETRIC_SESSION_STARTED
                - Name: Version
                  Value: !GetAtt AsyncFinishBiometricSessionFunction.Version.Version
              MetricName: AsyncFinishBiometricSessionMessageCode
              Namespace: !Sub ${AWS::StackName}/LogMessages
            Period: 60
            Stat: Sum
          ReturnData: false
        - Id: lambdaLogCompleted
          Label: Sum of MOBILE_ASYNC_FINISH_BIOMETRIC_SESSION_COMPLETED messageCodes for latest Lambda version
          MetricStat:
            Metric:
              Dimensions:
                - Name: MessageCode
                  Value: MOBILE_ASYNC_FINISH_BIOMETRIC_SESSION_COMPLETED
                - Name: Version
                  Value: !GetAtt AsyncFinishBiometricSessionFunction.Version.Version
              MetricName: AsyncFinishBiometricSessionMessageCode
              Namespace: !Sub ${AWS::StackName}/LogMessages
            Period: 60
            Stat: Sum
          ReturnData: false
        - Expression: (lambdaLogCompleted/lambdaLogStarted)*100
          Id: lambdaLogCompletePercentage
          Label: Percentage of invocations that complete successfully
          ReturnData: false
        - Expression: IF((lambdaLogStarted-lambdaLogCompleted)>= 5, lambdaLogCompletePercentage)
          Id: lowCompletionRateThreshold
          Label: Error threshold calculation
          ReturnData: true
      OKActions:
        - !Sub arn:aws:sns:${AWS::Region}:${AWS::AccountId}:platform-alarms-sns-warning
      Threshold: 60
      TreatMissingData: notBreaching
    Condition: DeployAlarms

  AsyncFinishBiometricSessionSubscriptionFilter:
    Type: AWS::Logs::SubscriptionFilter
    Properties:
      DestinationArn: !FindInMap
        - CslsConfiguration
        - !Ref Environment
        - CSLSEGRESS
      FilterPattern: ""
      LogGroupName: !Ref AsyncFinishBiometricSessionLogGroup
    Condition: isNotDev

  AsyncPrivateApiAccessLogs:
    Type: AWS::Logs::LogGroup
    Properties:
      LogGroupName: !Sub /aws/apigateway/${AWS::StackName}-private-api-access-logs
      RetentionInDays: 30

  AsyncPrivateApiSubscriptionFilter:
    Type: AWS::Logs::SubscriptionFilter
    Properties:
      DestinationArn: !FindInMap
        - CslsConfiguration
        - !Ref Environment
        - CSLSEGRESS
      FilterPattern: ""
      LogGroupName: !Ref AsyncPrivateApiAccessLogs
    Condition: isNotDev

  AsyncToken4XXHighThresholdAlarm:
    Type: AWS::CloudWatch::Alarm
    Properties:
      ActionsEnabled: true
      AlarmActions:
        - !Sub arn:aws:sns:${AWS::Region}:${AWS::AccountId}:platform-alarms-sns-warning
      AlarmDescription: !Sub
        - '80% or more of requests are failing on the /async/token endpoint with a 4XX error. See runbook: ${RunbookUrl}'
        - RunbookUrl: !FindInMap
            - StaticVariables
            - urls
            - CriticalAlarmsRunbook
      AlarmName: !Sub ${AWS::StackName}-high-threshold-async-token-4xx-api-gw
      ComparisonOperator: GreaterThanOrEqualToThreshold
      DatapointsToAlarm: 2
      EvaluationPeriods: 5
      Metrics:
        - Expression: IF(invocations>=10,errorPercentage4XX,0)
          Id: errorThreshold
          Label: errorThreshold
          ReturnData: true
        - Id: invocations
          MetricStat:
            Metric:
              Dimensions:
                - Name: Method
                  Value: POST
                - Name: ApiName
                  Value: !Sub ${AWS::StackName}-private-api
                - Name: Stage
                  Value: !Ref Environment
                - Name: Resource
                  Value: /async/token
              MetricName: Count
              Namespace: AWS/ApiGateway
            Period: 60
            Stat: Sum
          ReturnData: false
        - Id: errorSum4XX
          Label: Number of 4XX errors
          MetricStat:
            Metric:
              Dimensions:
                - Name: Method
                  Value: POST
                - Name: ApiName
                  Value: !Sub ${AWS::StackName}-private-api
                - Name: Stage
                  Value: !Ref Environment
                - Name: Resource
                  Value: /async/token
              MetricName: 4XXError
              Namespace: AWS/ApiGateway
            Period: 60
            Stat: Sum
          ReturnData: false
        - Expression: (errorSum4XX/invocations) * 100
          Id: errorPercentage4XX
          Label: Number of 4XX errors returned as a percentage
          ReturnData: false
      OKActions:
        - !Sub arn:aws:sns:${AWS::Region}:${AWS::AccountId}:platform-alarms-sns-warning
      Threshold: 80
      TreatMissingData: notBreaching
    Condition: DeployAlarms

  AsyncToken4XXLowThresholdAlarm:
    Type: AWS::CloudWatch::Alarm
    Properties:
      ActionsEnabled: true
      AlarmActions:
        - !Sub arn:aws:sns:${AWS::Region}:${AWS::AccountId}:platform-alarms-sns-warning
      AlarmDescription: !Sub
        - '1% or more of requests are failing on the /async/token endpoint with a 4XX error. See runbook: ${RunbookUrl}'
        - RunbookUrl: !FindInMap
            - StaticVariables
            - urls
            - WarningAlarmsRunbook
      AlarmName: !Sub ${AWS::StackName}-low-threshold-async-token-4xx-api-gw
      ComparisonOperator: GreaterThanOrEqualToThreshold
      DatapointsToAlarm: 2
      EvaluationPeriods: 5
      Metrics:
        - Expression: IF((invocations>=4) && (errorSum4XX>=2),errorPercentage4XX,0)
          Id: errorThreshold
          Label: errorThreshold
          ReturnData: true
        - Id: invocations
          MetricStat:
            Metric:
              Dimensions:
                - Name: Method
                  Value: POST
                - Name: ApiName
                  Value: !Sub ${AWS::StackName}-private-api
                - Name: Stage
                  Value: !Ref Environment
                - Name: Resource
                  Value: /async/token
              MetricName: Count
              Namespace: AWS/ApiGateway
            Period: 60
            Stat: Sum
          ReturnData: false
        - Id: errorSum4XX
          Label: Number of 4XX errors
          MetricStat:
            Metric:
              Dimensions:
                - Name: Method
                  Value: POST
                - Name: ApiName
                  Value: !Sub ${AWS::StackName}-private-api
                - Name: Stage
                  Value: !Ref Environment
                - Name: Resource
                  Value: /async/token
              MetricName: 4XXError
              Namespace: AWS/ApiGateway
            Period: 60
            Stat: Sum
          ReturnData: false
        - Expression: (errorSum4XX/invocations) * 100
          Id: errorPercentage4XX
          Label: Number of 4XX errors returned as a percentage
          ReturnData: false
      OKActions:
        - !Sub arn:aws:sns:${AWS::Region}:${AWS::AccountId}:platform-alarms-sns-warning
      Threshold: 1
      TreatMissingData: notBreaching
    Condition: DeployAlarms

  AsyncToken5XXHighThresholdAlarm:
    Type: AWS::CloudWatch::Alarm
    Properties:
      ActionsEnabled: true
      AlarmActions:
        - !Sub arn:aws:sns:${AWS::Region}:${AWS::AccountId}:platform-alarms-sns-warning
      AlarmDescription: !Sub
        - '80% or more of requests are failing on the /async/token endpoint with a 5XX error. See runbook: ${RunbookUrl}'
        - RunbookUrl: !FindInMap
            - StaticVariables
            - urls
            - CriticalAlarmsRunbook
      AlarmName: !Sub ${AWS::StackName}-high-threshold-async-token-5xx-api-gw
      ComparisonOperator: GreaterThanOrEqualToThreshold
      DatapointsToAlarm: 2
      EvaluationPeriods: 5
      Metrics:
        - Expression: IF(invocations>=10,errorPercentage5XX,0)
          Id: errorThreshold
          Label: errorThreshold
          ReturnData: true
        - Id: invocations
          MetricStat:
            Metric:
              Dimensions:
                - Name: Method
                  Value: POST
                - Name: ApiName
                  Value: !Sub ${AWS::StackName}-private-api
                - Name: Stage
                  Value: !Ref Environment
                - Name: Resource
                  Value: /async/token
              MetricName: Count
              Namespace: AWS/ApiGateway
            Period: 60
            Stat: Sum
          ReturnData: false
        - Id: errorSum5XX
          Label: Number of 5XX errors
          MetricStat:
            Metric:
              Dimensions:
                - Name: Method
                  Value: POST
                - Name: ApiName
                  Value: !Sub ${AWS::StackName}-private-api
                - Name: Stage
                  Value: !Ref Environment
                - Name: Resource
                  Value: /async/token
              MetricName: 5XXError
              Namespace: AWS/ApiGateway
            Period: 60
            Stat: Sum
          ReturnData: false
        - Expression: (errorSum5XX/invocations) * 100
          Id: errorPercentage5XX
          Label: Number of 5XX errors returned as a percentage
          ReturnData: false
      OKActions:
        - !Sub arn:aws:sns:${AWS::Region}:${AWS::AccountId}:platform-alarms-sns-warning
      Threshold: 80
      TreatMissingData: notBreaching
    Condition: DeployAlarms

  AsyncToken5XXLowThresholdAlarm:
    Type: AWS::CloudWatch::Alarm
    Properties:
      ActionsEnabled: true
      AlarmActions:
        - !Sub arn:aws:sns:${AWS::Region}:${AWS::AccountId}:platform-alarms-sns-warning
      AlarmDescription: !Sub
        - '1% or more of requests are failing on the /async/token endpoint with a 5XX error. See runbook: ${RunbookUrl}'
        - RunbookUrl: !FindInMap
            - StaticVariables
            - urls
            - WarningAlarmsRunbook
      AlarmName: !Sub ${AWS::StackName}-low-threshold-async-token-5xx-api-gw
      ComparisonOperator: GreaterThanOrEqualToThreshold
      DatapointsToAlarm: 2
      EvaluationPeriods: 5
      Metrics:
        - Expression: IF((invocations>=4) && (errorSum5XX>=2),errorPercentage5XX,0)
          Id: errorThreshold
          Label: errorThreshold
          ReturnData: true
        - Id: invocations
          MetricStat:
            Metric:
              Dimensions:
                - Name: Method
                  Value: POST
                - Name: ApiName
                  Value: !Sub ${AWS::StackName}-private-api
                - Name: Stage
                  Value: !Ref Environment
                - Name: Resource
                  Value: /async/token
              MetricName: Count
              Namespace: AWS/ApiGateway
            Period: 60
            Stat: Sum
          ReturnData: false
        - Id: errorSum5XX
          Label: Number of 5XX errors
          MetricStat:
            Metric:
              Dimensions:
                - Name: Method
                  Value: POST
                - Name: ApiName
                  Value: !Sub ${AWS::StackName}-private-api
                - Name: Stage
                  Value: !Ref Environment
                - Name: Resource
                  Value: /async/token
              MetricName: 5XXError
              Namespace: AWS/ApiGateway
            Period: 60
            Stat: Sum
          ReturnData: false
        - Expression: (errorSum5XX/invocations) * 100
          Id: errorPercentage5XX
          Label: Number of 5XX errors returned as a percentage
          ReturnData: false
      OKActions:
        - !Sub arn:aws:sns:${AWS::Region}:${AWS::AccountId}:platform-alarms-sns-warning
      Threshold: 1
      TreatMissingData: notBreaching
    Condition: DeployAlarms

  AsyncTokenCompletionMetricFilter:
    Type: AWS::Logs::MetricFilter
    Properties:
      FilterPattern: '{ ($.messageCode = *) && ($.functionVersion = *) }'
      LogGroupName: !Ref AsyncTokenLogGroup
      MetricTransformations:
        - Dimensions:
            - Key: MessageCode
              Value: $.messageCode
            - Key: Version
              Value: $.functionVersion
          MetricName: AsyncTokenMessageCode
          MetricNamespace: !Sub ${AWS::StackName}/LogMessages
          MetricValue: "1"
    Condition: DeployAlarms

  AsyncTokenErrorRateAlarm:
    Type: AWS::CloudWatch::Alarm
    Properties:
      ActionsEnabled: true
      AlarmActions:
        - !Sub arn:aws:sns:${AWS::Region}:${AWS::AccountId}:platform-alarms-sns-warning
      AlarmDescription: The number of Async Token Lambda errors is greater than or equal to 10% for the latest function version
      AlarmName: !Sub ${AWS::StackName}-token-lambda-error-rate
      ComparisonOperator: GreaterThanOrEqualToThreshold
      DatapointsToAlarm: 1
      EvaluationPeriods: 1
      Metrics:
        - Id: lambdaInvocations
          Label: Sum of invocations for latest Lambda version
          MetricStat:
            Metric:
              Dimensions:
                - Name: Resource
                  Value: !Sub ${AsyncTokenFunction}:live
                - Name: FunctionName
                  Value: !Ref AsyncTokenFunction
                - Name: ExecutedVersion
                  Value: !GetAtt AsyncTokenFunction.Version.Version
              MetricName: Invocations
              Namespace: AWS/Lambda
            Period: 60
            Stat: Sum
          ReturnData: false
        - Id: lambdaErrors
          Label: Sum of function errors for latest Lambda version
          MetricStat:
            Metric:
              Dimensions:
                - Name: Resource
                  Value: !Sub ${AsyncTokenFunction}:live
                - Name: FunctionName
                  Value: !Ref AsyncTokenFunction
                - Name: ExecutedVersion
                  Value: !GetAtt AsyncTokenFunction.Version.Version
              MetricName: Errors
              Namespace: AWS/Lambda
            Period: 60
            Stat: Sum
          ReturnData: false
        - Expression: (lambdaErrors/lambdaInvocations)*100
          Id: lambdaErrorPercentage
          Label: Percentage of invocations that result in a function error
          ReturnData: false
        - Expression: IF(lambdaErrors >= 5, lambdaErrorPercentage, 0)
          Id: lambdaErrorRate
          Label: Error threshold calculation
          ReturnData: true
      OKActions:
        - !Sub arn:aws:sns:${AWS::Region}:${AWS::AccountId}:platform-alarms-sns-warning
      Threshold: 10
      TreatMissingData: notBreaching
    Condition: DeployAlarms

  AsyncTokenFunction:
    Type: AWS::Serverless::Function
    DependsOn:
      - AsyncTokenLogGroup
    Metadata:
      BuildMethod: esbuild
      BuildProperties:
        EntryPoints:
          - src/functions/asyncToken/asyncTokenHandler.ts
        Minify: true
        Sourcemap: false
        Target: es2022
    Properties:
      DeploymentPreference:
        Alarms: !If
          - DeployAlarms
          - - !Ref AsyncTokenErrorRateAlarm
            - !Ref AsyncTokenLowCompletionAlarm
          - - !Ref AWS::NoValue
        Enabled: true
        Type: !Ref LambdaDeploymentPreference
      Environment:
        Variables:
          CLIENT_REGISTRY_SECRET_NAME: !FindInMap
            - EnvironmentVariables
            - !Ref Environment
            - ClientRegistrySecretPath
      FunctionName: !Sub ${AWS::StackName}-token
      Handler: asyncTokenHandler.lambdaHandler
      Role: !GetAtt AsyncTokenLambdaRole.Arn
      Runtime: nodejs20.x
      VpcConfig:
        SecurityGroupIds:
          - !ImportValue devplatform-vpc-AWSServicesEndpointSecurityGroupId
        SubnetIds:
          - !ImportValue devplatform-vpc-PrivateSubnetIdA
          - !ImportValue devplatform-vpc-PrivateSubnetIdB
          - !ImportValue devplatform-vpc-PrivateSubnetIdC

  AsyncTokenFunctionPermission:
    Type: AWS::Lambda::Permission
    Properties:
      Action: lambda:InvokeFunction
      FunctionName: !GetAtt AsyncTokenFunction.Arn
      Principal: apigateway.amazonaws.com
      SourceAccount: !Sub ${AWS::AccountId}
      SourceArn: !Sub arn:aws:execute-api:${AWS::Region}:${AWS::AccountId}:${PrivateApi}/*/*/*

  AsyncTokenLambdaRole:
    Type: AWS::IAM::Role
    Properties:
      AssumeRolePolicyDocument:
        Statement:
          - Action: sts:AssumeRole
            Effect: Allow
            Principal:
              Service: lambda.amazonaws.com
        Version: "2012-10-17"
      PermissionsBoundary: !If
        - UsePermissionsBoundary
        - !Ref PermissionsBoundary
        - !Ref AWS::NoValue
      Policies:
        - PolicyDocument:
            Statement:
              - Action:
                  - secretsmanager:GetSecretValue
                Effect: Allow
                Resource:
                  - !Sub
                    - arn:aws:secretsmanager:${AWS::Region}:${AWS::AccountId}:secret:${clientRegistrySecretPath}-??????
                    - clientRegistrySecretPath: !FindInMap
                        - EnvironmentVariables
                        - !Ref Environment
                        - ClientRegistrySecretPath
            Version: "2012-10-17"
          PolicyName: AsyncTokenFunctionSecretsManagerPolicy
        - PolicyDocument:
            Statement:
              - Action:
                  - logs:CreateLogGroup
                  - logs:CreateLogStream
                  - logs:PutLogEvents
                Effect: Allow
                Resource: arn:aws:logs:*:*:*
            Version: "2012-10-17"
          PolicyName: AsyncTokenFunctionLoggingPolicy
        - PolicyDocument:
            Statement:
              - Action:
                  - kms:Sign
                Effect: Allow
                Resource: !GetAtt KMSSigningKey.Arn
            Version: "2012-10-17"
          PolicyName: AsyncTokenFunctionKmsPolicy
        - PolicyDocument:
            Statement:
              - Action:
                  - sqs:SendMessage
                Effect: Allow
                Resource: !GetAtt TxMASQSQueue.Arn
              - Action:
                  - kms:Encrypt
                  - kms:Decrypt
                  - kms:GenerateDataKey
                Effect: Allow
                Resource: !GetAtt TxMAKMSEncryptionKey.Arn
            Version: "2012-10-17"
          PolicyName: AsyncTokenFunctionSQSPolicy
        - PolicyDocument:
            Statement:
              - Action:
                  - ec2:DescribeNetworkInterfaces
                  - ec2:CreateNetworkInterface
                  - ec2:DeleteNetworkInterface
                Effect: Allow
                Resource: '*'
            Version: "2012-10-17"
          PolicyName: VpcPolicy
      RoleName: !Sub ${AWS::StackName}-token-lambda

  AsyncTokenLogGroup:
    Type: AWS::Logs::LogGroup
    Properties:
      LogGroupName: !Sub /aws/lambda/${AWS::StackName}-token
      RetentionInDays: 30

  AsyncTokenLowCompletionAlarm:
    Type: AWS::CloudWatch::Alarm
    DependsOn:
      - AsyncTokenCompletionMetricFilter
    Properties:
      ActionsEnabled: true
      AlarmActions:
        - !Sub arn:aws:sns:${AWS::Region}:${AWS::AccountId}:platform-alarms-sns-warning
      AlarmDescription: A large proportion of Async Token requests have not completed successfully.
      AlarmName: !Sub ${AWS::StackName}-token-lambda-low-completion
      ComparisonOperator: LessThanOrEqualToThreshold
      DatapointsToAlarm: 1
      EvaluationPeriods: 1
      InsufficientDataActions: []
      Metrics:
        - Id: lambdaLogStarted
          Label: Sum of MOBILE_ASYNC_TOKEN_STARTED messageCodes for latest Lambda version
          MetricStat:
            Metric:
              Dimensions:
                - Name: MessageCode
                  Value: MOBILE_ASYNC_TOKEN_STARTED
                - Name: Version
                  Value: !GetAtt AsyncTokenFunction.Version.Version
              MetricName: AsyncTokenMessageCode
              Namespace: !Sub ${AWS::StackName}/LogMessages
            Period: 60
            Stat: Sum
          ReturnData: false
        - Id: lambdaLogCompleted
          Label: Sum of MOBILE_ASYNC_TOKEN_COMPLETED messageCodes for latest Lambda version
          MetricStat:
            Metric:
              Dimensions:
                - Name: MessageCode
                  Value: MOBILE_ASYNC_TOKEN_COMPLETED
                - Name: Version
                  Value: !GetAtt AsyncTokenFunction.Version.Version
              MetricName: AsyncTokenMessageCode
              Namespace: !Sub ${AWS::StackName}/LogMessages
            Period: 60
            Stat: Sum
          ReturnData: false
        - Expression: (lambdaLogCompleted/lambdaLogStarted)*100
          Id: lambdaLogCompletePercentage
          Label: Percentage of invocations that complete successfully
          ReturnData: false
        - Expression: IF((lambdaLogStarted-lambdaLogCompleted)>= 5, lambdaLogCompletePercentage)
          Id: lowCompletionRateThreshold
          Label: Error threshold calculation
          ReturnData: true
      OKActions:
        - !Sub arn:aws:sns:${AWS::Region}:${AWS::AccountId}:platform-alarms-sns-warning
      Threshold: 60
      TreatMissingData: notBreaching
    Condition: DeployAlarms

  AsyncTokenSubscriptionFilter:
    Type: AWS::Logs::SubscriptionFilter
    Properties:
      DestinationArn: !FindInMap
        - CslsConfiguration
        - !Ref Environment
        - CSLSEGRESS
      FilterPattern: ""
      LogGroupName: !Ref AsyncTokenLogGroup
    Condition: isNotDev

  AsyncTxmaEventFunction:
    Type: AWS::Serverless::Function
    DependsOn:
      - AsyncTxmaEventLogGroup
    Metadata:
      BuildMethod: esbuild
      BuildProperties:
        EntryPoints:
          - src/functions/asyncTxmaEvent/asyncTxmaEventHandler.ts
        Minify: true
        Sourcemap: false
        Target: es2022
    Properties:
      Events:
        AsyncTxmaEvent:
          Properties:
            Method: post
            Path: /async/txmaEvent
            RestApiId: !Ref SessionsApi
          Type: Api
      FunctionName: !Sub ${AWS::StackName}-txma-event
      Handler: asyncTxmaEventHandler.lambdaHandler
      Role: !GetAtt AsyncTxmaEventLambdaRole.Arn
      Runtime: nodejs20.x
      VpcConfig:
        SecurityGroupIds:
          - !ImportValue devplatform-vpc-AWSServicesEndpointSecurityGroupId
        SubnetIds:
          - !ImportValue devplatform-vpc-PrivateSubnetIdA
          - !ImportValue devplatform-vpc-PrivateSubnetIdB
          - !ImportValue devplatform-vpc-PrivateSubnetIdC

  AsyncTxmaEventFunctionPermission:
    Type: AWS::Lambda::Permission
    Properties:
      Action: lambda:InvokeFunction
      FunctionName: !GetAtt AsyncTxmaEventFunction.Arn
      Principal: apigateway.amazonaws.com
      SourceAccount: !Sub ${AWS::AccountId}
      SourceArn: !Sub arn:aws:execute-api:${AWS::Region}:${AWS::AccountId}:${SessionsApi}/*/*/*

  AsyncTxmaEventLambdaRole:
    Type: AWS::IAM::Role
    Properties:
      AssumeRolePolicyDocument:
        Statement:
          - Action: sts:AssumeRole
            Effect: Allow
            Principal:
              Service: lambda.amazonaws.com
        Version: "2012-10-17"
      PermissionsBoundary: !If
        - UsePermissionsBoundary
        - !Ref PermissionsBoundary
        - !Ref AWS::NoValue
      Policies:
        - PolicyDocument:
            Statement:
              - Action:
                  - logs:CreateLogGroup
                  - logs:CreateLogStream
                  - logs:PutLogEvents
                Effect: Allow
                Resource: arn:aws:logs:*:*:*
            Version: "2012-10-17"
          PolicyName: AsyncTxmaEventFunctionLoggingPolicy
        - PolicyDocument:
            Statement:
              - Action:
                  - ec2:DescribeNetworkInterfaces
                  - ec2:CreateNetworkInterface
                  - ec2:DeleteNetworkInterface
                Effect: Allow
                Resource: '*'
            Version: "2012-10-17"
          PolicyName: VpcPolicy
        - PolicyDocument:
            Statement:
              - Action:
                  - dynamodb:GetItem
                Effect: Allow
                Resource: !GetAtt SessionsTable.Arn
          PolicyName: AsyncTxmaEventFunctionDynamodbPolicy
      RoleName: !Sub ${AWS::StackName}-txma-event-lambda

  AsyncTxmaEventLogGroup:
    Type: AWS::Logs::LogGroup
    Properties:
      LogGroupName: !Sub /aws/lambda/${AWS::StackName}-txma-event
      RetentionInDays: 30

  AsyncTxmaEventSubscriptionFilter:
    Type: AWS::Logs::SubscriptionFilter
    Properties:
      DestinationArn: !FindInMap
        - CslsConfiguration
        - !Ref Environment
        - CSLSEGRESS
      FilterPattern: ""
      LogGroupName: !Ref AsyncTxmaEventLogGroup
    Condition: isNotDev

  CodeDeployServiceRole:
    Type: AWS::IAM::Role
    Properties:
      AssumeRolePolicyDocument:
        Statement:
          - Action:
              - sts:AssumeRole
            Effect: Allow
            Principal:
              Service:
                - codedeploy.amazonaws.com
        Version: "2012-10-17"
      ManagedPolicyArns:
        - arn:aws:iam::aws:policy/service-role/AWSCodeDeployRoleForLambda
      PermissionsBoundary: !If
        - UsePermissionsBoundary
        - !Ref PermissionsBoundary
        - !Ref AWS::NoValue
      RoleName: !Sub ${AWS::StackName}-code-deploy-service-role

  IPVCoreDLQ:
    Type: AWS::SQS::Queue
    Properties:
      KmsMasterKeyId: !Ref IPVCoreKMSEncryptionKey
      MessageRetentionPeriod: 345600

  IPVCoreKMSEncryptionKey:
    Type: AWS::KMS::Key
    Properties:
      Description: A KMS Key for encrypting the SQS for IPVCore messages
      Enabled: true
      KeyPolicy: !If
        - isNotDevOrBuild
        - Statement:
            - Action:
                - kms:*
              Effect: Allow
              Principal:
                AWS: !Sub arn:aws:iam::${AWS::AccountId}:root
              Resource:
                - '*'
            - Action:
                - kms:Encrypt
                - kms:Decrypt
                - kms:GenerateDataKey
              Effect: Allow
              Principal:
                AWS: !FindInMap
                  - IPVCore
                  - !Ref Environment
                  - AccountId
              Resource:
                - '*'
          Version: "2012-10-17"
        - Statement:
            - Action:
                - kms:*
              Effect: Allow
              Principal:
                AWS: !Sub arn:aws:iam::${AWS::AccountId}:root
              Resource:
                - '*'
          Version: "2012-10-17"
      KeySpec: SYMMETRIC_DEFAULT
      KeyUsage: ENCRYPT_DECRYPT
      MultiRegion: false
      PendingWindowInDays: !FindInMap
        - KMS
        - !Ref Environment
        - PendingDeletionInDays

  IPVCoreKeyAlias:
    Type: AWS::KMS::Alias
    Properties:
      AliasName: !Sub alias/${AWS::StackName}-IPVCoreKMSEncryptionKey
      TargetKeyId: !Ref IPVCoreKMSEncryptionKey

  IPVCoreSQS:
    Type: AWS::SQS::Queue
    Properties:
      DelaySeconds: 0
      KmsMasterKeyId: !Ref IPVCoreKeyAlias
      MessageRetentionPeriod: 345600
      RedrivePolicy:
        deadLetterTargetArn: !GetAtt IPVCoreDLQ.Arn
        maxReceiveCount: 60
      VisibilityTimeout: 60

  IPVCoreSQSPolicy:
    Type: AWS::SQS::QueuePolicy
    Properties:
      PolicyDocument:
        Statement:
          - Action:
              - sqs:DeleteMessage
              - sqs:GetQueueAttributes
              - sqs:ChangeMessageVisibility
              - sqs:ReceiveMessage
            Effect: Allow
            Principal:
              AWS:
                - !FindInMap
                  - IPVCore
                  - !Ref Environment
                  - AccountId
            Resource:
              - !GetAtt IPVCoreSQS.Arn
        Version: "2012-10-17"
      Queues:
        - !Ref IPVCoreSQS
    Condition: isNotDevOrBuild

  JsonWebKeysBucket:
    Type: AWS::S3::Bucket
    Properties:
      BucketEncryption:
        ServerSideEncryptionConfiguration:
          - ServerSideEncryptionByDefault:
              SSEAlgorithm: AES256
      BucketName: !Sub ${AWS::StackName}-jwks-keys-${Environment}
      LoggingConfiguration:
        DestinationBucketName: !Ref JsonWebKeysBucketAccessLogs
        LogFilePrefix: !Sub ${AWS::StackName}-jwks-keys
      PublicAccessBlockConfiguration:
        BlockPublicAcls: true
        BlockPublicPolicy: true
        IgnorePublicAcls: true
        RestrictPublicBuckets: true
      VersioningConfiguration:
        Status: Enabled

  JsonWebKeysBucketAccessLogs:
    Type: AWS::S3::Bucket
    Properties:
      BucketEncryption:
        ServerSideEncryptionConfiguration:
          - ServerSideEncryptionByDefault:
              SSEAlgorithm: AES256
      BucketName: !Sub ${AWS::StackName}-jwks-keys-access-logs-${Environment}
      OwnershipControls:
        Rules:
          - ObjectOwnership: ObjectWriter
      PublicAccessBlockConfiguration:
        BlockPublicAcls: true
        BlockPublicPolicy: true
        IgnorePublicAcls: true
        RestrictPublicBuckets: true
      VersioningConfiguration:
        Status: Enabled

  JsonWebKeysBucketAccessLogsPolicy:
    Type: AWS::S3::BucketPolicy
    Properties:
      Bucket: !Ref JsonWebKeysBucketAccessLogs
      PolicyDocument:
        Statement:
          - Action: '*'
            Condition:
              Bool:
                aws:SecureTransport: false
            Effect: Deny
            Principal:
              AWS: '*'
            Resource: !Sub
              - arn:aws:s3:::${bucketName}/*
              - bucketName: !Ref JsonWebKeysBucketAccessLogs
          - Action:
              - s3:PutObject
            Condition:
              ArnLike:
                aws:SourceArn: !GetAtt JsonWebKeysBucket.Arn
              StringEquals:
                aws:SourceAccount: !Ref AWS::AccountId
            Effect: Allow
            Principal:
              Service: logging.s3.amazonaws.com
            Resource: !Sub
              - arn:aws:s3:::${bucketName}/*
              - bucketName: !Ref JsonWebKeysBucketAccessLogs
        Version: "2012-10-17"

  JsonWebKeysBucketApiRole:
    Type: AWS::IAM::Role
    Properties:
      AssumeRolePolicyDocument:
        Statement:
          - Action: sts:AssumeRole
            Effect: Allow
            Principal:
              Service: apigateway.amazonaws.com
        Version: "2012-10-17"
      PermissionsBoundary: !If
        - UsePermissionsBoundary
        - !Ref PermissionsBoundary
        - !Ref AWS::NoValue
      Policies:
        - PolicyDocument:
            Statement:
              - Action:
                  - s3:GetObject
                Effect: Allow
                Resource:
                  - !Sub ${JsonWebKeysBucket.Arn}/.well-known/jwks.json
            Version: "2012-10-17"
          PolicyName: JsonWebKeysBucketPolicy
      RoleName: !Sub ${AWS::StackName}-jwks-bucket

  JsonWebKeysBucketPolicy:
    Type: AWS::S3::BucketPolicy
    Properties:
      Bucket: !Ref JsonWebKeysBucket
      PolicyDocument:
        Statement:
          - Action: '*'
            Condition:
              Bool:
                aws:SecureTransport: false
            Effect: Deny
            Principal:
              AWS: '*'
            Resource: !Sub
              - arn:aws:s3:::${bucketName}/*
              - bucketName: !Ref JsonWebKeysBucket
        Version: "2012-10-17"

  JsonWebKeysCustomResource:
    Type: AWS::CloudFormation::CustomResource
    Properties:
      LambdaVersion: !Ref JsonWebKeysFunction.Version
      ServiceTimeout: 30
      ServiceToken: !GetAtt JsonWebKeysFunction.Arn

  JsonWebKeysFunction:
    Type: AWS::Serverless::Function
    DependsOn:
      - JsonWebKeysFunctionLogGroup
    Metadata:
      BuildMethod: esbuild
      BuildProperties:
        EntryPoints:
          - src/functions/jwks/jwksHandler.ts
        Minify: true
        Sourcemap: false
        Target: es2020
    Properties:
      Description: Convert ID Check public encryption keys to JWKS format and upload to S3
      Environment:
        Variables:
          ENCRYPTION_KEY_ID: !Ref KMSEncryptionKey
          JWKS_BUCKET_NAME: !Ref JsonWebKeysBucket
          JWKS_FILE_NAME: .well-known/jwks.json
      FunctionName: !Sub ${AWS::StackName}-jwks
      Handler: jwksHandler.lambdaHandler
      Role: !GetAtt JsonWebKeysFunctionLambdaRole.Arn
      Runtime: nodejs20.x
      VpcConfig:
        SecurityGroupIds:
          - !ImportValue devplatform-vpc-AWSServicesEndpointSecurityGroupId
        SubnetIds:
          - !ImportValue devplatform-vpc-PrivateSubnetIdA
          - !ImportValue devplatform-vpc-PrivateSubnetIdB
          - !ImportValue devplatform-vpc-PrivateSubnetIdC

  JsonWebKeysFunctionLambdaRole:
    Type: AWS::IAM::Role
    Properties:
      AssumeRolePolicyDocument:
        Statement:
          - Action:
              - sts:AssumeRole
            Effect: Allow
            Principal:
              Service: lambda.amazonaws.com
      Description: Role of JWKS function
      PermissionsBoundary: !If
        - UsePermissionsBoundary
        - !Ref PermissionsBoundary
        - !Ref AWS::NoValue
      Policies:
        - PolicyDocument:
            Statement:
              - Action:
                  - s3:PutObject
                Effect: Allow
                Resource:
                  - !Sub
                    - arn:aws:s3:::${TargetBucket}/*
                    - TargetBucket: !Ref JsonWebKeysBucket
            Version: "2012-10-17"
          PolicyName: UploadPolicy
        - PolicyDocument:
            Statement:
              - Action:
                  - kms:GetPublicKey
                Effect: Allow
                Resource: !GetAtt KMSEncryptionKey.Arn
          PolicyName: GetPublicKeyPolicy
        - PolicyDocument:
            Statement:
              - Action:
                  - logs:CreateLogGroup
                  - logs:CreateLogStream
                  - logs:PutLogEvents
                Effect: Allow
                Resource: arn:aws:logs:*:*:*
            Version: "2012-10-17"
          PolicyName: LoggingPolicy
        - PolicyDocument:
            Statement:
              - Action:
                  - ec2:DescribeNetworkInterfaces
                  - ec2:CreateNetworkInterface
                  - ec2:DeleteNetworkInterface
                Effect: Allow
                Resource: '*'
            Version: "2012-10-17"
          PolicyName: VpcPolicy
      RoleName: !Sub ${AWS::StackName}-jwks-lambda

  JsonWebKeysFunctionLogGroup:
    Type: AWS::Logs::LogGroup
    Properties:
      LogGroupName: !Sub /aws/lambda/${AWS::StackName}-jwks
      RetentionInDays: 30

  JsonWebKeysFunctionSubscriptionFilter:
    Type: AWS::Logs::SubscriptionFilter
    Properties:
      DestinationArn: !FindInMap
        - CslsConfiguration
        - !Ref Environment
        - CSLSEGRESS
      FilterPattern: ""
      LogGroupName: !Ref JsonWebKeysFunctionLogGroup
    Condition: isNotDev

  KMSEncryptionKey:
    Type: AWS::KMS::Key
    Properties:
      Description: A KMS Key for encrypting.
      Enabled: true
      KeyPolicy:
        Statement:
          - Action:
              - kms:*
            Effect: Allow
            Principal:
              AWS: !Sub arn:aws:iam::${AWS::AccountId}:root
            Resource:
              - '*'
        Version: "2012-10-17"
      KeySpec: RSA_2048
      KeyUsage: ENCRYPT_DECRYPT
      MultiRegion: false
      PendingWindowInDays: !FindInMap
        - KMS
        - !Ref Environment
        - PendingDeletionInDays

  KMSEncryptionKeyAlias:
    Type: AWS::KMS::Alias
    Properties:
      AliasName: !Sub alias/${AWS::StackName}-encryption-key
      TargetKeyId: !Ref KMSEncryptionKey

  KMSSigningKey:
    Type: AWS::KMS::Key
    Properties:
      Description: A KMS Key for signing.
      EnableKeyRotation: false
      Enabled: true
      KeyPolicy:
        Statement:
          - Action:
              - kms:*
            Effect: Allow
            Principal:
              AWS: !Sub arn:aws:iam::${AWS::AccountId}:root
            Resource:
              - '*'
        Version: "2012-10-17"
      KeySpec: ECC_NIST_P256
      KeyUsage: SIGN_VERIFY
      MultiRegion: false
      PendingWindowInDays: !FindInMap
        - KMS
        - !Ref Environment
        - PendingDeletionInDays

  KMSSigningKeyAlias:
    Type: AWS::KMS::Alias
    Properties:
      AliasName: !Sub alias/${AWS::StackName}-signing-key
      TargetKeyId: !Ref KMSSigningKey

  Linear20PercentEvery1Minute:
    Type: AWS::CodeDeploy::DeploymentConfig
    Properties:
      ComputePlatform: Lambda
      DeploymentConfigName: !Sub ${AWS::StackName}-Linear20PercentEvery1Minute
      TrafficRoutingConfig:
        TimeBasedLinear:
          LinearInterval: 1
          LinearPercentage: 20
        Type: TimeBasedLinear

  NullResource:
    Type: AWS::CloudFormation::WaitConditionHandle
    Condition: NeverDeploy

  PrivateApi:
    Type: AWS::Serverless::Api
    Properties:
      AccessLogSetting:
        DestinationArn: !Sub arn:${AWS::Partition}:logs:${AWS::Region}:${AWS::AccountId}:log-group:${AsyncPrivateApiAccessLogs}
        Format: '{ "requestId":"$context.requestId", "ip": "$context.identity.sourceIp", "caller":"$context.identity.caller", "user":"$context.identity.user","requestTime":"$context.requestTime", "httpMethod":"$context.httpMethod","resourcePath":"$context.resourcePath", "status":"$context.status","protocol":"$context.protocol", "responseLength":"$context.responseLength" }'
      AlwaysDeploy: true
      Auth:
        ResourcePolicy:
          IntrinsicVpceWhitelist:
            - !ImportValue devplatform-vpc-ExecuteApiGatewayEndpointId
            - !If
              - IntegrateIpvCore
              - !FindInMap
                - PrivateApigw
                - !Ref Environment
                - IpvCoreVpceId
              - !Ref AWS::NoValue
      DefinitionBody:
        Fn::Transform:
          Name: AWS::Include
          Parameters:
            Location: ./openApiSpecs/async-private-spec.yaml
      Description: Private API gateway for Client Credentials flow
      EndpointConfiguration:
        Type: PRIVATE
        VPCEndpointIds: !If
          - IntegrateIpvCore
          - - !FindInMap
              - PrivateApigw
              - !Ref Environment
              - IpvCoreVpceId
          - - !Ref AWS::NoValue
      MethodSettings:
        - DataTraceEnabled: false
          HttpMethod: '*'
          LoggingLevel: INFO
          MetricsEnabled: true
          ResourcePath: /*
          ThrottlingBurstLimit: !FindInMap
            - PrivateApigw
            - !Ref Environment
            - ApiBurstLimit
          ThrottlingRateLimit: !FindInMap
            - PrivateApigw
            - !Ref Environment
            - ApiRateLimit
      Name: !Sub ${AWS::StackName}-private-api
      OpenApiVersion: 3.0.1
      StageName: !Ref Environment

  ProxyApi:
    Type: AWS::Serverless::Api
    Properties:
      AccessLogSetting:
        DestinationArn: !GetAtt ProxyApiAccessLogs.Arn
        Format: '{"requestId" : "$context.requestId","ip" : "$context.identity.sourceIp","requestTime" : "$context.requestTime","httpMethod" : "$context.httpMethod","path" : "$context.path","routeKey" : "$context.routeKey","status" : "$context.status","protocol" : "$context.protocol","responseLength" : "$context.responseLength","integrationError" : "$context.integrationErrorMessage"}'
      Auth:
        ApiKeyRequired: false
        DefaultAuthorizer: AWS_IAM
        ResourcePolicy:
          AwsAccountWhitelist: !Sub ${AWS::AccountId}
      DefinitionBody:
        Fn::Transform:
          Name: AWS::Include
          Parameters:
            Location: ./openApiSpecs/async-proxy-private-spec.yaml
      Description: Regional equivalent of the private Api to enable testing from outside AWS
      EndpointConfiguration: REGIONAL
      MethodSettings:
        - HttpMethod: '*'
          LoggingLevel: INFO
          MetricsEnabled: true
          ResourcePath: /*
          ThrottlingBurstLimit: !FindInMap
            - ProxyApigw
            - !Ref Environment
            - ApiBurstLimit
          ThrottlingRateLimit: !FindInMap
            - ProxyApigw
            - !Ref Environment
            - ApiRateLimit
      Name: !Sub ${AWS::StackName}-proxy-api
      StageName: !Ref Environment
    Condition: ProxyApiDeployment

  ProxyApiAccessLogs:
    Type: AWS::Logs::LogGroup
    Properties:
      LogGroupName: !Sub /aws/apigateway/${AWS::StackName}-proxy-api-access-logs
      RetentionInDays: 30
    Condition: ProxyApiDeployment

  ProxyApiBasePathMapping:
    Type: AWS::ApiGateway::BasePathMapping
    DependsOn: ProxyApiDomainName
    Properties:
      DomainName: !If
        - DevelopmentStack
        - !Sub
          - proxy-${AWS::StackName}.${DNS_RECORD}
          - DNS_RECORD: !FindInMap
              - DNS
              - !Ref Environment
              - BaseDns
        - !Sub
          - proxy.${DNS_RECORD}
          - DNS_RECORD: !FindInMap
              - DNS
              - !Ref Environment
              - BaseDns
      RestApiId: !Ref ProxyApi
      Stage: !Ref ProxyApi.Stage
    Condition: ProxyApiDeployment

  ProxyApiDomainName:
    Type: AWS::ApiGateway::DomainName
    Properties:
      DomainName: !If
        - DevelopmentStack
        - !Sub
          - proxy-${AWS::StackName}.${DNS_RECORD}
          - DNS_RECORD: !FindInMap
              - DNS
              - !Ref Environment
              - BaseDns
        - !Sub
          - proxy.${DNS_RECORD}
          - DNS_RECORD: !FindInMap
              - DNS
              - !Ref Environment
              - BaseDns
      EndpointConfiguration:
        Types:
          - REGIONAL
      RegionalCertificateArn: !If
        - DevelopmentStack
        - !Sub '{{resolve:ssm:/${Environment}/Platform/ACM/AsyncPrimaryZoneWildcardCertificateV1ARN}}'
        - !Sub '{{resolve:ssm:/${Environment}/Platform/ACM/AsyncPrimaryZoneProxyCertificateV2ARN}}'
      SecurityPolicy: TLS_1_2
    Condition: ProxyApiDeployment

  ProxyApiRecordSet:
    Type: AWS::Route53::RecordSet
    Properties:
      AliasTarget:
        DNSName: !GetAtt ProxyApiDomainName.RegionalDomainName
        HostedZoneId: !GetAtt ProxyApiDomainName.RegionalHostedZoneId
      HostedZoneId: !Sub '{{resolve:ssm:/${Environment}/Platform/Route53/PrimaryZoneID}}'
      Name: !If
        - DevelopmentStack
        - !Sub
          - proxy-${AWS::StackName}.${DNS_RECORD}
          - DNS_RECORD: !FindInMap
              - DNS
              - !Ref Environment
              - BaseDns
        - !Sub
          - proxy.${DNS_RECORD}
          - DNS_RECORD: !FindInMap
              - DNS
              - !Ref Environment
              - BaseDns
      Type: A
    Condition: ProxyApiDeployment

  ProxyApiSubscriptionFilter:
    Type: AWS::Logs::SubscriptionFilter
    Properties:
      DestinationArn: !FindInMap
        - CslsConfiguration
        - !Ref Environment
        - CSLSEGRESS
      FilterPattern: ""
      LogGroupName: !Ref ProxyApiAccessLogs
    Condition: DeployProxyCsls

  ProxyLambda:
    Type: AWS::Serverless::Function
    DependsOn:
      - ProxyLambdaLogGroup
    Metadata:
      BuildMethod: esbuild
      BuildProperties:
        EntryPoints:
          - src/functions/proxy/proxyHandler.ts
        Minify: true
        Sourcemap: false
        Target: es2022
    Properties:
      Environment:
        Variables:
          PRIVATE_API_URL: !Sub https://${PrivateApi.RestApiId}.execute-api.eu-west-2.amazonaws.com/${Environment}
      FunctionName: !Sub ${AWS::StackName}-proxy-lambda
      Handler: proxyHandler.lambdaHandler
      Role: !GetAtt ProxyLambdaRole.Arn
      Runtime: nodejs20.x
      VpcConfig:
        SecurityGroupIds:
          - !Ref ProxyLambdaSecurityGroup
        SubnetIds:
          - !ImportValue devplatform-vpc-PrivateSubnetIdA
          - !ImportValue devplatform-vpc-PrivateSubnetIdB
          - !ImportValue devplatform-vpc-PrivateSubnetIdC
    Condition: ProxyApiDeployment

  ProxyLambdaLogGroup:
    Type: AWS::Logs::LogGroup
    Properties:
      LogGroupName: !Sub /aws/lambda/${AWS::StackName}-proxy-lambda
      RetentionInDays: 30
    Condition: ProxyApiDeployment

  ProxyLambdaPermission:
    Type: AWS::Lambda::Permission
    Properties:
      Action: lambda:InvokeFunction
      FunctionName: !GetAtt ProxyLambda.Arn
      Principal: apigateway.amazonaws.com
      SourceAccount: !Sub ${AWS::AccountId}
      SourceArn: !Sub arn:aws:execute-api:${AWS::Region}:${AWS::AccountId}:${ProxyApi}/*/*/*
    Condition: ProxyApiDeployment

  ProxyLambdaRole:
    Type: AWS::IAM::Role
    Properties:
      AssumeRolePolicyDocument:
        Statement:
          - Action: sts:AssumeRole
            Effect: Allow
            Principal:
              Service: lambda.amazonaws.com
        Version: "2012-10-17"
      PermissionsBoundary: !If
        - UsePermissionsBoundary
        - !Ref PermissionsBoundary
        - !Ref AWS::NoValue
      Policies:
        - PolicyDocument:
            Statement:
              - Action:
                  - logs:CreateLogGroup
                  - logs:CreateLogStream
                  - logs:PutLogEvents
                Effect: Allow
                Resource: !GetAtt ProxyLambdaLogGroup.Arn
            Version: "2012-10-17"
          PolicyName: ProxyFunctionLoggingPolicy
        - PolicyDocument:
            Statement:
              - Action:
                  - ec2:DescribeNetworkInterfaces
                  - ec2:CreateNetworkInterface
                  - ec2:DeleteNetworkInterface
                Effect: Allow
                Resource: '*'
            Version: "2012-10-17"
          PolicyName: VpcPolicy
      RoleName: !Sub ${AWS::StackName}-proxy-lambda-role
    Condition: ProxyApiDeployment

  ProxyLambdaSecurityGroup:
    Type: AWS::EC2::SecurityGroup
    Properties:
      GroupDescription: Lambda Security group ruleset.
      GroupName: !Sub ${AWS::StackName}-proxy-sg
      SecurityGroupEgress:
        - CidrIp: !ImportValue devplatform-vpc-VpcCidr
          Description: TCP HTTPS outbound to vpc.
          FromPort: 443
          IpProtocol: tcp
          ToPort: 443
      VpcId: !ImportValue devplatform-vpc-VpcId
    Condition: ProxyApiDeployment

  ProxyLambdaSubscriptionFilter:
    Type: AWS::Logs::SubscriptionFilter
    Properties:
      DestinationArn: !FindInMap
        - CslsConfiguration
        - !Ref Environment
        - CSLSEGRESS
      FilterPattern: ""
      LogGroupName: !Ref ProxyLambdaLogGroup
    Condition: DeployProxyCsls

  SessionsApi:
    Type: AWS::Serverless::Api
    Properties:
      AccessLogSetting:
        DestinationArn: !Sub arn:${AWS::Partition}:logs:${AWS::Region}:${AWS::AccountId}:log-group:${SessionsApiAccessLogs}
        Format: '{ "requestId":"$context.requestId", "ip": "$context.identity.sourceIp", "caller":"$context.identity.caller", "user":"$context.identity.user","requestTime":"$context.requestTime", "httpMethod":"$context.httpMethod","resourcePath":"$context.resourcePath", "status":"$context.status","protocol":"$context.protocol", "responseLength":"$context.responseLength" }'
      DefinitionBody:
        Fn::Transform:
          Name: AWS::Include
          Parameters:
            Location: ./openApiSpecs/async-public-spec.yaml
      Description: Regional API gateway for Client Credentials flow
      EndpointConfiguration: REGIONAL
      MethodSettings:
        - DataTraceEnabled: false
          HttpMethod: '*'
          LoggingLevel: INFO
          MetricsEnabled: true
          ResourcePath: /*
          ThrottlingBurstLimit: !FindInMap
            - SessionsApigw
            - !Ref Environment
            - ApiBurstLimit
          ThrottlingRateLimit: !FindInMap
            - SessionsApigw
            - !Ref Environment
            - ApiRateLimit
      Name: !Sub ${AWS::StackName}-sessions-api
      OpenApiVersion: 3.0.1
      StageName: !Ref Environment
      Tags:
        FMSRegionalPolicy: false

  SessionsApiAccessLogs:
    Type: AWS::Logs::LogGroup
    Properties:
      LogGroupName: !Sub /aws/apigateway/${AWS::StackName}-sessions-api-access-logs
      RetentionInDays: 30

  SessionsApiBasePathMapping:
    Type: AWS::ApiGateway::BasePathMapping
    DependsOn: SessionsApiDomainName
    Properties:
      DomainName: !If
        - DevelopmentStack
        - !Sub
          - sessions-${AWS::StackName}.${DNS_RECORD}
          - DNS_RECORD: !FindInMap
              - DNS
              - !Ref Environment
              - BaseDns
        - !Sub
          - sessions.${DNS_RECORD}
          - DNS_RECORD: !FindInMap
              - DNS
              - !Ref Environment
              - BaseDns
      RestApiId: !Ref SessionsApi
      Stage: !Ref SessionsApi.Stage

  SessionsApiDomainName:
    Type: AWS::ApiGateway::DomainName
    Properties:
      DomainName: !If
        - DevelopmentStack
        - !Sub
          - sessions-${AWS::StackName}.${DNS_RECORD}
          - DNS_RECORD: !FindInMap
              - DNS
              - !Ref Environment
              - BaseDns
        - !Sub
          - sessions.${DNS_RECORD}
          - DNS_RECORD: !FindInMap
              - DNS
              - !Ref Environment
              - BaseDns
      EndpointConfiguration:
        Types:
          - REGIONAL
      RegionalCertificateArn: !If
        - DevelopmentStack
        - !Sub '{{resolve:ssm:/${Environment}/Platform/ACM/AsyncPrimaryZoneWildcardCertificateV1ARN}}'
        - !Sub '{{resolve:ssm:/${Environment}/Platform/ACM/AsyncPrimaryZoneSessionsCertificateV2ARN}}'
      SecurityPolicy: TLS_1_2

  SessionsApiOriginRecordSet:
    Type: AWS::Route53::RecordSet
    Properties:
      AliasTarget:
        DNSName: !GetAtt SessionsApiDomainName.RegionalDomainName
        HostedZoneId: !GetAtt SessionsApiDomainName.RegionalHostedZoneId
      HostedZoneId: !Sub '{{resolve:ssm:/${Environment}/Platform/Route53/PrimaryZoneID}}'
      Name: !If
        - DevelopmentStack
        - !Sub
          - origin.sessions-${AWS::StackName}.${DNS_RECORD}
          - DNS_RECORD: !FindInMap
              - DNS
              - !Ref Environment
              - BaseDns
        - !Sub
          - origin.sessions.${DNS_RECORD}
          - DNS_RECORD: !FindInMap
              - DNS
              - !Ref Environment
              - BaseDns
      Type: A

  SessionsApiRecordSet:
    Type: AWS::Route53::RecordSet
    Properties:
      AliasTarget:
        DNSName: !ImportValue
          Fn::Sub: ${AWS::StackName}-cf-dist-DistributionDomain
        HostedZoneId: Z2FDTNDATAQYW2
      HostedZoneId: !Sub '{{resolve:ssm:/${Environment}/Platform/Route53/PrimaryZoneID}}'
      Name: !If
        - DevelopmentStack
        - !Sub
          - sessions-${AWS::StackName}.${DNS_RECORD}
          - DNS_RECORD: !FindInMap
              - DNS
              - !Ref Environment
              - BaseDns
        - !Sub
          - sessions.${DNS_RECORD}
          - DNS_RECORD: !FindInMap
              - DNS
              - !Ref Environment
              - BaseDns
      Type: A

  SessionsApiSubscriptionFilter:
    Type: AWS::Logs::SubscriptionFilter
    Properties:
      DestinationArn: !FindInMap
        - CslsConfiguration
        - !Ref Environment
        - CSLSEGRESS
      FilterPattern: ""
      LogGroupName: !Ref SessionsApiAccessLogs
    Condition: isNotDev

  SessionsApiWebAclAssociation:
    Type: AWS::WAFv2::WebACLAssociation
    Properties:
      ResourceArn: !Sub
        - arn:aws:apigateway:${AWS::Region}::/restapis/${SessionsApi}/stages/${ApiStage}
        - ApiStage: !Ref SessionsApi.Stage
      WebACLArn: !ImportValue
        Fn::Sub: ${AWS::StackName}-cf-dist-CloakingOriginWebACLArn

  SessionsTable:
    Type: AWS::DynamoDB::Table
    Properties:
      AttributeDefinitions:
        - AttributeName: sessionId
          AttributeType: S
        - AttributeName: subjectIdentifier
          AttributeType: S
        - AttributeName: timeToLive
          AttributeType: N
      BillingMode: PAY_PER_REQUEST
      GlobalSecondaryIndexes:
        - IndexName: subjectIdentifier-timeToLive-index
          KeySchema:
            - AttributeName: subjectIdentifier
              KeyType: HASH
            - AttributeName: timeToLive
              KeyType: RANGE
          Projection:
            NonKeyAttributes:
              - sessionState
              - redirectUri
              - clientState
            ProjectionType: INCLUDE
      KeySchema:
        - AttributeName: sessionId
          KeyType: HASH
      SSESpecification:
        SSEEnabled: true
      TableName: !Sub ${AWS::StackName}-sessions-table-${Environment}
      TimeToLiveSpecification:
        AttributeName: timeToLive
        Enabled: true

  TxMAKMSEncryptionKey:
    Type: AWS::KMS::Key
    Properties:
      Description: A KMS Key for encrypting the SQS Queue for TxMA
      Enabled: true
      KeyPolicy:
        Statement:
          - Action:
              - kms:*
            Effect: Allow
            Principal:
              AWS: !Sub arn:aws:iam::${AWS::AccountId}:root
            Resource:
              - '*'
          - Action:
              - kms:Encrypt
              - kms:Decrypt
              - kms:GenerateDataKey
            Effect: Allow
            Principal:
              AWS: !FindInMap
                - TxMA
                - !Ref Environment
                - TxmaAccount
            Resource:
              - '*'
        Version: "2012-10-17"
      KeySpec: SYMMETRIC_DEFAULT
      KeyUsage: ENCRYPT_DECRYPT
      MultiRegion: false
      PendingWindowInDays: !FindInMap
        - KMS
        - !Ref Environment
        - PendingDeletionInDays

  TxMAKeyAlias:
    Type: AWS::KMS::Alias
    Properties:
      AliasName: !Sub alias/${AWS::StackName}-TxMAKMSEncryptionKey
      TargetKeyId: !Ref TxMAKMSEncryptionKey

  TxMASQSQueue:
    Type: AWS::SQS::Queue
    Properties:
      KmsMasterKeyId: !Ref TxMAKeyAlias
      MessageRetentionPeriod: 604800
      RedrivePolicy:
        deadLetterTargetArn: !GetAtt TxMASQSQueueDeadLetterQueue.Arn
        maxReceiveCount: 5
      VisibilityTimeout: 60

  TxMASQSQueueDeadLetterQueue:
    Type: AWS::SQS::Queue
    Properties:
      KmsMasterKeyId: !Sub TxMAKMSEncryptionKey
      MessageRetentionPeriod: 259200

  TxMASQSQueuePolicy:
    Type: AWS::SQS::QueuePolicy
    Properties:
      PolicyDocument:
        Statement:
          - Action:
              - sqs:DeleteMessage
              - sqs:GetQueueAttributes
              - sqs:ChangeMessageVisibility
              - sqs:ReceiveMessage
            Effect: Allow
            Principal:
              AWS:
                - !FindInMap
                  - TxMA
                  - !Ref Environment
                  - TxmaAccount
            Resource:
              - !GetAtt TxMASQSQueue.Arn
        Version: "2012-10-17"
      Queues:
        - !Ref TxMASQSQueue
    Condition: isNotDevOrBuild

  VendorProcessingDLQ:
    Type: AWS::SQS::Queue
    Properties:
      KmsMasterKeyId: !Ref VendorProcessingKeyAlias
      MessageRetentionPeriod: 1209600

  VendorProcessingDlqNewMessageLowThresholdAlarm:
    Type: AWS::CloudWatch::Alarm
    Properties:
      ActionsEnabled: true
      AlarmActions:
        - !Sub arn:aws:sns:${AWS::Region}:${AWS::AccountId}:platform-alarms-sns-warning
      AlarmDescription: !Sub
        - 'Trigger an alarm when new message gets added to Vendor Processing SQS DLQ. See runbook: ${RunbookUrl}'
        - RunbookUrl: !FindInMap
            - StaticVariables
            - urls
            - WarningAlarmsRunbook
      AlarmName: !Sub ${AWS::StackName}-low-threshold-vendor-processing-dlq-new-message
      ComparisonOperator: GreaterThanOrEqualToThreshold
      DatapointsToAlarm: 1
      Dimensions:
        - Name: QueueName
          Value: !GetAtt VendorProcessingDLQ.QueueName
      EvaluationPeriods: 1
      MetricName: ApproximateNumberOfMessagesVisible
      Namespace: AWS/SQS
      OKActions:
        - !Sub arn:aws:sns:${AWS::Region}:${AWS::AccountId}:platform-alarms-sns-warning
      Period: 60
      Statistic: Maximum
      Threshold: 1
      TreatMissingData: notBreaching
    Condition: DeployAlarms

  VendorProcessingDlqOldMessageHighThresholdAlarm:
    Type: AWS::CloudWatch::Alarm
    Properties:
      ActionsEnabled: true
      AlarmActions:
        - !Sub arn:aws:sns:${AWS::Region}:${AWS::AccountId}:platform-alarms-sns-warning
      AlarmDescription: !Sub
        - 'Trigger an alarm when the age of the oldest message in Vendor Processing SQS DLQ is 10 days or older. See runbook: ${RunbookUrl}'
        - RunbookUrl: !FindInMap
            - StaticVariables
            - urls
            - WarningAlarmsRunbook
      AlarmName: !Sub ${AWS::StackName}-high-threshold-vendor-processing-dlq-old-message
      ComparisonOperator: GreaterThanOrEqualToThreshold
      DatapointsToAlarm: 1
      Dimensions:
        - Name: QueueName
          Value: !GetAtt VendorProcessingDLQ.QueueName
      EvaluationPeriods: 1
      MetricName: ApproximateAgeOfOldestMessage
      Namespace: AWS/SQS
      OKActions:
        - !Sub arn:aws:sns:${AWS::Region}:${AWS::AccountId}:platform-alarms-sns-warning
      Period: 60
      Statistic: Maximum
      Threshold: 864000
      TreatMissingData: notBreaching
    Condition: DeployAlarms

  VendorProcessingDlqOldMessageLowThresholdAlarm:
    Type: AWS::CloudWatch::Alarm
    Properties:
      ActionsEnabled: true
      AlarmActions:
        - !Sub arn:aws:sns:${AWS::Region}:${AWS::AccountId}:platform-alarms-sns-warning
      AlarmDescription: !Sub
        - 'Trigger an alarm when the age of the oldest message in Vendor Processing SQS DLQ is 3 days or older. See runbook: ${RunbookUrl}'
        - RunbookUrl: !FindInMap
            - StaticVariables
            - urls
            - WarningAlarmsRunbook
      AlarmName: !Sub ${AWS::StackName}-low-threshold-vendor-processing-dlq-old-message
      ComparisonOperator: GreaterThanOrEqualToThreshold
      DatapointsToAlarm: 1
      Dimensions:
        - Name: QueueName
          Value: !GetAtt VendorProcessingDLQ.QueueName
      EvaluationPeriods: 1
      MetricName: ApproximateAgeOfOldestMessage
      Namespace: AWS/SQS
      OKActions:
        - !Sub arn:aws:sns:${AWS::Region}:${AWS::AccountId}:platform-alarms-sns-warning
      Period: 60
      Statistic: Maximum
      Threshold: 259200
      TreatMissingData: notBreaching
    Condition: DeployAlarms

  VendorProcessingKMSEncryptionKey:
    Type: AWS::KMS::Key
    Properties:
      Description: A KMS Key for encrypting the Vendor Processing SQS
      EnableKeyRotation: true
      Enabled: true
      KeyPolicy:
        Statement:
          - Action:
              - kms:*
            Effect: Allow
            Principal:
              AWS: !Sub arn:aws:iam::${AWS::AccountId}:root
            Resource:
              - '*'
        Version: "2012-10-17"
      KeySpec: SYMMETRIC_DEFAULT
      KeyUsage: ENCRYPT_DECRYPT
      MultiRegion: false
      PendingWindowInDays: !FindInMap
        - KMS
        - !Ref Environment
        - PendingDeletionInDays

  VendorProcessingKeyAlias:
    Type: AWS::KMS::Alias
    Properties:
      AliasName: !Sub alias/${AWS::StackName}-VendorProcessingKMSEncryptionKey
      TargetKeyId: !Ref VendorProcessingKMSEncryptionKey

  VendorProcessingSQS:
    Type: AWS::SQS::Queue
    Properties:
      DelaySeconds: 5
      KmsMasterKeyId: !Ref VendorProcessingKeyAlias
      MessageRetentionPeriod: 1209600
      ReceiveMessageWaitTimeSeconds: 5
      RedrivePolicy:
        deadLetterTargetArn: !GetAtt VendorProcessingDLQ.Arn
        maxReceiveCount: 360
      VisibilityTimeout: 10

  VendorProcessingSqsOldMessageLowThresholdAlarm:
    Type: AWS::CloudWatch::Alarm
    Properties:
      ActionsEnabled: true
      AlarmActions:
        - !Sub arn:aws:sns:${AWS::Region}:${AWS::AccountId}:platform-alarms-sns-warning
      AlarmDescription: !Sub
        - 'Trigger an alarm when the age of the oldest message in Vendor Processing SQS queue is 30 minutes or older. See runbook: ${RunbookUrl}'
        - RunbookUrl: !FindInMap
            - StaticVariables
            - urls
            - WarningAlarmsRunbook
      AlarmName: !Sub ${AWS::StackName}-low-threshold-vendor-processing-sqs-old-message
      ComparisonOperator: GreaterThanOrEqualToThreshold
      DatapointsToAlarm: 1
      Dimensions:
        - Name: QueueName
          Value: !GetAtt VendorProcessingSQS.QueueName
      EvaluationPeriods: 1
      MetricName: ApproximateAgeOfOldestMessage
      Namespace: AWS/SQS
      OKActions:
        - !Sub arn:aws:sns:${AWS::Region}:${AWS::AccountId}:platform-alarms-sns-warning
      Period: 60
      Statistic: Maximum
      Threshold: 1800
      TreatMissingData: notBreaching
    Condition: DeployAlarms

  WellKnown5XXHighThresholdAlarm:
    Type: AWS::CloudWatch::Alarm
    Properties:
      ActionsEnabled: true
      AlarmActions:
        - !Sub arn:aws:sns:${AWS::Region}:${AWS::AccountId}:platform-alarms-sns-warning
      AlarmDescription: !Sub
        - '80% or more of requests are failing on the /.well-known/jwks.json endpoint. See runbook: ${RunbookUrl}'
        - RunbookUrl: !FindInMap
            - StaticVariables
            - urls
            - CriticalAlarmsRunbook
      AlarmName: !Sub ${AWS::StackName}-high-threshold-well-known-5xx-api-gw
      ComparisonOperator: GreaterThanOrEqualToThreshold
      DatapointsToAlarm: 2
      EvaluationPeriods: 5
      Metrics:
        - Expression: IF(invocations>=10,errorPercentage5XX,0)
          Id: errorThreshold
          Label: errorThreshold
          ReturnData: true
        - Id: invocations
          MetricStat:
            Metric:
              Dimensions:
                - Name: Method
                  Value: GET
                - Name: ApiName
                  Value: !Sub ${AWS::StackName}-sessions-api
                - Name: Stage
                  Value: !Ref Environment
                - Name: Resource
                  Value: /.well-known/jwks.json
              MetricName: Count
              Namespace: AWS/ApiGateway
            Period: 60
            Stat: Sum
          ReturnData: false
        - Id: errorSum5XX
          Label: Number of 5XX errors
          MetricStat:
            Metric:
              Dimensions:
                - Name: Method
                  Value: GET
                - Name: ApiName
                  Value: !Sub ${AWS::StackName}-sessions-api
                - Name: Stage
                  Value: !Ref Environment
                - Name: Resource
                  Value: /.well-known/jwks.json
              MetricName: 5XXError
              Namespace: AWS/ApiGateway
            Period: 60
            Stat: Sum
          ReturnData: false
        - Expression: (errorSum5XX/invocations) * 100
          Id: errorPercentage5XX
          Label: Number of 5XX errors returned as a percentage
          ReturnData: false
      OKActions:
        - !Sub arn:aws:sns:${AWS::Region}:${AWS::AccountId}:platform-alarms-sns-warning
      Threshold: 80
      TreatMissingData: notBreaching
    Condition: DeployAlarms

  WellKnown5XXLowThresholdAlarm:
    Type: AWS::CloudWatch::Alarm
    Properties:
      ActionsEnabled: true
      AlarmActions:
        - !Sub arn:aws:sns:${AWS::Region}:${AWS::AccountId}:platform-alarms-sns-warning
      AlarmDescription: !Sub
        - '1% or more of requests are failing on the /.well-known/jwks.json endpoint. See runbook: ${RunbookUrl}'
        - RunbookUrl: !FindInMap
            - StaticVariables
            - urls
            - WarningAlarmsRunbook
      AlarmName: !Sub ${AWS::StackName}-low-threshold-well-known-5xx-api-gw
      ComparisonOperator: GreaterThanOrEqualToThreshold
      DatapointsToAlarm: 2
      EvaluationPeriods: 5
      Metrics:
        - Expression: IF((invocations>=4) && (errorSum5XX>=2),errorPercentage5XX,0)
          Id: errorThreshold
          Label: errorThreshold
          ReturnData: true
        - Id: invocations
          MetricStat:
            Metric:
              Dimensions:
                - Name: Method
                  Value: GET
                - Name: ApiName
                  Value: !Sub ${AWS::StackName}-sessions-api
                - Name: Stage
                  Value: !Ref Environment
                - Name: Resource
                  Value: /.well-known/jwks.json
              MetricName: Count
              Namespace: AWS/ApiGateway
            Period: 60
            Stat: Sum
          ReturnData: false
        - Id: errorSum5XX
          Label: Number of 5XX errors
          MetricStat:
            Metric:
              Dimensions:
                - Name: Method
                  Value: GET
                - Name: ApiName
                  Value: !Sub ${AWS::StackName}-sessions-api
                - Name: Stage
                  Value: !Ref Environment
                - Name: Resource
                  Value: /.well-known/jwks.json
              MetricName: 5XXError
              Namespace: AWS/ApiGateway
            Period: 60
            Stat: Sum
          ReturnData: false
        - Expression: (errorSum5XX/invocations) * 100
          Id: errorPercentage5XX
          Label: Number of 5XX errors returned as a percentage
          ReturnData: false
      OKActions:
        - !Sub arn:aws:sns:${AWS::Region}:${AWS::AccountId}:platform-alarms-sns-warning
      Threshold: 1
      TreatMissingData: notBreaching
    Condition: DeployAlarms

Outputs:
  EventsApiUrl:
    Description: Events API Gateway base URL
    Value: !If
      - UseDevOverrideEventsBaseUrl
      - !Ref DevOverrideEventsBaseUrl
      - !FindInMap
        - EnvironmentVariables
        - !Ref Environment
        - EventsBaseUrl
    Condition: IsDevOrBuild

  PrivateApiUrl:
    Description: Private API Gateway base URL
    Value: !Sub https://${PrivateApi}.execute-api.${AWS::Region}.amazonaws.com/${Environment}

  ProxyApiUrl:
    Description: Proxy API Gateway Pretty DNS
    Value: !Sub https://${ProxyApiDomainName}
    Condition: ProxyApiDeployment

  SessionsApiUrl:
    Description: Sessions API Gateway base URL
    Value: !Sub https://${SessionsApiDomainName}

  StsMockApiUrl:
    Description: STS Mock API Gateway base URL
    Value: !If
      - UseDevOverrideStsBaseUrl
      - !Ref DevOverrideStsBaseUrl
      - !FindInMap
        - EnvironmentVariables
        - !Ref Environment
        - STSBASEURL
    Condition: IsDevOrBuild

  TxmaKmsEncryptionKeyArn:
    Description: TxMA KMS Encryption Key ARN
    Value: !GetAtt TxMAKMSEncryptionKey.Arn
    Export:
      Name: !Sub ${AWS::StackName}-txma-kms-encryption-key-arn
    Condition: IsDevOrBuild

  TxmaSqsQueueArn:
    Description: TxMA SQS Queue ARN
    Value: !GetAtt TxMASQSQueue.Arn
    Export:
      Name: !Sub ${AWS::StackName}-txma-sqs-queue-arn
    Condition: IsDevOrBuild<|MERGE_RESOLUTION|>--- conflicted
+++ resolved
@@ -392,17 +392,13 @@
               - EnvironmentConfiguration
               - !Ref Environment
               - dynatraceSecretArn
-<<<<<<< HEAD
+        IPVCORE_OUTBOUND_SQS: !GetAtt IPVCoreSQS.QueueUrl
         ISSUER: !Sub
           - https://${BaseDns}
           - BaseDns: !FindInMap
               - DNS
               - !Ref Environment
               - BaseDns
-=======
-        IPVCORE_OUTBOUND_SQS: !GetAtt IPVCoreSQS.QueueUrl
-        ISSUER: mockIssuer
->>>>>>> 41538f02
         POWERTOOLS_SERVICE_NAME: mobile-id-check-async-backend
         SESSION_TABLE_NAME: !Ref SessionsTable
         SIGNING_KEY_ID: !GetAtt KMSSigningKey.Arn
