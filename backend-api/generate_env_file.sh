--- conflicted
+++ resolved
@@ -6,11 +6,7 @@
 if [ $# -ge 1 ] && [ -n "$1" ] ; then
   SAM_STACK="$1"
 else
-<<<<<<< HEAD
-  SAM_STACK="backend-api" #default stack name in dev
-=======
   SAM_STACK="mob-async-backend" #default stack name in dev
->>>>>>> 02844141
 fi
 
 echo "Generating .env file for the $SAM_STACK stack"
