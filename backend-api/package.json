--- conflicted
+++ resolved
@@ -21,12 +21,8 @@
     "node": "20"
   },
   "devDependencies": {
-<<<<<<< HEAD
     "@aws-sdk/credential-providers": "3.637.0",
-    "@eslint/js": "^9.9.1",
-=======
     "@eslint/js": "^9.10.0",
->>>>>>> 21b6b104
     "@pact-foundation/pact": "^13.1.2",
     "@types/aws-lambda": "8.10.145",
     "@types/eslint__js": "^8.42.3",
@@ -36,29 +32,18 @@
     "@types/node-jose": "^1.1.13",
     "axios-retry": "^4.5.0",
     "aws-sdk-client-mock": "4.0.1",
-<<<<<<< HEAD
     "aws4-axios": "^3.3.7",
-    "eslint": "^9.9.1",
-    "express": "^4.19.2",
-=======
     "eslint": "^9.10.0",
     "express": "^4.20.0",
->>>>>>> 21b6b104
     "jest": "29.7.0",
     "jest-junit": "16.0.0",
     "prettier": "3.3.3",
     "ts-jest": "29.2.5",
     "ts-node": "10.9.2",
-<<<<<<< HEAD
-    "typescript": "^5.5.4",
-    "typescript-eslint": "^8.4.0",
+    "typescript": "^5.6.2",
+    "typescript-eslint": "^8.5.0",
     "yaml-cfn": "^0.3.2",
     "yaml": "2.5.0"
-=======
-    "typescript": "^5.6.2",
-    "typescript-eslint": "^8.5.0",
-    "yaml-cfn": "^0.3.2"
->>>>>>> 21b6b104
   },
   "dependencies": {
     "@aws-lambda-powertools/logger": "^2.7.0",
@@ -68,14 +53,9 @@
     "@aws-sdk/client-secrets-manager": "3.645.0",
     "@aws-sdk/client-sqs": "^3.645.0",
     "@aws-sdk/node-http-handler": "3.374.0",
-<<<<<<< HEAD
-    "@types/node": "^20.16.3",
+    "@types/node": "^20.16.5",
     "axios": "1.7.7",
-    "aws-cdk-lib": "^2.155.0",
-=======
-    "@types/node": "^20.16.5",
     "aws-cdk-lib": "^2.157.0",
->>>>>>> 21b6b104
     "dotenv": "16.4.5",
     "ecdsa-sig-formatter": "1.0.11",
     "esbuild": "^0.23.1",
