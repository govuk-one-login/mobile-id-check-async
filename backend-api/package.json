--- conflicted
+++ resolved
@@ -21,12 +21,8 @@
     "node": "20"
   },
   "devDependencies": {
-<<<<<<< HEAD
     "@aws-sdk/credential-providers": "3.637.0",
-    "@eslint/js": "^9.9.0",
-=======
     "@eslint/js": "^9.9.1",
->>>>>>> 7f3f21ab
     "@pact-foundation/pact": "^13.1.2",
     "@types/aws-lambda": "8.10.145",
     "@types/eslint__js": "^8.42.3",
@@ -35,12 +31,8 @@
     "@types/js-yaml": "^4.0.9",
     "@types/node-jose": "^1.1.13",
     "aws-sdk-client-mock": "4.0.1",
-<<<<<<< HEAD
     "aws4-axios": "^3.3.7",
-    "eslint": "^9.9.0",
-=======
     "eslint": "^9.9.1",
->>>>>>> 7f3f21ab
     "express": "^4.19.2",
     "jest": "29.7.0",
     "jest-junit": "16.0.0",
@@ -48,35 +40,20 @@
     "ts-jest": "29.2.5",
     "ts-node": "10.9.2",
     "typescript": "^5.5.4",
-<<<<<<< HEAD
-    "typescript-eslint": "^8.2.0",
+    "typescript-eslint": "^8.4.0",
     "yaml-cfn": "^0.3.2",
     "yaml": "2.5.0"
   },
   "dependencies": {
     "@aws-lambda-powertools/logger": "^2.7.0",
-    "@aws-sdk/client-dynamodb": "^3.632.0",
-    "@aws-sdk/client-kms": "3.632.0",
-    "@aws-sdk/client-secrets-manager": "3.632.0",
-    "@aws-sdk/client-sqs": "^3.632.0",
-    "@aws-sdk/node-http-handler": "3.374.0",
-    "@types/node": "^20.16.1",
-    "axios": "1.7.7",
-    "aws-cdk-lib": "^2.153.0",
-=======
-    "typescript-eslint": "^8.4.0",
-    "yaml-cfn": "^0.3.2"
-  },
-  "dependencies": {
-    "@aws-lambda-powertools/logger": "^2.7.0",
     "@aws-sdk/client-dynamodb": "^3.637.0",
     "@aws-sdk/client-kms": "3.637.0",
+    "@aws-sdk/client-secrets-manager": "3.637.0",
     "@aws-sdk/client-sqs": "^3.637.0",
-    "@aws-sdk/client-secrets-manager": "3.637.0",
     "@aws-sdk/node-http-handler": "3.374.0",
     "@types/node": "^20.16.3",
+    "axios": "1.7.7",
     "aws-cdk-lib": "^2.155.0",
->>>>>>> 7f3f21ab
     "dotenv": "16.4.5",
     "ecdsa-sig-formatter": "1.0.11",
     "esbuild": "^0.23.1",
@@ -84,10 +61,6 @@
     "node-jose": "2.2.0"
   },
   "overrides": {
-<<<<<<< HEAD
-=======
-    "axios": "^1.7.4",
->>>>>>> 7f3f21ab
     "micromatch": "^4.0.8"
   }
 }