--- conflicted
+++ resolved
@@ -14,12 +14,8 @@
     "test:api": "./node_modules/.bin/jest --testPathPattern=tests/api",
     "test:infra": "./node_modules/.bin/jest --testPathPattern=infra-tests/",
     "test:pact": "npm run pact",
-<<<<<<< HEAD
     "test:unit": "./node_modules/.bin/jest --detectOpenHandles --testPathIgnorePatterns=tests/pact --testPathPattern=src/",
     "test:e2e": "./node_modules/.bin/jest --testPathPattern=e2e-tests/",
-=======
-    "test:unit": "./node_modules/.bin/jest --detectOpenHandles --testPathIgnorePatterns=tests/pact tests/api",
->>>>>>> ede15459
     "ci": "npm run test:unit && npm run format:check && npm run lint"
   },
   "engines": {
@@ -54,10 +50,7 @@
     "@aws-lambda-powertools/logger": "^2.7.0",
     "@aws-sdk/client-dynamodb": "^3.637.0",
     "@aws-sdk/client-kms": "3.637.0",
-<<<<<<< HEAD
-=======
     "@aws-sdk/client-s3": "^3.637.0",
->>>>>>> ede15459
     "@aws-sdk/client-secrets-manager": "3.637.0",
     "@aws-sdk/client-sqs": "^3.637.0",
     "@aws-sdk/node-http-handler": "3.374.0",
