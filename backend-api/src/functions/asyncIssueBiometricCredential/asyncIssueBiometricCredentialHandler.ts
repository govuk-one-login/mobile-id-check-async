--- conflicted
+++ resolved
@@ -213,12 +213,8 @@
     );
   }
 
-<<<<<<< HEAD
-  const { credential, analytics } =
+  const { credential, audit, analytics } =
     getCredentialFromBiometricSessionResult.value;
-=======
-  const { credential, audit } = getCredentialFromBiometricSessionResult.value;
->>>>>>> d7b8063c
   const credentialJwtPayload = buildCredentialJwtPayload({
     credential,
     issuer: config.ISSUER,
