<<<<<<< HEAD
import { DynamoDbAdapter } from "../adapters/aws/dynamo/dynamoDbAdapter";
import { SessionRegistry } from "../common/session/SessionRegistry/SessionRegistry";

export type IssueBiometricCredentialDependencies = {
  env: NodeJS.ProcessEnv;
  getSessionRegistry: (tableName: string) => SessionRegistry;
=======
import { GetSecrets } from "../common/config/secrets";
import { getSecretsFromParameterStore } from "../adapters/aws/parameterStore/getSecretsFromParameterStore";

export type IssueBiometricCredentialDependencies = {
  env: NodeJS.ProcessEnv;
  getSecrets: GetSecrets;
>>>>>>> d337b033
};

export const runtimeDependencies: IssueBiometricCredentialDependencies = {
  env: process.env,
<<<<<<< HEAD
  getSessionRegistry: (tableName: string) => new DynamoDbAdapter(tableName),
=======
  getSecrets: getSecretsFromParameterStore,
>>>>>>> d337b033
};<|MERGE_RESOLUTION|>--- conflicted
+++ resolved
@@ -1,25 +1,16 @@
-<<<<<<< HEAD
 import { DynamoDbAdapter } from "../adapters/aws/dynamo/dynamoDbAdapter";
 import { SessionRegistry } from "../common/session/SessionRegistry/SessionRegistry";
-
-export type IssueBiometricCredentialDependencies = {
-  env: NodeJS.ProcessEnv;
-  getSessionRegistry: (tableName: string) => SessionRegistry;
-=======
 import { GetSecrets } from "../common/config/secrets";
 import { getSecretsFromParameterStore } from "../adapters/aws/parameterStore/getSecretsFromParameterStore";
 
 export type IssueBiometricCredentialDependencies = {
   env: NodeJS.ProcessEnv;
+  getSessionRegistry: (tableName: string) => SessionRegistry;
   getSecrets: GetSecrets;
->>>>>>> d337b033
 };
 
 export const runtimeDependencies: IssueBiometricCredentialDependencies = {
   env: process.env,
-<<<<<<< HEAD
   getSessionRegistry: (tableName: string) => new DynamoDbAdapter(tableName),
-=======
   getSecrets: getSecretsFromParameterStore,
->>>>>>> d337b033
 };