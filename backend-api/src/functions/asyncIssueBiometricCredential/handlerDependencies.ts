import { DynamoDbAdapter } from "../adapters/aws/dynamo/dynamoDbAdapter";
import { SessionRegistry } from "../common/session/SessionRegistry/SessionRegistry";
import { GetSecrets } from "../common/config/secrets";
import { getSecretsFromParameterStore } from "../adapters/aws/parameterStore/getSecretsFromParameterStore";

import {
  GetBiometricSession,
  getBiometricSession,
} from "./getBiometricSession/getBiometricSession";
import { Result } from "../utils/result";
import { sendMessageToSqs } from "../adapters/aws/sqs/sendMessageToSqs";
import { OutboundQueueErrorMessage } from "../adapters/aws/sqs/types";

import { IEventService } from "../services/events/types";
import { EventService } from "../services/events/eventService";
import {
  IGetCredentialFromBiometricSession,
  mockGetCredentialFromBiometricSession,
} from "./mockGetCredentialFromBiometricSession/mockGetCredentialFromBiometricSession";

export type IssueBiometricCredentialDependencies = {
  env: NodeJS.ProcessEnv;
  getSessionRegistry: (tableName: string) => SessionRegistry;
  getSecrets: GetSecrets;
  getBiometricSession: GetBiometricSession;
  getEventService: (sqsQueue: string) => IEventService;
<<<<<<< HEAD
  getCredentialFromBiometricSession: IGetCredentialFromBiometricSession;
=======
  sendMessageToSqs: (
    sqsArn: string,
    messageBody: OutboundQueueErrorMessage,
  ) => Promise<Result<void, void>>;
>>>>>>> da9346e0
};

export const runtimeDependencies: IssueBiometricCredentialDependencies = {
  env: process.env,
  getSessionRegistry: (tableName: string) => new DynamoDbAdapter(tableName),
  getSecrets: getSecretsFromParameterStore,
  getBiometricSession,
  getEventService: (sqsQueue: string) => new EventService(sqsQueue),
<<<<<<< HEAD
  getCredentialFromBiometricSession: mockGetCredentialFromBiometricSession,
=======
  sendMessageToSqs,
>>>>>>> da9346e0
};<|MERGE_RESOLUTION|>--- conflicted
+++ resolved
@@ -24,14 +24,11 @@
   getSecrets: GetSecrets;
   getBiometricSession: GetBiometricSession;
   getEventService: (sqsQueue: string) => IEventService;
-<<<<<<< HEAD
-  getCredentialFromBiometricSession: IGetCredentialFromBiometricSession;
-=======
   sendMessageToSqs: (
     sqsArn: string,
     messageBody: OutboundQueueErrorMessage,
   ) => Promise<Result<void, void>>;
->>>>>>> da9346e0
+  getCredentialFromBiometricSession: IGetCredentialFromBiometricSession;
 };
 
 export const runtimeDependencies: IssueBiometricCredentialDependencies = {
@@ -40,9 +37,6 @@
   getSecrets: getSecretsFromParameterStore,
   getBiometricSession,
   getEventService: (sqsQueue: string) => new EventService(sqsQueue),
-<<<<<<< HEAD
+  sendMessageToSqs,
   getCredentialFromBiometricSession: mockGetCredentialFromBiometricSession,
-=======
-  sendMessageToSqs,
->>>>>>> da9346e0
 };