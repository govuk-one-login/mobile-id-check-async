--- conflicted
+++ resolved
@@ -2,7 +2,7 @@
 import { SessionRegistry } from "../common/session/SessionRegistry/SessionRegistry";
 import { GetSecrets } from "../common/config/secrets";
 import { getSecretsFromParameterStore } from "../adapters/aws/parameterStore/getSecretsFromParameterStore";
-<<<<<<< HEAD
+
 import {
   GetBiometricSession,
   getBiometricSession,
@@ -12,8 +12,8 @@
 import { IssueBiometricCredentialMessage } from "../adapters/aws/sqs/types";
 import { SessionRegistry } from "../common/session/SessionRegistry/SessionRegistry";
 import { DynamoDbAdapter } from "../adapters/aws/dynamo/dynamoDbAdapter";
-=======
->>>>>>> 6c96fa62
+
+
 import { IEventService } from "../services/events/types";
 import { EventService } from "../services/events/eventService";
 
@@ -21,7 +21,7 @@
   env: NodeJS.ProcessEnv;
   getSessionRegistry: (tableName: string) => SessionRegistry;
   getSecrets: GetSecrets;
-<<<<<<< HEAD
+
   getBiometricSession: GetBiometricSession;
 
   getEventService: (sqsQueue: string) => IEventService;
@@ -30,22 +30,22 @@
     sqsArn: string,
     messageBody: IssueBiometricCredentialMessage,
   ) => Promise<Result<void, void>>;
-=======
+
   getEventService: (sqsQueue: string) => IEventService;
->>>>>>> 6c96fa62
+
 };
 
 export const runtimeDependencies: IssueBiometricCredentialDependencies = {
   env: process.env,
   getSessionRegistry: (tableName: string) => new DynamoDbAdapter(tableName),
   getSecrets: getSecretsFromParameterStore,
-<<<<<<< HEAD
+
   getBiometricSession,
   getEventService: (sqsQueue: string) => new EventService(sqsQueue),
 
   getSessionRegistry: (tableName: string) => new DynamoDbAdapter(tableName),
   sendMessageToSqs,
-=======
+
   getEventService: (sqsQueue: string) => new EventService(sqsQueue),
->>>>>>> 6c96fa62
+
 };