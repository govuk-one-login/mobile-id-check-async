import { Context, SQSEvent } from "aws-lambda";
import { expect } from "@jest/globals";
import "../../../tests/testUtils/matchers";
import { buildLambdaContext } from "../testUtils/mockContext";
import { logger } from "../common/logging/logger";
import { lambdaHandlerConstructor } from "./asyncIssueBiometricCredentialHandler";
import { RetainMessageOnQueue } from "./RetainMessageOnQueue";
import { IssueBiometricCredentialDependencies } from "./handlerDependencies";
import {
  mockSessionId,
  mockSuccessfulEventService,
  mockWriteGenericEventSuccessResult,
  mockSuccessfulSendMessageToSqs,
  mockInertSessionRegistry,
  mockBiometricSessionId,
  mockInertEventService,
  validBiometricSessionFinishedAttributes,
  validResultSentAttributes,
} from "../testUtils/unitTestData";
import { SessionRegistry } from "../common/session/SessionRegistry/SessionRegistry";
import { emptyFailure, errorResult, successResult } from "../utils/result";
import { GetSessionError } from "../common/session/SessionRegistry/types";
<<<<<<< HEAD
import { mockGetCredentialFromBiometricSession } from "./mockGetCredentialFromBiometricSession/mockGetCredentialFromBiometricSession";
=======
import {
  BiometricSession,
  GetBiometricSessionError,
} from "./getBiometricSession/getBiometricSession";
>>>>>>> da9346e0

describe("Async Issue Biometric Credential", () => {
  let dependencies: IssueBiometricCredentialDependencies;
  let context: Context;
  let consoleInfoSpy: jest.SpyInstance;
  let consoleErrorSpy: jest.SpyInstance;
  let lambdaError: unknown;

  const mockReadyBiometricSession: BiometricSession = {
    finish: "DONE",
  };

  const mockNotReadyBiometricSession: BiometricSession = {
    finish: "PROCESSING",
  };

  const mockGetBiometricSessionSuccess = jest
    .fn()
    .mockResolvedValue(successResult(mockReadyBiometricSession));

  const mockGetBiometricSessionNotReady = jest
    .fn()
    .mockResolvedValue(successResult(mockNotReadyBiometricSession));

  const mockRetryableError: GetBiometricSessionError = {
    isRetryable: true,
  };

  const mockNonRetryableError: GetBiometricSessionError = {
    isRetryable: false,
  };

  const mockGetBiometricSessionRetryableFailure = jest
    .fn()
    .mockResolvedValue(errorResult(mockRetryableError));

  const mockGetBiometricSessionNonRetryableFailure = jest
    .fn()
    .mockResolvedValue(errorResult(mockNonRetryableError));

  const mockGetSecretsSuccess = jest.fn().mockResolvedValue(
    successResult({
      mockBiometricViewerAccessKey: "mockViewerKey",
    }),
  );

  const validVendorProcessingQueueSqsEventRecord = {
    messageId: "mockMessageId",
    receiptHandle: "mockReceiptHandle",
    body: JSON.stringify({
      biometricSessionId: mockBiometricSessionId,
      sessionId: mockSessionId,
    }),
    attributes: {
      ApproximateReceiveCount: "mockApproximateReceiveCount",
      SentTimestamp: "mockSentTimestamp",
      SenderId: "mockSenderId",
      ApproximateFirstReceiveTimestamp: "mockApproximateFirstReceiveTimestamp",
    },
    messageAttributes: {},
    md5OfBody: "mockMd5OfBody",
    eventSource: "mockEventSource",
    eventSourceARN: "mockEventSourceArn",
    awsRegion: "mockAwsRegion",
  };
  const validSqsEvent: SQSEvent = {
    Records: [validVendorProcessingQueueSqsEventRecord],
  };

  const mockSessionRegistrySuccess: SessionRegistry = {
    ...mockInertSessionRegistry,
    getSession: jest
      .fn()
      .mockResolvedValue(
        successResult(validBiometricSessionFinishedAttributes),
      ),
  };

  beforeEach(() => {
    dependencies = {
      env: {
        BIOMETRIC_VIEWER_KEY_SECRET_PATH: "mockBiometricViewerAccessKey",
        BIOMETRIC_VIEWER_ACCESS_KEY_SECRET_CACHE_DURATION_IN_SECONDS: "900",
        READID_BASE_URL: "mockReadIdBaseUrl",
        IPVCORE_OUTBOUND_SQS: "mockIpvcoreOutboundSqs",
        SESSION_TABLE_NAME: "mockTableName",
        TXMA_SQS: "mockTxmaSqs",
        ISSUER: "mockIssuer",
      },
      getSessionRegistry: () => mockSessionRegistrySuccess,
      getSecrets: mockGetSecretsSuccess,
      getBiometricSession: mockGetBiometricSessionSuccess,
      getEventService: () => mockSuccessfulEventService,
<<<<<<< HEAD
      getCredentialFromBiometricSession: mockGetCredentialFromBiometricSession,
=======
      sendMessageToSqs: mockSuccessfulSendMessageToSqs,
>>>>>>> da9346e0
    };
    context = buildLambdaContext();
    consoleInfoSpy = jest.spyOn(console, "info");
    consoleErrorSpy = jest.spyOn(console, "error");
  });

  describe("On every invocation", () => {
    beforeEach(async () => {
      await lambdaHandlerConstructor(dependencies, validSqsEvent, context);
    });

    it("Adds context and version to log attributes and logs STARTED message", () => {
      expect(consoleInfoSpy).toHaveBeenCalledWithLogFields({
        messageCode: "MOBILE_ASYNC_ISSUE_BIOMETRIC_CREDENTIAL_STARTED",
        functionVersion: "1",
        function_arn: "arn:12345",
      });
    });

    it("Clears pre-existing log attributes", async () => {
      logger.appendKeys({ testKey: "testValue" });
      await lambdaHandlerConstructor(dependencies, validSqsEvent, context);

      expect(consoleInfoSpy).not.toHaveBeenCalledWithLogFields({
        testKey: "testValue",
      });
    });
  });

  describe("Config validation", () => {
    describe.each([
      ["BIOMETRIC_VIEWER_KEY_SECRET_PATH"],
      ["BIOMETRIC_VIEWER_ACCESS_KEY_SECRET_CACHE_DURATION_IN_SECONDS"],
      ["READID_BASE_URL"],
      ["IPVCORE_OUTBOUND_SQS"],
      ["SESSION_TABLE_NAME"],
      ["TXMA_SQS"],
      ["ISSUER"],
    ])("Given %s environment variable is missing", (envVar: string) => {
      beforeEach(async () => {
        delete dependencies.env[envVar];
        try {
          await lambdaHandlerConstructor(dependencies, validSqsEvent, context);
        } catch (error: unknown) {
          lambdaError = error;
        }
      });

      it("Logs INVALID_CONFIG", () => {
        expect(consoleErrorSpy).toHaveBeenCalledWithLogFields({
          messageCode: "MOBILE_ASYNC_ISSUE_BIOMETRIC_CREDENTIAL_INVALID_CONFIG",
          data: {
            missingEnvironmentVariables: [envVar],
          },
        });
      });

      it("Throws RetainMessageOnQueue", async () => {
        expect(lambdaError).toStrictEqual(
          new RetainMessageOnQueue("Invalid config"),
        );
      });
    });
  });

  describe("SQS Event validation", () => {
    describe("Given event does not contain exactly 1 record", () => {
      describe.each([
        {
          scenario: "Given there are 0 records",
          invalidSqsEvent: {
            Records: [],
          },
          errorMessage: "Expected exactly one record, got 0.",
        },
        {
          scenario: "Given there more than 1 record",
          invalidSqsEvent: {
            Records: [
              validVendorProcessingQueueSqsEventRecord,
              validVendorProcessingQueueSqsEventRecord,
            ],
          },
          errorMessage: "Expected exactly one record, got 2.",
        },
      ])("$scenario", ({ invalidSqsEvent, errorMessage }) => {
        beforeEach(async () => {
          await lambdaHandlerConstructor(
            dependencies,
            invalidSqsEvent,
            context,
          );
        });

        it("Logs INVALID_SQS_EVENT", () => {
          expect(consoleErrorSpy).toHaveBeenCalledWithLogFields({
            messageCode:
              "MOBILE_ASYNC_ISSUE_BIOMETRIC_CREDENTIAL_INVALID_SQS_EVENT",
            errorMessage,
          });
        });

        it("Does not log COMPLETED", () => {
          expect(consoleInfoSpy).not.toHaveBeenCalledWithLogFields({
            messageCode: "MOBILE_ASYNC_ISSUE_BIOMETRIC_CREDENTIAL_COMPLETED",
          });
        });
      });
    });

    describe("Given event body is invalid", () => {
      describe.each([
        {
          scenario: "Given body cannot be parsed",
          body: "invalidJson",
          errorMessage: "Failed to parse event body. Body: invalidJson",
        },
        {
          scenario: "Given parsed body is null",
          body: JSON.stringify(null),
          errorMessage: `Parsed event body not in expected shape. Parsed event body: null`,
        },
        {
          scenario: "Given parsed body is an array",
          body: JSON.stringify([]),
          errorMessage: `Parsed event body not in expected shape. Parsed event body: []`,
        },
        {
          scenario: "Given parsed body is an empty object",
          body: JSON.stringify({}),
          errorMessage: `Parsed event body not in expected shape. Parsed event body: {}`,
        },
        {
          scenario:
            "Given parsed body does not contain a key of sessionId with a value of type string",
          body: JSON.stringify({ foo: "bar" }),
          errorMessage: `Parsed event body not in expected shape. Parsed event body: {"foo":"bar"}`,
        },
        {
          scenario: "Given sessionId in event body is invalid",
          body: JSON.stringify({
            sessionId: "mockInvalidSessionId",
            biometricSessionId: "mockBiometricSessionId",
          }),
          errorMessage:
            "sessionId in request body is not a valid v4 UUID. sessionId: mockInvalidSessionId",
        },
      ])("$scenario", ({ body, errorMessage }) => {
        const invalidSqsEvent = {
          Records: [
            {
              ...validVendorProcessingQueueSqsEventRecord,
              body,
            },
          ],
        };

        beforeEach(async () => {
          await lambdaHandlerConstructor(
            dependencies,
            invalidSqsEvent,
            context,
          );
        });

        it("Logs INVALID_SQS_EVENT", () => {
          expect(consoleErrorSpy).toHaveBeenCalledWithLogFields({
            messageCode:
              "MOBILE_ASYNC_ISSUE_BIOMETRIC_CREDENTIAL_INVALID_SQS_EVENT",
            errorMessage,
          });
        });

        it("Does not log COMPLETED", () => {
          expect(consoleInfoSpy).not.toHaveBeenCalledWithLogFields({
            messageCode: "MOBILE_ASYNC_ISSUE_BIOMETRIC_CREDENTIAL_COMPLETED",
          });
        });
      });
    });
  });

  describe("Get session failures", () => {
    describe("Given the error type is internal server error", () => {
      beforeEach(async () => {
        dependencies.getSessionRegistry = () => ({
          ...mockInertSessionRegistry,
          getSession: jest.fn().mockResolvedValue(
            errorResult({
              errorType: GetSessionError.INTERNAL_SERVER_ERROR,
            }),
          ),
        });
        try {
          await lambdaHandlerConstructor(dependencies, validSqsEvent, context);
        } catch (error: unknown) {
          lambdaError = error;
        }
      });

      it("Throws RetainMessageOnQueue", async () => {
        expect(lambdaError).toEqual(
          new RetainMessageOnQueue(
            "Unexpected failure retrieving session from database",
          ),
        );
      });
    });

    describe("Given the error type is a client error", () => {
      describe("Given writing TxMA event fails", () => {
        beforeEach(async () => {
          dependencies.getSessionRegistry = () => ({
            ...mockInertSessionRegistry,
            getSession: jest.fn().mockResolvedValue(
              errorResult({
                errorType: GetSessionError.CLIENT_ERROR,
              }),
            ),
          });
          dependencies.getEventService = () => ({
            ...mockInertEventService,
            writeGenericEvent: jest.fn().mockResolvedValue(
              errorResult({
                errorMessage: "mockError",
              }),
            ),
          });

          await lambdaHandlerConstructor(dependencies, validSqsEvent, context);
        });

        it("Logs DCMAW_ASYNC_CRI_5XXERROR audit event error", () => {
          expect(consoleErrorSpy).toHaveBeenCalledWithLogFields({
            messageCode: "MOBILE_ASYNC_ERROR_WRITING_AUDIT_EVENT",
            data: { auditEventName: "DCMAW_ASYNC_CRI_5XXERROR" },
          });
        });

        it("Does not log COMPLETED", () => {
          expect(consoleInfoSpy).not.toHaveBeenCalledWithLogFields({
            messageCode: "MOBILE_ASYNC_ISSUE_BIOMETRIC_CREDENTIAL_COMPLETED",
          });
        });
      });

      describe("Given writing TxMA event succeeds", () => {
        beforeEach(async () => {
          dependencies.getSessionRegistry = () => ({
            ...mockInertSessionRegistry,
            getSession: jest.fn().mockResolvedValue(
              errorResult({
                errorType: GetSessionError.CLIENT_ERROR,
              }),
            ),
          });

          await lambdaHandlerConstructor(dependencies, validSqsEvent, context);
        });

        it("Writes DCMAW_ASYNC_CRI_5XXERROR to TxMA", () => {
          expect(mockSuccessfulEventService.writeGenericEvent).toBeCalledWith({
            eventName: "DCMAW_ASYNC_CRI_5XXERROR",
            componentId: "mockIssuer",
            getNowInMilliseconds: Date.now,
            sessionId: mockSessionId,
          });
        });

        it("Does not log COMPLETED", () => {
          expect(consoleInfoSpy).not.toHaveBeenCalledWithLogFields({
            messageCode: "MOBILE_ASYNC_ISSUE_BIOMETRIC_CREDENTIAL_COMPLETED",
          });
        });
      });
    });
  });

  describe("When session state is ASYNC_RESULT_SENT", () => {
    beforeEach(async () => {
      dependencies.getSessionRegistry = () => ({
        ...mockInertSessionRegistry,
        getSession: jest
          .fn()
          .mockResolvedValue(successResult(validResultSentAttributes)),
      });
      await lambdaHandlerConstructor(dependencies, validSqsEvent, context);
    });

    it("Does not make a call to get secrets", () => {
      expect(mockGetSecretsSuccess).not.toHaveBeenCalled();
    });

    it("Logs COMPLETED with sessionId", async () => {
      expect(consoleInfoSpy).toHaveBeenCalledWithLogFields({
        messageCode: "MOBILE_ASYNC_ISSUE_BIOMETRIC_CREDENTIAL_COMPLETED",
        sessionId: mockSessionId,
      });
    });
  });

  describe("When session state is ASYNC_BIOMETRIC_SESSION_FINISHED", () => {
    beforeEach(async () => {
      // Uses the default mockSessionRegistrySuccess which returns validBiometricSessionFinishedAttributes
      await lambdaHandlerConstructor(dependencies, validSqsEvent, context);
    });

    it("Passes correct arguments to get secrets", async () => {
      expect(mockGetSecretsSuccess).toHaveBeenCalledWith({
        secretNames: ["mockBiometricViewerAccessKey"],
        cacheDurationInSeconds: 900,
      });
    });

    it("Passes correct arguments to get biometric session", async () => {
      expect(mockGetBiometricSessionSuccess).toHaveBeenCalledWith(
        "mockReadIdBaseUrl",
        mockBiometricSessionId,
        "mockViewerKey",
      );
    });

    describe("When there is an error getting secrets", () => {
      beforeEach(async () => {
        dependencies.getSecrets = jest.fn().mockResolvedValue(emptyFailure());
        try {
          await lambdaHandlerConstructor(dependencies, validSqsEvent, context);
        } catch (error: unknown) {
          lambdaError = error;
        }
      });

      it("Throws RetainMessageOnQueue", async () => {
        expect(lambdaError).toStrictEqual(
          new RetainMessageOnQueue("Failed to retrieve biometric viewer key"),
        );
      });
    });

    describe("When biometric session retrieval fails", () => {
      describe("With retryable error", () => {
        beforeEach(async () => {
          dependencies.getBiometricSession =
            mockGetBiometricSessionRetryableFailure;
          try {
            await lambdaHandlerConstructor(
              dependencies,
              validSqsEvent,
              context,
            );
          } catch (error: unknown) {
            lambdaError = error;
          }
        });

        it("Throws RetainMessageOnQueue with appropriate message", () => {
          expect(lambdaError).toBeInstanceOf(RetainMessageOnQueue);
          expect((lambdaError as RetainMessageOnQueue).message).toMatch(
            /Retryable error/,
          );
        });
      });

      describe("With non-retryable error", () => {
        beforeEach(async () => {
          dependencies.getBiometricSession =
            mockGetBiometricSessionNonRetryableFailure;
          await lambdaHandlerConstructor(dependencies, validSqsEvent, context);
        });

        it("Sends error to IPV Core", () => {
          expect(mockSuccessfulSendMessageToSqs).toHaveBeenCalledWith(
            "mockIpvcoreOutboundSqs",
            {
              sub: "mockSubjectIdentifier",
              state: "mockClientState",
              error: "server_error",
              error_description: "Internal server error",
            },
          );
        });

        it("Sends event to TxMA", () => {
          expect(mockWriteGenericEventSuccessResult).toHaveBeenCalledWith(
            expect.objectContaining({
              eventName: "DCMAW_ASYNC_CRI_5XXERROR",
              componentId: "mockIssuer",
            }),
          );
        });

        describe("When sending error to IPV Core fails", () => {
          beforeEach(async () => {
            dependencies.sendMessageToSqs = jest
              .fn()
              .mockResolvedValue(emptyFailure());
            dependencies.getBiometricSession =
              mockGetBiometricSessionNonRetryableFailure;
            await lambdaHandlerConstructor(
              dependencies,
              validSqsEvent,
              context,
            );
          });

          it("Logs IPV Core message error", () => {
            expect(consoleErrorSpy).toHaveBeenCalledWithLogFields({
              messageCode:
                "MOBILE_ASYNC_ISSUE_BIOMETRIC_CREDENTIAL_IPV_CORE_MESSAGE_ERROR",
            });
          });

          it("Still sends event to TxMA", () => {
            expect(mockWriteGenericEventSuccessResult).toHaveBeenCalledWith(
              expect.objectContaining({
                eventName: "DCMAW_ASYNC_CRI_5XXERROR",
                componentId: "mockIssuer",
              }),
            );
          });

          describe("Given writing TxMA event fails", () => {
            beforeEach(async () => {
              dependencies.getEventService = () => ({
                ...mockInertEventService,
                writeGenericEvent: jest.fn().mockResolvedValue(
                  errorResult({
                    errorMessage: "mockError",
                  }),
                ),
              });

              await lambdaHandlerConstructor(
                dependencies,
                validSqsEvent,
                context,
              );
            });

            it("Logs DCMAW_ASYNC_CRI_5XXERROR audit event error", () => {
              expect(consoleErrorSpy).toHaveBeenCalledWithLogFields({
                messageCode: "MOBILE_ASYNC_ERROR_WRITING_AUDIT_EVENT",
              });
            });

            it("Does not log COMPLETED", () => {
              expect(consoleInfoSpy).not.toHaveBeenCalledWithLogFields({
                messageCode:
                  "MOBILE_ASYNC_ISSUE_BIOMETRIC_CREDENTIAL_COMPLETED",
                data: { auditEventName: "DCMAW_ASYNC_CRI_5XXERROR" },
              });
            });
          });

          describe("Given writing TxMA event succeeds", () => {
            beforeEach(async () => {
              await lambdaHandlerConstructor(
                dependencies,
                validSqsEvent,
                context,
              );
            });

            it("Writes DCMAW_ASYNC_CRI_5XXERROR to TxMA", () => {
              expect(
                mockSuccessfulEventService.writeGenericEvent,
              ).toBeCalledWith({
                eventName: "DCMAW_ASYNC_CRI_5XXERROR",
                componentId: "mockIssuer",
                getNowInMilliseconds: Date.now,
                sessionId: mockSessionId,
                govukSigninJourneyId: "mockGovukSigninJourneyId",
                ipAddress: undefined,
                redirect_uri: undefined,
                sub: "mockSubjectIdentifier",
                suspected_fraud_signal: undefined,
                txmaAuditEncoded: undefined,
              });
            });

            it("Logs COMPLETED with sessionId", () => {
              expect(consoleInfoSpy).toHaveBeenCalledWithLogFields({
                messageCode:
                  "MOBILE_ASYNC_ISSUE_BIOMETRIC_CREDENTIAL_COMPLETED",
                sessionId: mockSessionId,
              });
            });
          });
        });
      });
    });

    describe("When biometric session is not ready", () => {
      beforeEach(async () => {
        dependencies.getBiometricSession = mockGetBiometricSessionNotReady;
        try {
          await lambdaHandlerConstructor(dependencies, validSqsEvent, context);
        } catch (error: unknown) {
          lambdaError = error;
        }
      });

      it("Logs the appropriate message", () => {
        expect(consoleInfoSpy).toHaveBeenCalledWithLogFields({
          messageCode: "MOBILE_ASYNC_ISSUE_BIOMETRIC_CREDENTIAL_NOT_READY",
          data: {
            finish: "PROCESSING",
          },
        });
      });

      it("Throws RetainMessageOnQueue with appropriate message", () => {
        expect(lambdaError).toBeInstanceOf(RetainMessageOnQueue);
        expect((lambdaError as RetainMessageOnQueue).message).toMatch(
          /Biometric session not ready: PROCESSING/,
        );
      });

      it("Logs COMPLETED with sessionId", () => {
        expect(consoleInfoSpy).toHaveBeenCalledWithLogFields({
          messageCode: "MOBILE_ASYNC_ISSUE_BIOMETRIC_CREDENTIAL_COMPLETED",
          sessionId: mockSessionId,
        });
      });
    });
  });
});<|MERGE_RESOLUTION|>--- conflicted
+++ resolved
@@ -20,14 +20,11 @@
 import { SessionRegistry } from "../common/session/SessionRegistry/SessionRegistry";
 import { emptyFailure, errorResult, successResult } from "../utils/result";
 import { GetSessionError } from "../common/session/SessionRegistry/types";
-<<<<<<< HEAD
-import { mockGetCredentialFromBiometricSession } from "./mockGetCredentialFromBiometricSession/mockGetCredentialFromBiometricSession";
-=======
 import {
   BiometricSession,
   GetBiometricSessionError,
 } from "./getBiometricSession/getBiometricSession";
->>>>>>> da9346e0
+import { mockGetCredentialFromBiometricSession } from "./mockGetCredentialFromBiometricSession/mockGetCredentialFromBiometricSession";
 
 describe("Async Issue Biometric Credential", () => {
   let dependencies: IssueBiometricCredentialDependencies;
@@ -121,11 +118,8 @@
       getSecrets: mockGetSecretsSuccess,
       getBiometricSession: mockGetBiometricSessionSuccess,
       getEventService: () => mockSuccessfulEventService,
-<<<<<<< HEAD
+      sendMessageToSqs: mockSuccessfulSendMessageToSqs,
       getCredentialFromBiometricSession: mockGetCredentialFromBiometricSession,
-=======
-      sendMessageToSqs: mockSuccessfulSendMessageToSqs,
->>>>>>> da9346e0
     };
     context = buildLambdaContext();
     consoleInfoSpy = jest.spyOn(console, "info");
