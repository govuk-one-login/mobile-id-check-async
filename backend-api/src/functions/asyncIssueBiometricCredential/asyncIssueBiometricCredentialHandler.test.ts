--- conflicted
+++ resolved
@@ -11,13 +11,9 @@
   mockSessionId,
   validBiometricSessionFinishedAttributes,
 } from "../testUtils/unitTestData";
-<<<<<<< HEAD
 import { SessionRegistry } from "../common/session/SessionRegistry/SessionRegistry";
-import { errorResult, successResult } from "../utils/result";
+import { emptyFailure, errorResult, successResult } from "../utils/result";
 import { GetSessionError } from "../common/session/SessionRegistry/types";
-=======
-import { successResult, emptyFailure } from "../utils/result";
->>>>>>> d337b033
 
 describe("Async Issue Biometric Credential", () => {
   let dependencies: IssueBiometricCredentialDependencies;
@@ -67,16 +63,12 @@
   beforeEach(() => {
     dependencies = {
       env: {
-<<<<<<< HEAD
+        BIOMETRIC_VIEWER_KEY_SECRET_PATH: "mockBiometricViewerAccessKey",
+        BIOMETRIC_VIEWER_ACCESS_KEY_SECRET_CACHE_DURATION_IN_SECONDS: "900",
         SESSION_TABLE_NAME: "mockTableName",
       },
       getSessionRegistry: () => mockSessionRegistrySuccess,
-=======
-        BIOMETRIC_VIEWER_KEY_SECRET_PATH: "mockBiometricViewerAccessKey",
-        BIOMETRIC_VIEWER_ACCESS_KEY_SECRET_CACHE_DURATION_IN_SECONDS: "900",
-      },
       getSecrets: mockGetSecretsSuccess,
->>>>>>> d337b033
     };
     context = buildLambdaContext();
     consoleInfoSpy = jest.spyOn(console, "info");
@@ -107,36 +99,10 @@
   });
 
   describe("Config validation", () => {
-<<<<<<< HEAD
-    describe.each(["SESSION_TABLE_NAME"])(
-      "Given %s environment variable is missing",
-      (envVar: string) => {
-        beforeEach(async () => {
-          delete dependencies.env[envVar];
-          await lambdaHandlerConstructor(dependencies, validSqsEvent, context);
-        });
-
-        it("Logs INVALID_CONFIG", () => {
-          expect(consoleErrorSpy).toHaveBeenCalledWithLogFields({
-            messageCode:
-              "MOBILE_ASYNC_ISSUE_BIOMETRIC_CREDENTIAL_INVALID_CONFIG",
-            data: {
-              missingEnvironmentVariables: [envVar],
-            },
-          });
-        });
-
-        it("Does not log COMPLETED", () => {
-          expect(consoleInfoSpy).not.toHaveBeenCalledWithLogFields({
-            messageCode: "MOBILE_ASYNC_ISSUE_BIOMETRIC_CREDENTIAL_COMPLETED",
-          });
-        });
-      },
-    );
-=======
     describe.each([
       ["BIOMETRIC_VIEWER_KEY_SECRET_PATH"],
       ["BIOMETRIC_VIEWER_ACCESS_KEY_SECRET_CACHE_DURATION_IN_SECONDS"],
+      ["SESSION_TABLE_NAME"],
     ])("Given %s environment variable is missing", (envVar: string) => {
       beforeEach(() => {
         delete dependencies.env[envVar];
@@ -155,7 +121,6 @@
         });
       });
     });
->>>>>>> d337b033
   });
 
   describe("SQS Event validation", () => {
@@ -275,7 +240,6 @@
     });
   });
 
-<<<<<<< HEAD
   describe("Get session failures", () => {
     describe("Given the error type is internal server error", () => {
       beforeEach(async () => {
@@ -295,7 +259,9 @@
           messageCode: "MOBILE_ASYNC_ISSUE_BIOMETRIC_CREDENTIAL_COMPLETED",
         });
       });
-=======
+    });
+  });
+
   describe("When there is an error getting secrets", () => {
     beforeEach(async () => {
       dependencies.getSecrets = jest.fn().mockResolvedValue(emptyFailure());
@@ -305,7 +271,6 @@
       await expect(
         lambdaHandlerConstructor(dependencies, validSqsEvent, context),
       ).rejects.toThrow("Failed to retrieve biometric viewer key");
->>>>>>> d337b033
     });
   });
 
