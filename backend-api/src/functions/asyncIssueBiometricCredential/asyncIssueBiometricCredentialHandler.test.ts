--- conflicted
+++ resolved
@@ -839,7 +839,6 @@
       );
     });
 
-<<<<<<< HEAD
     describe("Write verifiable credential to IPVCore outbound queue errors", () => {
       describe("Given writing to the outbound queue fails", () => {
         beforeEach(async () => {
@@ -869,6 +868,21 @@
               "Unexpected failure writing the VC to the IPVCore outbound queue",
             ),
           );
+        });
+      });
+    });
+    describe("Given signing jwt fails", () => {
+      beforeEach(async () => {
+        dependencies.createSignedJwt = jest
+          .fn()
+          .mockResolvedValue(emptyFailure());
+
+        await lambdaHandlerConstructor(dependencies, validSqsEvent, context);
+      });
+
+      it("Does not log COMPLETED", () => {
+        expect(consoleInfoSpy).not.toHaveBeenCalledWithLogFields({
+          messageCode: "MOBILE_ASYNC_ISSUE_BIOMETRIC_CREDENTIAL_COMPLETED",
         });
       });
     });
@@ -982,24 +996,6 @@
       );
     });
 
-=======
-    describe("Given signing jwt fails", () => {
-      beforeEach(async () => {
-        dependencies.createSignedJwt = jest
-          .fn()
-          .mockResolvedValue(emptyFailure());
-
-        await lambdaHandlerConstructor(dependencies, validSqsEvent, context);
-      });
-
-      it("Does not log COMPLETED", () => {
-        expect(consoleInfoSpy).not.toHaveBeenCalledWithLogFields({
-          messageCode: "MOBILE_ASYNC_ISSUE_BIOMETRIC_CREDENTIAL_COMPLETED",
-        });
-      });
-    });
-
->>>>>>> 81095442
     describe("Happy path", () => {
       beforeEach(async () => {
         // Uses the default mockSessionRegistrySuccess which returns validBiometricSessionFinishedAttributes
