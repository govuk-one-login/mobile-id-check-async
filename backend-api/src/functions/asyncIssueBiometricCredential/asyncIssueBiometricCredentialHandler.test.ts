--- conflicted
+++ resolved
@@ -130,17 +130,12 @@
     .fn()
     .mockReturnValue(
       successResult({
-<<<<<<< HEAD
-        credential: "mockCredential",
+        credential: mockBiometricCredential,
         analytics: {
           scanType: "NFC",
           visualVerification: "mockVisualVerification",
           documentType: "Passport",
         },
-=======
-        credential: mockBiometricCredential,
-        analytics: "mockAnalytics",
->>>>>>> d7b8063c
         audit: "mockAudit",
         advisories: "mockAdvisories",
       }),
@@ -1099,7 +1094,11 @@
           .mockReturnValue(
             successResult({
               credential: mockBiometricCredential,
-              analytics: "mockAnalytics",
+              analytics: {
+                scanType: "NFC",
+                visualVerification: "mockVisualVerification",
+                documentType: "Passport",
+              },
               audit: mockAuditData,
               advisories: "mockAdvisories",
             }),
@@ -1168,6 +1167,13 @@
               sub: mockSubjectIdentifier,
             },
           );
+        });
+
+        it("Logs ISSUE_BIOMETRIC_CREDENTIAL_VC_ISSUED and documentType", async () => {
+          expect(consoleInfoSpy).toHaveBeenCalledWithLogFields({
+            messageCode: "MOBILE_ASYNC_ISSUE_BIOMETRIC_CREDENTIAL_VC_ISSUED",
+            documentType: "Passport",
+          });
         });
 
         it("Writes DCMAW_ASYNC_CRI_VC_ISSUED event to TxMA", () => {
@@ -1255,7 +1261,11 @@
           .mockReturnValue(
             successResult({
               credential: mockBiometricCredential,
-              analytics: "mockAnalytics",
+              analytics: {
+                scanType: "NFC",
+                visualVerification: "mockVisualVerification",
+                documentType: "Passport",
+              },
               audit: mockAuditDataWithFlags,
               advisories: "mockAdvisories",
             }),
@@ -1285,27 +1295,6 @@
         });
       });
 
-<<<<<<< HEAD
-      it("Logs ISSUE_BIOMETRIC_CREDENTIAL_VC_ISSUED and documentType", async () => {
-        expect(consoleInfoSpy).toHaveBeenCalledWithLogFields({
-          messageCode: "MOBILE_ASYNC_ISSUE_BIOMETRIC_CREDENTIAL_VC_ISSUED",
-          documentType: "Passport",
-        });
-      });
-
-      it("Writes DCMAW_ASYNC_CRI_END event to TxMA", () => {
-        expect(mockWriteGenericEventSuccessResult).toHaveBeenCalledWith({
-          eventName: "DCMAW_ASYNC_CRI_END",
-          componentId: mockIssuer,
-          getNowInMilliseconds: Date.now,
-          sessionId: mockSessionId,
-          govukSigninJourneyId: mockGovukSigninJourneyId,
-          ipAddress: undefined,
-          redirect_uri: undefined,
-          sub: mockSubjectIdentifier,
-          suspected_fraud_signal: undefined,
-          txmaAuditEncoded: undefined,
-=======
       describe("Given generated biometric credential has contraindicators", () => {
         const mockCredentialWithContraIndicators = {
           ...mockBiometricCredential,
@@ -1353,7 +1342,6 @@
               ],
             }),
           );
->>>>>>> d7b8063c
         });
       });
 
