--- conflicted
+++ resolved
@@ -11,11 +11,8 @@
   ITokenServiceDependencies,
   TokenService,
 } from "./tokenService/tokenService";
-<<<<<<< HEAD
 import { TokenVerifier } from "./tokenService/tokenVerifier";
-=======
 import { IDecryptJwe, JweDecrypter } from "./jwe/jweDecrypter";
->>>>>>> ba699c98
 
 const tokenServiceDependencies: ITokenServiceDependencies = {
   publicKeyGetter: () => new PublicKeyGetter(),
