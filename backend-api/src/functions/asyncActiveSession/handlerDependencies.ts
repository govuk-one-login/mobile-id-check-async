--- conflicted
+++ resolved
@@ -1,48 +1,36 @@
+import { Logger as PowertoolsLogger } from "@aws-lambda-powertools/logger";
 import { Logger } from "../services/logging/logger";
-import { Logger as PowertoolsLogger } from "@aws-lambda-powertools/logger";
+import {
+  ISessionService,
+  SessionService,
+} from "../services/session/sessionService";
 import { MessageName, registeredLogs } from "./registeredLogs";
-<<<<<<< HEAD
+import { PublicKeyGetter } from "./tokenService/publicKeyGetter";
 import {
   ITokenService,
   ITokenServiceDependencies,
   TokenService,
 } from "./tokenService/tokenService";
-import { PublicKeyGetter } from "./tokenService/publicKeyGetter";
 
 const tokenServiceDependencies: ITokenServiceDependencies = {
   publicKeyGetter: () => new PublicKeyGetter(),
 };
-=======
-import { ITokenService, TokenService } from "./tokenService/tokenService";
-import {
-  ISessionService,
-  SessionService,
-} from "../services/session/sessionService";
->>>>>>> bc5a0d76
 
 export interface IAsyncActiveSessionDependencies {
   env: NodeJS.ProcessEnv;
   logger: () => Logger<MessageName>;
-<<<<<<< HEAD
   tokenServiceDependencies: ITokenServiceDependencies;
   tokenService: (
     tokenServiceDependencies: ITokenServiceDependencies,
   ) => ITokenService;
-=======
-  tokenService: () => ITokenService;
   sessionService: (tableName: string) => ISessionService;
->>>>>>> bc5a0d76
 }
 
 export const dependencies: IAsyncActiveSessionDependencies = {
   env: process.env,
   logger: () => new Logger<MessageName>(new PowertoolsLogger(), registeredLogs),
-<<<<<<< HEAD
   tokenServiceDependencies,
   tokenService: (tokenServiceDependencies: ITokenServiceDependencies) =>
     new TokenService(tokenServiceDependencies),
-=======
-  tokenService: () => new TokenService(),
   sessionService: (tableName: string) => new SessionService(tableName),
->>>>>>> bc5a0d76
 };