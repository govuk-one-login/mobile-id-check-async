--- conflicted
+++ resolved
@@ -6,10 +6,6 @@
   SuccessfulHttpResponse,
 } from "../../services/http/sendHttpRequest";
 import { errorResult, Result, successResult } from "../../utils/result";
-<<<<<<< HEAD
-=======
-import { jwtVerify, JWTVerifyResult, KeyLike } from "jose";
->>>>>>> ba699c98
 import { IJwks, IPublicKeyGetter } from "./publicKeyGetter";
 import { ITokenVerifier } from "./tokenVerifier";
 
@@ -123,71 +119,6 @@
 
     return successResult(jwks);
   }
-
-<<<<<<< HEAD
-  private async decryptJwe(
-    decryptedCek: Uint8Array,
-    iv: Uint8Array,
-    ciphertext: Uint8Array,
-    tag: Uint8Array,
-    additionalData: Uint8Array,
-  ): Promise<Result<string>> {
-    const webcrypto = crypto.webcrypto as unknown as Crypto;
-
-    let cek: CryptoKey;
-    try {
-      cek = await webcrypto.subtle.importKey(
-        "raw",
-        decryptedCek,
-        "AES-GCM",
-        false,
-        ["decrypt"],
-      );
-    } catch (error) {
-      return errorResult({
-        errorMessage: `Error converting cek to CryptoKey. ${error}`,
-        errorCategory: "SERVER_ERROR",
-      });
-    }
-
-    let decryptedBuffer: ArrayBuffer;
-    try {
-      decryptedBuffer = await webcrypto.subtle.decrypt(
-        {
-          name: "AES-GCM",
-          iv,
-          additionalData,
-          tagLength: 128,
-        },
-        cek,
-        Buffer.concat([new Uint8Array(ciphertext), new Uint8Array(tag)]),
-      );
-    } catch (error) {
-      return errorResult({
-        errorMessage: `Error decrypting JWE. ${error}`,
-=======
-  private async verifyTokenSignature(
-    jwt: string,
-    publicKey: Uint8Array | KeyLike,
-  ): Promise<Result<JWTVerifyResult>> {
-    let result: JWTVerifyResult;
-    try {
-      result = await jwtVerify(jwt, publicKey);
-    } catch (error) {
-      return errorResult({
-        errorMessage: `Failed verifying service token signature. ${error}`,
->>>>>>> ba699c98
-        errorCategory: "SERVER_ERROR",
-      });
-    }
-
-<<<<<<< HEAD
-    const decoder = new TextDecoder();
-    return successResult(decoder.decode(decryptedBuffer));
-=======
-    return successResult(result);
->>>>>>> ba699c98
-  }
 }
 
 export interface ITokenService {
