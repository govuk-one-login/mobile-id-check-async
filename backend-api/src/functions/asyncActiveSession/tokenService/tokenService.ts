--- conflicted
+++ resolved
@@ -18,6 +18,7 @@
   getSubFromToken = async (
     stsJwksEndpoint: string,
     retryConfig: RetryConfig,
+    jwt: string
   ): Promise<Result<string>> => {
     const stsJwksEndpointResponseResult = await this.getJwks(
       stsJwksEndpoint,
@@ -29,47 +30,6 @@
 
     const jwks = stsJwksEndpointResponseResult.value;
 
-<<<<<<< HEAD
-    const getJwksFromResponseResult = await this.getJwksFromResponse(
-      stsJwksEndpointResponse,
-    );
-
-    if (getJwksFromResponseResult.isError) {
-      return getJwksFromResponseResult;
-    }
-
-=======
-    const getJweComponentsResult = this.getJweComponents(jwe);
-    if (getJweComponentsResult.isError) {
-      return getJweComponentsResult;
-    }
-
-    const [protectedHeader, encryptedCek, iv, ciphertext, tag] =
-      getJweComponentsResult.value;
-
-    const decryptCekResult = await new KMSAdapter().decrypt(
-      encryptionKeyArn,
-      new Uint8Array(Buffer.from(encryptedCek, "base64")),
-    );
-    if (decryptCekResult.isError) {
-      return decryptCekResult;
-    }
-
-    const cek = decryptCekResult.value;
-
-    const decryptJweResult = await this.decryptJwe(
-      cek,
-      Buffer.from(iv, "base64"),
-      Buffer.from(ciphertext, "base64"),
-      Buffer.from(tag, "base64"),
-      new Uint8Array(Buffer.from(protectedHeader)),
-    );
-    if (decryptJweResult.isError) {
-      return decryptJweResult;
-    }
-
-    const jwt = decryptJweResult.value;
-
     const publicKeyGetter = this.dependencies.publicKeyGetter();
     const getPublicKeyFromJwksResult = await publicKeyGetter.getPublicKey(
       jwks,
@@ -91,7 +51,6 @@
 
     // const { payload } = verifyTokenSignatureResult.value;
 
->>>>>>> 820cc0d4
     return successResult("");
   };
 
@@ -244,6 +203,7 @@
   getSubFromToken: (
     stsJwksEndpoint: string,
     retryConfig: RetryConfig,
+    jwt: string
   ) => Promise<Result<string>>;
 }
 
