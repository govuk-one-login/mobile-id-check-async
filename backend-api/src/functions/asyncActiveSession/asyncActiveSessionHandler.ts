--- conflicted
+++ resolved
@@ -105,7 +105,6 @@
   }),
 };
 
-<<<<<<< HEAD
 const badRequestResponse = (errorDescription: string) => {
   return {
     headers: { "Content-Type": "application/json" },
@@ -115,14 +114,6 @@
       error_description: errorDescription,
     }),
   };
-=======
-const badRequestResponse: APIGatewayProxyResult = {
-  headers: { "Content-Type": "application/json" },
-  statusCode: 400,
-  body: JSON.stringify({
-    error: "invalid_request",
-    error_description: "failed decrypting service token jwt",
-  }),
 };
 
 const notFoundResponse: APIGatewayProxyResult = {
@@ -132,5 +123,4 @@
     error: "session_not_found",
     error_description: "No active session found for the given sub identifier",
   }),
->>>>>>> bc5a0d76
 };