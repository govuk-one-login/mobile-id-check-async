--- conflicted
+++ resolved
@@ -51,16 +51,7 @@
   const tokenService = dependencies.tokenService(tokenServiceDependencies);
   const getSubFromTokenResult = await tokenService.getSubFromToken(
     config.STS_JWKS_ENDPOINT,
-<<<<<<< HEAD
-    config.ENCRYPTION_KEY_ARN,
-    serviceToken,
-=======
-    {
-      maxAttempts: 3,
-      delayInMillis: 100,
-    },
-    serviceTokenJwt,
->>>>>>> ba699c98
+      serviceTokenJwt,
   );
 
   if (getSubFromTokenResult.isError) {
