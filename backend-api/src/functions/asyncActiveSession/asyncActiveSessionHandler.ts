--- conflicted
+++ resolved
@@ -11,7 +11,6 @@
   event: APIGatewayProxyEvent,
 ): Promise<APIGatewayProxyResult> {
   const logger = dependencies.logger();
-
   logger.log("STARTED");
 
   const configResult = new ConfigService().getConfig(dependencies.env);
@@ -32,34 +31,31 @@
     });
     return unauthorizedResponse;
   }
+
   const serviceToken = authorizationHeaderResult.value;
 
-<<<<<<< HEAD
-  const decryptResult = await dependencies
-    .jweDecryptor(config.ENCRYPTION_KEY_ARN)
-    .decrypt(serviceToken);
+    const decryptResult = await dependencies
+        .jweDecryptor(config.ENCRYPTION_KEY_ARN)
+        .decrypt(serviceToken);
 
-  if (decryptResult.isError) {
-    logger.log("JWE_DECRYPTION_ERROR", {
-      errorMessage: decryptResult.value.errorMessage,
-    });
-    return badRequestResponse("Failed decrypting service token JWE");
-  }
+    if (decryptResult.isError) {
+        logger.log("JWE_DECRYPTION_ERROR", {
+            errorMessage: decryptResult.value.errorMessage,
+        });
+        return badRequestResponse("Failed decrypting service token JWE");
+    }
 
-  // const jwt = decryptResult.value;
+    const jwt = decryptResult.value;
 
-  const tokenService = dependencies.tokenService();
-
-=======
   const tokenServiceDependencies = dependencies.tokenServiceDependencies;
   const tokenService = dependencies.tokenService(tokenServiceDependencies);
->>>>>>> 820cc0d4
   const getSubFromTokenResult = await tokenService.getSubFromToken(
     config.STS_JWKS_ENDPOINT,
     {
       maxAttempts: 3,
       delayInMillis: 100,
     },
+      jwt
   );
 
   if (getSubFromTokenResult.isError) {
@@ -67,11 +63,7 @@
       logger.log("FAILED_TO_GET_SUB_FROM_SERVICE_TOKEN", {
         errorMessage: getSubFromTokenResult.value.errorMessage,
       });
-<<<<<<< HEAD
-      return badRequestResponse("Failed validating the service token payload"); // Temporary message until TokenService is finalised
-=======
       return badRequestResponse(getSubFromTokenResult.value.errorMessage);
->>>>>>> 820cc0d4
     }
 
     logger.log("INTERNAL_SERVER_ERROR", {
