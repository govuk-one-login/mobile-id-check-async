--- conflicted
+++ resolved
@@ -261,11 +261,7 @@
           statusCode: 400,
           body: JSON.stringify({
             error: "invalid_request",
-<<<<<<< HEAD
-            error_description: "Failed decrypting service token",
-=======
             error_description: "Mock invalid service token error",
->>>>>>> e52914bd
           }),
         });
       });
