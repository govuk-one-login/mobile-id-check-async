import { APIGatewayProxyResult } from "aws-lambda";
import { buildRequest } from "../testUtils/mockRequest";
import { lambdaHandlerConstructor } from "./asyncActiveSessionHandler";
import { IAsyncActiveSessionDependencies } from "./handlerDependencies";
import { MockLoggingAdapter } from "../services/logging/tests/mockLogger";
import { MessageName, registeredLogs } from "./registeredLogs";
import { Logger } from "../services/logging/logger";
import { MockJWTBuilder } from "../testUtils/mockJwtBuilder";
import { errorResult, Result, successResult } from "../utils/result";
import { ITokenService } from "./tokenService/tokenService";
import { MockPubicKeyGetterGetPublicKeySuccess } from "./tokenService/tests/mocks";
import {
  MockSessionServiceGetErrorResult,
  MockSessionServiceGetSuccessResult,
  MockSessionServiceGetNullSuccessResult,
} from "../services/session/tests/mocks";
import {
  MockJweDecryptorFailure,
  MockJweDecryptorSuccess,
} from "./jwe/tests/mocks";

const env = {
  STS_JWKS_ENDPOINT: "https://mockUrl.com",
  ENCRYPTION_KEY_ARN: "mockEncryptionKeyArn",
  SESSION_TABLE_NAME: "mockSessionTableName",
};

describe("Async Active Session", () => {
  let dependencies: IAsyncActiveSessionDependencies;
  let mockLoggingAdapter: MockLoggingAdapter<MessageName>;

  beforeEach(() => {
    mockLoggingAdapter = new MockLoggingAdapter();
    dependencies = {
      env,
      logger: () => new Logger(mockLoggingAdapter, registeredLogs),
<<<<<<< HEAD
      jweDecryptor: () => new MockJweDecryptorSuccess(),
=======
      tokenServiceDependencies: {
        publicKeyGetter: () => new MockPubicKeyGetterGetPublicKeySuccess(),
      },
>>>>>>> 820cc0d4
      tokenService: () => new MockTokenServiceSuccess(),
      sessionService: () => new MockSessionServiceGetSuccessResult(),
    };
  });

  describe("Environment variable validation", () => {
    describe.each(Object.keys(env))("Given %s is missing", (envVar: string) => {
      it("Returns a 500 Server Error response", async () => {
        dependencies.env = JSON.parse(JSON.stringify(env));
        delete dependencies.env[envVar];
        const event = buildRequest();

        const result = await lambdaHandlerConstructor(dependencies, event);

        expect(mockLoggingAdapter.getLogMessages()[1].logMessage.message).toBe(
          "ENVIRONMENT_VARIABLE_MISSING",
        );
        expect(mockLoggingAdapter.getLogMessages()[1].data).toStrictEqual({
          errorMessage: `No ${envVar}`,
        });
        expect(result).toStrictEqual({
          headers: { "Content-Type": "application/json" },
          statusCode: 500,
          body: JSON.stringify({
            error: "server_error",
            error_description: "Server Error",
          }),
        });
      });
    });

    describe("Given the STS_JWKS_ENDPOINT is not a URL", () => {
      it("Returns a 500 Server Error response", async () => {
        dependencies.env = JSON.parse(JSON.stringify(env));
        dependencies.env["STS_JWKS_ENDPOINT"] = "mockInvalidSessionTtlSecs";
        const event = buildRequest();

        const result = await lambdaHandlerConstructor(dependencies, event);

        expect(mockLoggingAdapter.getLogMessages()[1].logMessage.message).toBe(
          "ENVIRONMENT_VARIABLE_MISSING",
        );
        expect(mockLoggingAdapter.getLogMessages()[1].data).toStrictEqual({
          errorMessage: "STS_JWKS_ENDPOINT is not a URL",
        });
        expect(result).toStrictEqual({
          headers: { "Content-Type": "application/json" },
          statusCode: 500,
          body: JSON.stringify({
            error: "server_error",
            error_description: "Server Error",
          }),
        });
      });
    });
  });

  describe("Access token validation", () => {
    describe("Given Authentication header is missing", () => {
      it("Returns 401 Unauthorized", async () => {
        const event = buildRequest();

        const result: APIGatewayProxyResult = await lambdaHandlerConstructor(
          dependencies,
          event,
        );

        expect(mockLoggingAdapter.getLogMessages()[1].logMessage.message).toBe(
          "AUTHENTICATION_HEADER_INVALID",
        );
        expect(mockLoggingAdapter.getLogMessages()[1].data).toStrictEqual({
          errorMessage: "No Authentication header present",
        });
        expect(result).toStrictEqual({
          headers: { "Content-Type": "application/json" },
          statusCode: 401,
          body: JSON.stringify({
            error: "unauthorized",
            error_description: "Invalid authorization header",
          }),
        });
      });
    });

    describe("Given access token does not start with Bearer", () => {
      it("Returns 401 Unauthorized", async () => {
        const event = buildRequest({
          headers: { Authorization: "noBearerString mockToken" },
        });

        const result: APIGatewayProxyResult = await lambdaHandlerConstructor(
          dependencies,
          event,
        );

        expect(mockLoggingAdapter.getLogMessages()[1].logMessage.message).toBe(
          "AUTHENTICATION_HEADER_INVALID",
        );
        expect(mockLoggingAdapter.getLogMessages()[1].data).toStrictEqual({
          errorMessage:
            "Invalid authentication header format - does not start with Bearer",
        });
        expect(result).toStrictEqual({
          headers: { "Content-Type": "application/json" },
          statusCode: 401,
          body: JSON.stringify({
            error: "unauthorized",
            error_description: "Invalid authorization header",
          }),
        });
      });
    });

    describe("Given Bearer token is not in expected format - contains spaces", () => {
      it("Returns 401 Unauthorized", async () => {
        const event = buildRequest({
          headers: { Authorization: "Bearer mock token" },
        });

        const result: APIGatewayProxyResult = await lambdaHandlerConstructor(
          dependencies,
          event,
        );

        expect(mockLoggingAdapter.getLogMessages()[1].logMessage.message).toBe(
          "AUTHENTICATION_HEADER_INVALID",
        );
        expect(mockLoggingAdapter.getLogMessages()[1].data).toStrictEqual({
          errorMessage:
            "Invalid authentication header format - contains spaces",
        });
        expect(result).toStrictEqual({
          headers: { "Content-Type": "application/json" },
          statusCode: 401,
          body: JSON.stringify({
            error: "unauthorized",
            error_description: "Invalid authorization header",
          }),
        });
      });
    });

    describe("Given Bearer token is not in expected format - missing token", () => {
      it("Returns 401 Unauthorized", async () => {
        const event = buildRequest({
          headers: { Authorization: "Bearer " },
        });

        const result: APIGatewayProxyResult = await lambdaHandlerConstructor(
          dependencies,
          event,
        );

        expect(mockLoggingAdapter.getLogMessages()[1].logMessage.message).toBe(
          "AUTHENTICATION_HEADER_INVALID",
        );
        expect(mockLoggingAdapter.getLogMessages()[1].data).toStrictEqual({
          errorMessage: "Invalid authentication header format - missing token",
        });
        expect(result).toStrictEqual({
          headers: { "Content-Type": "application/json" },
          statusCode: 401,
          body: JSON.stringify({
            error: "unauthorized",
            error_description: "Invalid authorization header",
          }),
        });
      });
    });
  });

  describe("Decrypt JWE", () => {
    describe("Given decrypting the service token fails", () => {
      it("Logs and returns 400 Bad Request response", async () => {
        dependencies.jweDecryptor = () => new MockJweDecryptorFailure();

        const event = buildRequest({
          headers: {
            Authorization: "Bearer protectedHeader.encryptedKey.iv.ciphertext",
          },
        });

        const result: APIGatewayProxyResult = await lambdaHandlerConstructor(
          dependencies,
          event,
        );

        expect(mockLoggingAdapter.getLogMessages()[1].logMessage.message).toBe(
          "JWE_DECRYPTION_ERROR",
        );
        expect(mockLoggingAdapter.getLogMessages()[1].data).toStrictEqual({
          errorMessage: "Some mock decryption error",
        });
        expect(result).toStrictEqual({
          headers: { "Content-Type": "application/json" },
          statusCode: 400,
          body: JSON.stringify({
            error: "invalid_request",
            error_description: "Failed decrypting service token JWE",
          }),
        });
      });
    });
  });

  describe("Get sub from access token", () => {
    describe("Given an unexpected error is returned", () => {
      it("Logs and returns 500 Server Error response", async () => {
        const jwtBuilder = new MockJWTBuilder();
        const event = buildRequest({
          headers: { Authorization: `Bearer ${jwtBuilder.getEncodedJwt()}` },
        });

        dependencies.tokenService = () => new MockTokenServiceServerError();

        const result: APIGatewayProxyResult = await lambdaHandlerConstructor(
          dependencies,
          event,
        );

        expect(mockLoggingAdapter.getLogMessages()[1].logMessage.message).toBe(
          "INTERNAL_SERVER_ERROR",
        );
        expect(mockLoggingAdapter.getLogMessages()[1].data).toStrictEqual({
          errorMessage: "Mock server error",
        });
        expect(result).toStrictEqual({
          headers: { "Content-Type": "application/json" },
          statusCode: 500,
          body: JSON.stringify({
            error: "server_error",
            error_description: "Server Error",
          }),
        });
      });
    });

<<<<<<< HEAD
    describe("Given the sub cannot be extracted from the token due to a client error", () => {
=======
    describe("Given service token is invalid", () => {
>>>>>>> 820cc0d4
      it("Logs and returns 400 Bad Request response", async () => {
        const jwtBuilder = new MockJWTBuilder();
        const event = buildRequest({
          headers: { Authorization: `Bearer ${jwtBuilder.getEncodedJwt()}` },
        });
<<<<<<< HEAD

        dependencies.tokenService = () => new MockTokenServiceClientError();
=======
        dependencies.tokenService = () =>
          new MockTokenServiceInvalidServiceToken();
>>>>>>> 820cc0d4

        const result: APIGatewayProxyResult = await lambdaHandlerConstructor(
          dependencies,
          event,
        );

        expect(mockLoggingAdapter.getLogMessages()[1].logMessage.message).toBe(
          "FAILED_TO_GET_SUB_FROM_SERVICE_TOKEN",
        );
        expect(mockLoggingAdapter.getLogMessages()[1].data).toStrictEqual({
<<<<<<< HEAD
          errorMessage: "Mock client error",
=======
          errorMessage: "Mock invalid service token error",
>>>>>>> 820cc0d4
        });
        expect(result).toStrictEqual({
          headers: { "Content-Type": "application/json" },
          statusCode: 400,
          body: JSON.stringify({
            error: "invalid_request",
<<<<<<< HEAD
            error_description: "Failed validating the service token payload",
=======
            error_description: "Mock invalid service token error",
>>>>>>> 820cc0d4
          }),
        });
      });
    });
  });

  describe("Session Service", () => {
    describe("Given an error happens when trying to get an active session", () => {
      it("Returns 500 Server Error", async () => {
        const jwtBuilder = new MockJWTBuilder();
        const event = buildRequest({
          headers: { Authorization: `Bearer ${jwtBuilder.getEncodedJwt()}` },
        });
        dependencies.sessionService = () =>
          new MockSessionServiceGetErrorResult();

        const result: APIGatewayProxyResult = await lambdaHandlerConstructor(
          dependencies,
          event,
        );

        expect(mockLoggingAdapter.getLogMessages()[1].logMessage.message).toBe(
          "INTERNAL_SERVER_ERROR",
        );
        expect(mockLoggingAdapter.getLogMessages()[1].data).toStrictEqual({
          errorMessage: "Mock error when getting session details",
        });
        expect(result).toStrictEqual({
          headers: { "Content-Type": "application/json" },
          statusCode: 500,
          body: JSON.stringify({
            error: "server_error",
            error_description: "Server Error",
          }),
        });
      });
    });

    describe("Given an active session is not found", () => {
      it("Returns 404 Not Found", async () => {
        const jwtBuilder = new MockJWTBuilder();
        const event = buildRequest({
          headers: { Authorization: `Bearer ${jwtBuilder.getEncodedJwt()}` },
        });
        dependencies.sessionService = () =>
          new MockSessionServiceGetNullSuccessResult();

        const result: APIGatewayProxyResult = await lambdaHandlerConstructor(
          dependencies,
          event,
        );

        expect(result).toStrictEqual({
          headers: { "Content-Type": "application/json" },
          statusCode: 404,
          body: JSON.stringify({
            error: "session_not_found",
            error_description:
              "No active session found for the given sub identifier",
          }),
        });
      });
    });

    describe("Given an active session is found", () => {
      it("Returns 200 and the session details", async () => {
        const jwtBuilder = new MockJWTBuilder();
        const event = buildRequest({
          headers: { Authorization: `Bearer ${jwtBuilder.getEncodedJwt()}` },
        });
        dependencies.sessionService = () =>
          new MockSessionServiceGetSuccessResult();

        const result: APIGatewayProxyResult = await lambdaHandlerConstructor(
          dependencies,
          event,
        );

        expect(result).toStrictEqual({
          headers: { "Content-Type": "application/json" },
          statusCode: 200,
          body: JSON.stringify({
            sessionId: "mockSessionId",
            redirectUri: "https://mockUrl.com/redirect",
            state: "mockClientState",
          }),
        });
      });
    });
  });
});

class MockTokenServiceServerError implements ITokenService {
  async getSubFromToken(): Promise<Result<string>> {
    return errorResult({
      errorMessage: "Mock server error",
      errorCategory: "SERVER_ERROR",
    });
  }
}

<<<<<<< HEAD
class MockTokenServiceClientError implements ITokenService {
  async getSubFromToken(): Promise<Result<string>> {
    return errorResult({
      errorMessage: "Mock client error",
=======
class MockTokenServiceInvalidServiceToken {
  async getSubFromToken(): Promise<Result<string>> {
    return errorResult({
      errorMessage: "Mock invalid service token error",
>>>>>>> 820cc0d4
      errorCategory: "CLIENT_ERROR",
    });
  }
}

class MockTokenServiceSuccess {
  async getSubFromToken(): Promise<Result<string>> {
    return successResult("mockSub");
  }
}<|MERGE_RESOLUTION|>--- conflicted
+++ resolved
@@ -34,13 +34,10 @@
     dependencies = {
       env,
       logger: () => new Logger(mockLoggingAdapter, registeredLogs),
-<<<<<<< HEAD
-      jweDecryptor: () => new MockJweDecryptorSuccess(),
-=======
-      tokenServiceDependencies: {
+        jweDecryptor: () => new MockJweDecryptorSuccess(),
+        tokenServiceDependencies: {
         publicKeyGetter: () => new MockPubicKeyGetterGetPublicKeySuccess(),
       },
->>>>>>> 820cc0d4
       tokenService: () => new MockTokenServiceSuccess(),
       sessionService: () => new MockSessionServiceGetSuccessResult(),
     };
@@ -278,23 +275,14 @@
       });
     });
 
-<<<<<<< HEAD
-    describe("Given the sub cannot be extracted from the token due to a client error", () => {
-=======
     describe("Given service token is invalid", () => {
->>>>>>> 820cc0d4
       it("Logs and returns 400 Bad Request response", async () => {
         const jwtBuilder = new MockJWTBuilder();
         const event = buildRequest({
           headers: { Authorization: `Bearer ${jwtBuilder.getEncodedJwt()}` },
         });
-<<<<<<< HEAD
-
-        dependencies.tokenService = () => new MockTokenServiceClientError();
-=======
         dependencies.tokenService = () =>
           new MockTokenServiceInvalidServiceToken();
->>>>>>> 820cc0d4
 
         const result: APIGatewayProxyResult = await lambdaHandlerConstructor(
           dependencies,
@@ -305,27 +293,18 @@
           "FAILED_TO_GET_SUB_FROM_SERVICE_TOKEN",
         );
         expect(mockLoggingAdapter.getLogMessages()[1].data).toStrictEqual({
-<<<<<<< HEAD
-          errorMessage: "Mock client error",
-=======
           errorMessage: "Mock invalid service token error",
->>>>>>> 820cc0d4
         });
         expect(result).toStrictEqual({
           headers: { "Content-Type": "application/json" },
           statusCode: 400,
           body: JSON.stringify({
             error: "invalid_request",
-<<<<<<< HEAD
-            error_description: "Failed validating the service token payload",
-=======
             error_description: "Mock invalid service token error",
->>>>>>> 820cc0d4
-          }),
-        });
-      });
-    });
-  });
+          }),
+        });
+      });
+    });
 
   describe("Session Service", () => {
     describe("Given an error happens when trying to get an active session", () => {
@@ -422,17 +401,10 @@
   }
 }
 
-<<<<<<< HEAD
-class MockTokenServiceClientError implements ITokenService {
-  async getSubFromToken(): Promise<Result<string>> {
-    return errorResult({
-      errorMessage: "Mock client error",
-=======
 class MockTokenServiceInvalidServiceToken {
   async getSubFromToken(): Promise<Result<string>> {
     return errorResult({
       errorMessage: "Mock invalid service token error",
->>>>>>> 820cc0d4
       errorCategory: "CLIENT_ERROR",
     });
   }
