--- conflicted
+++ resolved
@@ -200,36 +200,21 @@
     config.SESSION_TABLE_SUBJECT_IDENTIFIER_INDEX_NAME,
   );
 
-<<<<<<< HEAD
   const getActiveSessionResponse = await sessionService.getActiveSession(
     parsedRequestBody.sub,
     config.SESSION_TTL_IN_MILLISECONDS,
   );
   if (getActiveSessionResponse.isError) {
-    return serverError500Response;
-  }
-
-  if (getActiveSessionResponse.value) {
-    return activeSessionFoundResponse(parsedRequestBody.sub);
-=======
-  const recoverSessionServiceResponse =
-    await sessionService.getAuthSessionBySub(
-      parsedRequestBody.sub,
-      parsedRequestBody.state,
-      config.SESSION_RECOVERY_TIMEOUT,
-    );
-  if (recoverSessionServiceResponse.isError) {
     logger.log("ERROR_RETRIEVING_SESSION", {
       errorMessage: "Unexpected error checking for existing session",
     });
     return serverError500Response;
   }
 
-  if (recoverSessionServiceResponse.value) {
-    logger.setSessionId({ sessionId: recoverSessionServiceResponse.value });
+  if (getActiveSessionResponse.value) {
+    logger.setSessionId({ sessionId: getActiveSessionResponse.value });
     logger.log("COMPLETED");
-    return sessionRecoveredResponse(parsedRequestBody.sub);
->>>>>>> e9fd4b37
+    return activeSessionFoundResponse(parsedRequestBody.sub);
   }
 
   const { sub, client_id, govuk_signin_journey_id, redirect_uri, state } =
