<<<<<<< HEAD
import {
  IAsyncTokenRequestDependencies,
  lambdaHandlerConstructor,
} from "./asyncTokenHandler";
import { buildRequest } from "../testUtils/mockRequest";
=======
import { lambdaHandlerConstructor } from "./asyncTokenHandler";
import { IGetRegisteredIssuerUsingClientSecrets } from "../services/clientRegistryService/clientRegistryService";
import { buildTokenHandlerRequest } from "../testUtils/mockRequest";
import { IMintToken } from "./tokenService/tokenService";
>>>>>>> 40fb4c9d
import { MessageName, registeredLogs } from "./registeredLogs";
import { Logger } from "../services/logging/logger";
import { APIGatewayProxyEvent } from "aws-lambda";
import { buildLambdaContext } from "../testUtils/mockContext";
import { MockLoggingAdapter } from "../services/logging/tests/mockLogger";
import {
  MockEventServiceFailToWrite,
  MockEventWriterSuccess,
} from "../services/events/tests/mocks";
<<<<<<< HEAD
import { MockRequestServiceSuccessResult, MockClientRegistryServiceSuccessResult, MockTokenServiceSuccessResult, MockRequestServiceInvalidGrantTypeErrorResult, MockRequestServiceInvalidAuthorizationHeaderErrorResult, MockClientRegistryServiceInternalServerErrorResult, MockClientRegistryServiceBadRequestResult, MockTokenServiceErrorResult } from "../testUtils/asyncTokenMocks";
=======
import { IAsyncTokenRequestDependencies } from "./handlerDependencies";
>>>>>>> 40fb4c9d

describe("Async Token", () => {
  let mockLogger: MockLoggingAdapter<MessageName>;
  let request: APIGatewayProxyEvent;
  let dependencies: IAsyncTokenRequestDependencies;

  const env = {
    SIGNING_KEY_ID: "mockSigningKeyId",
    ISSUER: "mockIssuer",
    SQS_QUEUE: "mockSQSQueue",
    CLIENT_REGISTRY_PARAMETER_NAME: "mockParmaterName",
  };

  const validAuthorizationHeader =
    "Basic bW9ja0NsaWVudElkOm1vY2tDbGllbnRTZWNyZXQ="; // Header decodes to base64encoded mockClientId:mockClientSecret

  beforeEach(() => {
    // Header decodes to base64encoded mockClientId:mockClientSecret
    request = buildTokenHandlerRequest({
      body: JSON.stringify({ grant_type: "client_credentials" }),
      authorizationHeader: validAuthorizationHeader,
    });
    mockLogger = new MockLoggingAdapter();
    dependencies = {
      env,
      eventService: () => new MockEventWriterSuccess(),
      logger: () => new Logger(mockLogger, registeredLogs),
      clientRegistryService: () => new MockClientRegistryServiceSuccessResult(),
      tokenService: () => new MockTokenServiceSuccessResult(),
    };
  });

  describe("Environment variable validation", () => {
    describe.each(Object.keys(env))("Given %s is missing", (envVar: string) => {
      it("Returns a 500 Server Error response", async () => {
        dependencies.env = JSON.parse(JSON.stringify(env));
        delete dependencies.env[envVar];
        const result = await lambdaHandlerConstructor(
          dependencies,
          buildLambdaContext(),
          request,
        );

        expect(mockLogger.getLogMessages()[1].logMessage.message).toBe(
          "ENVIRONMENT_VARIABLE_MISSING",
        );
        expect(mockLogger.getLogMessages()[1].data).toStrictEqual({
          errorMessage: `No ${envVar}`,
        });

        expect(result).toStrictEqual({
          headers: { "Content-Type": "application/json" },
          statusCode: 500,
          body: JSON.stringify({
            error: "server_error",
            error_description: "Server Error",
          }),
        });
      });
    });
  });

  describe("Request Service", () => {
    describe("Request body validation", () => {
      describe("Given there is no request body", () => {
        it("Returns a log and 400 response", async () => {
          const result = await lambdaHandlerConstructor(
            dependencies,
            buildLambdaContext(),
            buildTokenHandlerRequest({
              body: null,
              authorizationHeader: validAuthorizationHeader,
            }),
          );

          expect(mockLogger.getLogMessages()[1].logMessage).toMatchObject({
            message: "INVALID_REQUEST",
            messageCode: "MOBILE_ASYNC_INVALID_REQUEST",
          });

          expect(mockLogger.getLogMessages()[1].data).toStrictEqual({
            errorMessage: "Missing request body",
          });
          expect(result.statusCode).toBe(400);
          expect(JSON.parse(result.body).error).toEqual("invalid_grant");
          expect(JSON.parse(result.body).error_description).toEqual(
            "Invalid grant type or grant type not specified",
          );
        });
      });

      describe("Given there is no grant_type", () => {
        it("Returns log and 400 response", async () => {
          const result = await lambdaHandlerConstructor(
            dependencies,
            buildLambdaContext(),
            buildTokenHandlerRequest({
              body: JSON.stringify({}),
              authorizationHeader: validAuthorizationHeader,
            }),
          );

          expect(mockLogger.getLogMessages()[1].logMessage).toMatchObject({
            message: "INVALID_REQUEST",
            messageCode: "MOBILE_ASYNC_INVALID_REQUEST",
          });

          expect(mockLogger.getLogMessages()[1].data).toStrictEqual({
            errorMessage: "Missing grant_type",
          });
          expect(result.statusCode).toBe(400);
          expect(JSON.parse(result.body).error).toEqual("invalid_grant");
          expect(JSON.parse(result.body).error_description).toEqual(
            "Invalid grant type or grant type not specified",
          );
        });
      });

      describe("Given grant_type is not client_credentials", () => {
        it("Returns Log with value Invalid grant_type", async () => {
          const result = await lambdaHandlerConstructor(
            dependencies,
            buildLambdaContext(),
            buildTokenHandlerRequest({
              body: JSON.stringify({ grant_type: "invalidGrantType" }),
              authorizationHeader: validAuthorizationHeader,
            }),
          );

          expect(mockLogger.getLogMessages()[1].logMessage).toMatchObject({
            message: "INVALID_REQUEST",
            messageCode: "MOBILE_ASYNC_INVALID_REQUEST",
          });

          expect(mockLogger.getLogMessages()[1].data).toStrictEqual({
            errorMessage: "Invalid grant_type",
          });
          expect(result.statusCode).toBe(400);
          expect(JSON.parse(result.body).error).toEqual("invalid_grant");
          expect(JSON.parse(result.body).error_description).toEqual(
            "Invalid grant type or grant type not specified",
          );
        });
      });
    });

    describe("Authorization header validation", () => {
      describe("Given request does not include authorization header", () => {
        it('Returns Log with value "Invalid Request"', async () => {
          const result = await lambdaHandlerConstructor(
            dependencies,
            buildLambdaContext(),
            buildTokenHandlerRequest({
              body: JSON.stringify({ grant_type: "client_credentials" }),
              authorizationHeader: null,
            }),
          );

          expect(mockLogger.getLogMessages()[1].logMessage).toMatchObject({
            message: "INVALID_REQUEST",
            messageCode: "MOBILE_ASYNC_INVALID_REQUEST",
          });

          expect(mockLogger.getLogMessages()[1].data).toStrictEqual({
            errorMessage: "Missing authorization header",
          });
          expect(result.statusCode).toBe(400);
          expect(JSON.parse(result.body).error).toEqual(
            "invalid_authorization_header",
          );
          expect(JSON.parse(result.body).error_description).toEqual(
            "Invalid authorization header",
          );
        });
      });
    });

    describe("Request Authorization header validation", () => {
      describe("Given authorization header does not use Basic Authentication Scheme", () => {
        it('Returns Log with value "Invalid Request"', async () => {
          const result = await lambdaHandlerConstructor(
            dependencies,
            buildLambdaContext(),
            buildTokenHandlerRequest({
              body: JSON.stringify({ grant_type: "client_credentials" }),
              authorizationHeader: "missingBearerKeyword",
            }),
          );

          expect(mockLogger.getLogMessages()[1].logMessage).toMatchObject({
            message: "INVALID_REQUEST",
            messageCode: "MOBILE_ASYNC_INVALID_REQUEST",
          });

          expect(mockLogger.getLogMessages()[1].data).toStrictEqual({
            errorMessage: "Invalid authorization header",
          });
          expect(result.statusCode).toBe(400);
          expect(JSON.parse(result.body).error).toEqual(
            "invalid_authorization_header",
          );
          expect(JSON.parse(result.body).error_description).toEqual(
            "Invalid authorization header",
          );
        });
      });

      describe("Decoding Authorization header", () => {
        describe("Given Authorization header is not formatted correctly", () => {
          it("Logs with invalid Authorization header format", async () => {
            const result = await lambdaHandlerConstructor(
              dependencies,
              buildLambdaContext(),
              buildTokenHandlerRequest({
                body: JSON.stringify({ grant_type: "client_credentials" }),
                authorizationHeader: "Basic bW9ja0NsaWVuZElk", // decodes to Basic mockCliendId
              }),
            );

            expect(mockLogger.getLogMessages()[1].logMessage).toMatchObject({
              message: "INVALID_REQUEST",
              messageCode: "MOBILE_ASYNC_INVALID_REQUEST",
            });

            expect(mockLogger.getLogMessages()[1].data).toStrictEqual({
              errorMessage: "Client secret incorrectly formatted",
            });
            expect(result.statusCode).toBe(400);
            expect(JSON.parse(result.body).error).toEqual(
              "invalid_authorization_header",
            );
            expect(JSON.parse(result.body).error_description).toEqual(
              "Invalid authorization header",
            );
          });
        });
      });
    });
  });

  describe("Client Registry Service", () => {
    describe("Get issuer from client registry", () => {
      describe("Given there is an unexpected error retrieving the client registry", () => {
        it("Returns a 500 Server Error response", async () => {
          dependencies.clientRegistryService = () =>
            new MockClientRegistryServiceInternalServerErrorResult();

          const result = await lambdaHandlerConstructor(
            dependencies,
            buildLambdaContext(),
            request,
          );

          expect(mockLogger.getLogMessages()[1].logMessage).toMatchObject({
            message: "INTERNAL_SERVER_ERROR",
            messageCode: "MOBILE_ASYNC_INTERNAL_SERVER_ERROR",
          });
          expect(mockLogger.getLogMessages()[1].data).toMatchObject({
            errorMessage: "Unexpected error retrieving issuer",
          });

          expect(JSON.parse(result.body).error).toEqual("server_error");
          expect(JSON.parse(result.body).error_description).toEqual(
            "Server Error",
          );
        });
      });

      describe("Given the credentials are not valid", () => {
        it("Returns 400 Bad Request response", async () => {
          dependencies.clientRegistryService = () =>
            new MockClientRegistryServiceBadRequestResult();

          const result = await lambdaHandlerConstructor(
            dependencies,
            buildLambdaContext(),
            request,
          );

          expect(mockLogger.getLogMessages()[1].logMessage).toMatchObject({
            message: "INVALID_REQUEST",
            messageCode: "MOBILE_ASYNC_INVALID_REQUEST",
          });
          expect(mockLogger.getLogMessages()[1].data).toMatchObject({
            errorMessage: "Client secrets invalid",
          });

          expect(result.statusCode).toBe(400);
          expect(JSON.parse(result.body).error).toEqual("invalid_client");
          expect(JSON.parse(result.body).error_description).toEqual(
            "Supplied client credentials not recognised",
          );
        });
      });
    });
  });

  describe("Token Service", () => {
    describe("Given minting a new token fails", () => {
      it("Returns 500 Server Error response", async () => {
        dependencies.tokenService = () => new MockTokenServiceErrorResult();

        const result = await lambdaHandlerConstructor(
          dependencies,
          buildLambdaContext(),
          request,
        );

        expect(mockLogger.getLogMessages()[1].logMessage).toMatchObject({
          message: "INTERNAL_SERVER_ERROR",
          messageCode: "MOBILE_ASYNC_INTERNAL_SERVER_ERROR",
        });
        expect(mockLogger.getLogMessages()[1].data).toMatchObject({
          errorMessage: "Failed to sign Jwt",
        });

        expect(result.statusCode).toBe(500);
        expect(JSON.parse(result.body).error).toEqual("server_error");
        expect(JSON.parse(result.body).error_description).toEqual(
          "Server Error",
        );
      });
    });
  });

  describe("Issue access token", () => {
    describe("Given the request is valid", () => {
      describe("Given there is an error writing the audit event", () => {
        it("Logs and returns a 500 server error", async () => {
          const mockFailingEventService = new MockEventServiceFailToWrite(
            "DCMAW_ASYNC_CLIENT_CREDENTIALS_TOKEN_ISSUED",
          );
          dependencies.eventService = () => mockFailingEventService;

          const result = await lambdaHandlerConstructor(
            dependencies,
            buildLambdaContext(),
            request,
          );

          expect(mockLogger.getLogMessages()[1].logMessage).toMatchObject({
            message: "ERROR_WRITING_AUDIT_EVENT",
            messageCode: "MOBILE_ASYNC_ERROR_WRITING_AUDIT_EVENT",
          });
          expect(mockLogger.getLogMessages()[1].data).toMatchObject({
            errorMessage: "Error writing to SQS",
          });

          expect(result.statusCode).toBe(500);
          expect(JSON.parse(result.body).error).toEqual("server_error");
          expect(JSON.parse(result.body).error_description).toEqual(
            "Server Error",
          );
        });
      });

      describe("Given the event is written successfully", () => {
        it("Logs and returns with 200 response with an access token in the response body", async () => {
          const mockEventWriter = new MockEventWriterSuccess();
          dependencies.eventService = () => mockEventWriter;
          const result = await lambdaHandlerConstructor(
            dependencies,
            buildLambdaContext(),
            request,
          );
          expect(mockLogger.getLogMessages()[0].logMessage).toMatchObject({
            message: "STARTED",
            messageCode: "MOBILE_ASYNC_STARTED",
            awsRequestId: "awsRequestId",
            functionName: "lambdaFunctionName",
          });

          expect(mockLogger.getLogMessages()[1].logMessage).toMatchObject({
            message: "COMPLETED",
            messageCode: "MOBILE_ASYNC_COMPLETED",
            awsRequestId: "awsRequestId",
            functionName: "lambdaFunctionName",
          });

          expect(mockEventWriter.auditEvents[0]).toBe(
            "DCMAW_ASYNC_CLIENT_CREDENTIALS_TOKEN_ISSUED",
          );

          expect(result.statusCode);
          expect(result.body).toEqual(
            JSON.stringify({
              access_token: "mockToken",
              token_type: "Bearer",
              expires_in: 3600,
            }),
          );
        });
      });
    });
  });
<<<<<<< HEAD
});
=======
});
class MockClientRegistryServiceSuccessResult
  implements IGetRegisteredIssuerUsingClientSecrets
{
  getRegisteredIssuerUsingClientSecrets = async (): Promise<Result<string>> => {
    return Promise.resolve(successResult("mockIssuer"));
  };
}

class MockClientRegistryServiceInternalServerErrorResult
  implements IGetRegisteredIssuerUsingClientSecrets
{
  getRegisteredIssuerUsingClientSecrets = async (): Promise<Result<string>> => {
    return Promise.resolve(
      errorResult({
        errorMessage: "Unexpected error retrieving issuer",
        errorCategory: "SERVER_ERROR",
      }),
    );
  };
}

class MockClientRegistryServiceBadRequestResult
  implements IGetRegisteredIssuerUsingClientSecrets
{
  getRegisteredIssuerUsingClientSecrets = async (): Promise<Result<string>> => {
    return Promise.resolve(
      errorResult({
        errorMessage: "Client secrets invalid",
        errorCategory: "CLIENT_ERROR",
      }),
    );
  };
}

class MockTokenServiceSuccessResult implements IMintToken {
  async mintToken(): Promise<Result<string>> {
    return successResult("mockToken");
  }
}

class MockTokenServiceErrorResult implements IMintToken {
  async mintToken(): Promise<Result<string>> {
    return errorResult({
      errorMessage: "Failed to sign Jwt",
      errorCategory: "SERVER_ERROR",
    });
  }
}
>>>>>>> 40fb4c9d
<|MERGE_RESOLUTION|>--- conflicted
+++ resolved
@@ -1,29 +1,22 @@
-<<<<<<< HEAD
-import {
-  IAsyncTokenRequestDependencies,
-  lambdaHandlerConstructor,
-} from "./asyncTokenHandler";
-import { buildRequest } from "../testUtils/mockRequest";
-=======
-import { lambdaHandlerConstructor } from "./asyncTokenHandler";
-import { IGetRegisteredIssuerUsingClientSecrets } from "../services/clientRegistryService/clientRegistryService";
-import { buildTokenHandlerRequest } from "../testUtils/mockRequest";
-import { IMintToken } from "./tokenService/tokenService";
->>>>>>> 40fb4c9d
-import { MessageName, registeredLogs } from "./registeredLogs";
-import { Logger } from "../services/logging/logger";
 import { APIGatewayProxyEvent } from "aws-lambda";
-import { buildLambdaContext } from "../testUtils/mockContext";
-import { MockLoggingAdapter } from "../services/logging/tests/mockLogger";
 import {
   MockEventServiceFailToWrite,
   MockEventWriterSuccess,
 } from "../services/events/tests/mocks";
-<<<<<<< HEAD
-import { MockRequestServiceSuccessResult, MockClientRegistryServiceSuccessResult, MockTokenServiceSuccessResult, MockRequestServiceInvalidGrantTypeErrorResult, MockRequestServiceInvalidAuthorizationHeaderErrorResult, MockClientRegistryServiceInternalServerErrorResult, MockClientRegistryServiceBadRequestResult, MockTokenServiceErrorResult } from "../testUtils/asyncTokenMocks";
-=======
+import { Logger } from "../services/logging/logger";
+import { MockLoggingAdapter } from "../services/logging/tests/mockLogger";
+import {
+  MockClientRegistryServiceBadRequestResult,
+  MockClientRegistryServiceInternalServerErrorResult,
+  MockClientRegistryServiceSuccessResult,
+  MockTokenServiceErrorResult,
+  MockTokenServiceSuccessResult,
+} from "../testUtils/asyncTokenMocks";
+import { buildLambdaContext } from "../testUtils/mockContext";
+import { buildTokenHandlerRequest } from "../testUtils/mockRequest";
+import { lambdaHandlerConstructor } from "./asyncTokenHandler";
+import { MessageName, registeredLogs } from "./registeredLogs";
 import { IAsyncTokenRequestDependencies } from "./handlerDependencies";
->>>>>>> 40fb4c9d
 
 describe("Async Token", () => {
   let mockLogger: MockLoggingAdapter<MessageName>;
@@ -419,56 +412,4 @@
       });
     });
   });
-<<<<<<< HEAD
-});
-=======
-});
-class MockClientRegistryServiceSuccessResult
-  implements IGetRegisteredIssuerUsingClientSecrets
-{
-  getRegisteredIssuerUsingClientSecrets = async (): Promise<Result<string>> => {
-    return Promise.resolve(successResult("mockIssuer"));
-  };
-}
-
-class MockClientRegistryServiceInternalServerErrorResult
-  implements IGetRegisteredIssuerUsingClientSecrets
-{
-  getRegisteredIssuerUsingClientSecrets = async (): Promise<Result<string>> => {
-    return Promise.resolve(
-      errorResult({
-        errorMessage: "Unexpected error retrieving issuer",
-        errorCategory: "SERVER_ERROR",
-      }),
-    );
-  };
-}
-
-class MockClientRegistryServiceBadRequestResult
-  implements IGetRegisteredIssuerUsingClientSecrets
-{
-  getRegisteredIssuerUsingClientSecrets = async (): Promise<Result<string>> => {
-    return Promise.resolve(
-      errorResult({
-        errorMessage: "Client secrets invalid",
-        errorCategory: "CLIENT_ERROR",
-      }),
-    );
-  };
-}
-
-class MockTokenServiceSuccessResult implements IMintToken {
-  async mintToken(): Promise<Result<string>> {
-    return successResult("mockToken");
-  }
-}
-
-class MockTokenServiceErrorResult implements IMintToken {
-  async mintToken(): Promise<Result<string>> {
-    return errorResult({
-      errorMessage: "Failed to sign Jwt",
-      errorCategory: "SERVER_ERROR",
-    });
-  }
-}
->>>>>>> 40fb4c9d
+});