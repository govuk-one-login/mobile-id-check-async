import {
  DecryptCommand,
<<<<<<< HEAD
  DecryptCommandOutput, GetPublicKeyCommand, GetPublicKeyCommandOutput,
=======
  DecryptCommandOutput,
  IncorrectKeyException,
  InvalidCiphertextException,
>>>>>>> a1b0f6ef
  KMSClient,
} from "@aws-sdk/client-kms";
import { NodeHttpHandler } from "@smithy/node-http-handler";

export interface IKmsAdapter {
  decrypt: (
    ciphertext: Uint8Array,
    encryptionKeyId: string,
  ) => Promise<Uint8Array>;
}

const kmsClient = new KMSClient({
  region: "eu-west-2",
  maxAttempts: 2,
  requestHandler: new NodeHttpHandler({
    connectionTimeout: 5000,
    requestTimeout: 5000,
  }),
});

export interface IKmsAdapter {
  decrypt: (
      ciphertext: Uint8Array,
      encryptionKeyId: string,
  ) => Promise<Uint8Array>;
  getPublicKey: (
      keyId: string,
  ) => Promise<Uint8Array>;
}

export class KMSAdapter implements IKmsAdapter {
  async decrypt(
      encryptedData: Uint8Array,
      encryptionKeyId: string,
  ): Promise<Uint8Array> {
<<<<<<< HEAD
    const decryptCommandOutput: DecryptCommandOutput = await kmsClient.send(
=======
    let decryptCommandOutput: DecryptCommandOutput;
    try {
      decryptCommandOutput = await kmsClient.send(
>>>>>>> a1b0f6ef
        new DecryptCommand({
          KeyId: encryptionKeyId,
          CiphertextBlob: encryptedData,
          EncryptionAlgorithm: "RSAES_OAEP_SHA_256",
        }),
<<<<<<< HEAD
    );
=======
      );
    } catch (error) {
      if (
        error instanceof InvalidCiphertextException ||
        error instanceof IncorrectKeyException
      ) {
        throw new ClientError(error.name);
      }
      throw error;
    }
>>>>>>> a1b0f6ef

    if (!decryptCommandOutput.Plaintext) {
      throw new Error("Decrypted plaintext data is missing from response");
    }

    return decryptCommandOutput.Plaintext;
  }

<<<<<<< HEAD
  async getPublicKey(
      keyId: string,
  ): Promise<Uint8Array> {
    const getPublicKeyCommandOutput: GetPublicKeyCommandOutput = await kmsClient.send(
        new GetPublicKeyCommand({
          KeyId: keyId,
        }),
    )

    if (!getPublicKeyCommandOutput.PublicKey) {
      throw new Error("Public key is missing from response");
    }

    return getPublicKeyCommandOutput.PublicKey;
=======
export class ClientError extends Error {
  constructor(message: string) {
    super(message);
    this.name = "ClientError";
>>>>>>> a1b0f6ef
  }
}<|MERGE_RESOLUTION|>--- conflicted
+++ resolved
@@ -1,21 +1,23 @@
 import {
   DecryptCommand,
-<<<<<<< HEAD
-  DecryptCommandOutput, GetPublicKeyCommand, GetPublicKeyCommandOutput,
-=======
   DecryptCommandOutput,
+  GetPublicKeyCommand,
+  GetPublicKeyCommandOutput,
   IncorrectKeyException,
   InvalidCiphertextException,
->>>>>>> a1b0f6ef
   KMSClient,
 } from "@aws-sdk/client-kms";
 import { NodeHttpHandler } from "@smithy/node-http-handler";
 
-export interface IKmsAdapter {
+export interface IDecrypt {
   decrypt: (
-    ciphertext: Uint8Array,
-    encryptionKeyId: string,
+      ciphertext: Uint8Array,
+      encryptionKeyId: string,
   ) => Promise<Uint8Array>;
+}
+
+export interface IGetPublicKey {
+  getPublicKey: (keyId: string) => Promise<Uint8Array>;
 }
 
 const kmsClient = new KMSClient({
@@ -27,36 +29,19 @@
   }),
 });
 
-export interface IKmsAdapter {
-  decrypt: (
-      ciphertext: Uint8Array,
-      encryptionKeyId: string,
-  ) => Promise<Uint8Array>;
-  getPublicKey: (
-      keyId: string,
-  ) => Promise<Uint8Array>;
-}
-
-export class KMSAdapter implements IKmsAdapter {
+export class KMSAdapter implements IDecrypt, IGetPublicKey {
   async decrypt(
-      encryptedData: Uint8Array,
-      encryptionKeyId: string,
+    encryptedData: Uint8Array,
+    encryptionKeyId: string,
   ): Promise<Uint8Array> {
-<<<<<<< HEAD
-    const decryptCommandOutput: DecryptCommandOutput = await kmsClient.send(
-=======
     let decryptCommandOutput: DecryptCommandOutput;
     try {
       decryptCommandOutput = await kmsClient.send(
->>>>>>> a1b0f6ef
         new DecryptCommand({
           KeyId: encryptionKeyId,
           CiphertextBlob: encryptedData,
           EncryptionAlgorithm: "RSAES_OAEP_SHA_256",
         }),
-<<<<<<< HEAD
-    );
-=======
       );
     } catch (error) {
       if (
@@ -67,7 +52,6 @@
       }
       throw error;
     }
->>>>>>> a1b0f6ef
 
     if (!decryptCommandOutput.Plaintext) {
       throw new Error("Decrypted plaintext data is missing from response");
@@ -76,26 +60,24 @@
     return decryptCommandOutput.Plaintext;
   }
 
-<<<<<<< HEAD
-  async getPublicKey(
-      keyId: string,
-  ): Promise<Uint8Array> {
-    const getPublicKeyCommandOutput: GetPublicKeyCommandOutput = await kmsClient.send(
+  async getPublicKey(keyId: string): Promise<Uint8Array> {
+    const getPublicKeyCommandOutput: GetPublicKeyCommandOutput =
+      await kmsClient.send(
         new GetPublicKeyCommand({
           KeyId: keyId,
         }),
-    )
-
+      );
     if (!getPublicKeyCommandOutput.PublicKey) {
       throw new Error("Public key is missing from response");
     }
 
     return getPublicKeyCommandOutput.PublicKey;
-=======
+  }
+}
+
 export class ClientError extends Error {
   constructor(message: string) {
     super(message);
     this.name = "ClientError";
->>>>>>> a1b0f6ef
   }
 }