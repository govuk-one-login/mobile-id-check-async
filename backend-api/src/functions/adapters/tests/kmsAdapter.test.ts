--- conflicted
+++ resolved
@@ -1,12 +1,9 @@
 import { AwsStub, mockClient } from "aws-sdk-client-mock";
 import {
-<<<<<<< HEAD
-  DecryptCommand, GetPublicKeyCommand,
-=======
   DecryptCommand,
+  GetPublicKeyCommand,
   IncorrectKeyException,
   InvalidCiphertextException,
->>>>>>> a1b0f6ef
   KeyUnavailableException,
   KMSClient,
   KMSClientResolvedConfig,
@@ -27,90 +24,90 @@
     kmsAdapter = new KMSAdapter();
   });
 
-<<<<<<< HEAD
   describe("Decrypt", () => {
-    describe("Given an error happens trying to decrypt the data", () => {
-=======
-  describe("Given a InvalidCiphertextException error happens trying to decrypt the data", () => {
-    it("Throws a ClientError", async () => {
-      mockKmsClient.on(DecryptCommand).rejects(
-        new InvalidCiphertextException({
-          $metadata: {},
-          message: "Some error message",
-        }),
-      );
+    describe("Given a InvalidCiphertextException error happens trying to decrypt the data", () => {
+      it("Throws a ClientError", async () => {
+        mockKmsClient.on(DecryptCommand).rejects(
+          new InvalidCiphertextException({
+            $metadata: {},
+            message: "Some error message",
+          }),
+        );
 
-      await expect(() =>
-        kmsAdapter.decrypt(new Uint8Array(), "mockKeyId"),
-      ).rejects.toThrowError(ClientError);
+        await expect(() =>
+          kmsAdapter.decrypt(new Uint8Array(), "mockKeyId"),
+        ).rejects.toThrowError(ClientError);
+      });
+    });
+
+    describe("Given a IncorrectKeyException error happens trying to decrypt the data", () => {
+      it("Throws a ClientError", async () => {
+        mockKmsClient.on(DecryptCommand).rejects(
+          new IncorrectKeyException({
+            $metadata: {},
+            message: "Some error message",
+          }),
+        );
+
+        await expect(() =>
+          kmsAdapter.decrypt(new Uint8Array(), "mockKeyId"),
+        ).rejects.toThrowError(ClientError);
+      });
+    });
+
+    describe("Given any other error happens trying to decrypt the data", () => {
+      it("Throws the error thrown by the KMS client", async () => {
+        mockKmsClient.on(DecryptCommand).rejects(
+          new KeyUnavailableException({
+            $metadata: {},
+            message: "Some error message",
+          }),
+        );
+
+        await expect(() =>
+          kmsAdapter.decrypt(new Uint8Array(), "mockKeyId"),
+        ).rejects.toThrowError(KeyUnavailableException);
+      });
+    });
+
+    describe("Given the response does not contain the decrypted data (i.e. 'Plaintext' is falsy)", () => {
+      it("Throws a new Error", async () => {
+        mockKmsClient.on(DecryptCommand).resolves({});
+
+        await expect(() =>
+          kmsAdapter.decrypt(new Uint8Array(), "mockKeyId"),
+        ).rejects.toThrowError(
+          new Error("Decrypted plaintext data is missing from response"),
+        );
+      });
+    });
+
+    describe("Given the data is successfully decrypted", () => {
+      it("Returns the decrypted data", async () => {
+        mockKmsClient
+          .on(DecryptCommand)
+          .resolves({ Plaintext: new Uint8Array(10) });
+
+        const response = await kmsAdapter.decrypt(
+          new Uint8Array(),
+          "mockKeyId",
+        );
+        expect(response).toEqual(new Uint8Array(10));
+      });
     });
   });
-
-  describe("Given a IncorrectKeyException error happens trying to decrypt the data", () => {
-    it("Throws a ClientError", async () => {
-      mockKmsClient.on(DecryptCommand).rejects(
-        new IncorrectKeyException({
-          $metadata: {},
-          message: "Some error message",
-        }),
-      );
-
-      await expect(() =>
-        kmsAdapter.decrypt(new Uint8Array(), "mockKeyId"),
-      ).rejects.toThrowError(ClientError);
-    });
-  });
-
-  describe("Given any other error happens trying to decrypt the data", () => {
->>>>>>> a1b0f6ef
-    it("Throws the error thrown by the KMS client", async () => {
-      mockKmsClient.on(DecryptCommand).rejects(
-        new KeyUnavailableException({
-          $metadata: {},
-          message: "Some error message",
-        }),
-      );
-
-      await expect(() =>
-        kmsAdapter.decrypt(new Uint8Array(), "mockKeyId"),
-      ).rejects.toThrowError(KeyUnavailableException);
-    });
-  });
-
-  describe("Given the response does not contain the decrypted data (i.e. 'Plaintext' is falsy)", () => {
-    it("Throws a new Error", async () => {
-      mockKmsClient.on(DecryptCommand).resolves({});
-
-      await expect(() =>
-        kmsAdapter.decrypt(new Uint8Array(), "mockKeyId"),
-      ).rejects.toThrowError(new Error("Decrypted plaintext data is missing from response"));
-    });
-  });
-
-  describe("Given the data is successfully decrypted", () => {
-    it("Returns the decrypted data", async () => {
-      mockKmsClient
-        .on(DecryptCommand)
-        .resolves({ Plaintext: new Uint8Array(10) });
-
-      const response = await kmsAdapter.decrypt(new Uint8Array(), "mockKeyId");
-      expect(response).toEqual(new Uint8Array(10));
-    });
-  });
-  });
-
   describe("GetPublicKey", () => {
     describe("Given an error happens trying to get the public key", () => {
       it("Throws the error thrown by the KMS client", async () => {
         mockKmsClient.on(GetPublicKeyCommand).rejects(
-            new KeyUnavailableException({
-              $metadata: {},
-              message: "Some error message",
-            }),
+          new KeyUnavailableException({
+            $metadata: {},
+            message: "Some error message",
+          }),
         );
 
         await expect(() =>
-            kmsAdapter.getPublicKey("mockKeyId"),
+          kmsAdapter.getPublicKey("mockKeyId"),
         ).rejects.toThrowError(KeyUnavailableException);
       });
     });
@@ -120,16 +117,18 @@
         mockKmsClient.on(GetPublicKeyCommand).resolves({});
 
         await expect(() =>
-            kmsAdapter.getPublicKey("mockKeyId"),
-        ).rejects.toThrowError(new Error("Public key is missing from response"));
+          kmsAdapter.getPublicKey("mockKeyId"),
+        ).rejects.toThrowError(
+          new Error("Public key is missing from response"),
+        );
       });
     });
 
     describe("Given the public key is successfully retrieve", () => {
       it("Returns the decrypted data", async () => {
         mockKmsClient
-            .on(GetPublicKeyCommand)
-            .resolves({ PublicKey: new Uint8Array(10) });
+          .on(GetPublicKeyCommand)
+          .resolves({ PublicKey: new Uint8Array(10) });
 
         const response = await kmsAdapter.getPublicKey("mockKeyId");
         expect(response).toEqual(new Uint8Array(10));
