import { LogAttributes } from "@aws-lambda-powertools/logger/types";

export class LogMessage implements LogAttributes {
  // Shared
  static readonly GET_CLIENT_REGISTRY_FAILURE = new LogMessage(
    "MOBILE_ASYNC_GET_CLIENT_REGISTRY_FAILURE",
    "Failed to retrieve client registry from Secrets Manager.",
  );

  static readonly CLIENT_NOT_FOUND_IN_REGISTRY = new LogMessage(
    "MOBILE_ASYNC_CLIENT_NOT_FOUND_IN_REGISTRY",
    "Supplied client credentials were not be found in client registry.",
  );

  static readonly GET_SECRETS_FROM_PARAMETER_STORE_ATTEMPT = new LogMessage(
    "MOBILE_ASYNC_GET_SECRETS_FROM_PARAMETER_STORE_ATTEMPT",
    "Attempting to retrieve one or more secrets from SSM Parameter Store.",
  );

  static readonly GET_SECRETS_FROM_PARAMETER_STORE_SUCCESS = new LogMessage(
    "MOBILE_ASYNC_GET_SECRETS_FROM_PARAMETER_STORE_SUCCESS",
    "Successfully retrieved one or more secrets from SSM Parameter Store.",
  );

  static readonly GET_SECRETS_FROM_PARAMETER_STORE_FAILURE = new LogMessage(
    "MOBILE_ASYNC_GET_SECRETS_FROM_PARAMETER_STORE_FAILURE",
    "Failed to retrieve one or more secrets from SSM Parameter Store.",
  );

  static readonly CREATE_SESSION_FAILURE = new LogMessage(
    "MOBILE_ASYNC_CREATE_SESSION_FAILURE",
    "Failed to create user session in DynamoDB.",
  );

  static readonly GET_ACTIVE_SESSION_FAILURE = new LogMessage(
    "MOBILE_ASYNC_GET_ACTIVE_SESSION_FAILURE",
    "Error occurred while attempting to retrieve active session by subject ID.",
  );

  static readonly GET_SESSION_ATTEMPT = new LogMessage(
    "MOBILE_ASYNC_GET_SESSION_ATTEMPT",
    "Attempting to retrieve session by session ID from DynamoDB.",
  );

  static readonly GET_SESSION_UNEXPECTED_FAILURE = new LogMessage(
    "MOBILE_ASYNC_GET_SESSION_UNEXPECTED_FAILURE",
    "An unexpected failure occurred while trying to retrieve the user session from DynamoDB.",
  );

  static readonly GET_SESSION_SESSION_NOT_FOUND = new LogMessage(
    "MOBILE_ASYNC_GET_SESSION_SESSION_NOT_FOUND",
    "No session found when attempting to get the user session from DynamoDB.",
  );

  static readonly GET_SESSION_SESSION_INVALID = new LogMessage(
    "MOBILE_ASYNC_GET_SESSION_SESSION_INVALID",
    "The session retrieved from DynamoDB is not valid.",
  );

  static readonly GET_SESSION_SUCCESS = new LogMessage(
    "MOBILE_ASYNC_GET_SESSION_SUCCESS",
    "Successfully retrieved user session from DynamoDB.",
  );

  static readonly UPDATE_SESSION_ATTEMPT = new LogMessage(
    "MOBILE_ASYNC_UPDATE_SESSION_ATTEMPT",
    "Attempting to update user session in DynamoDB.",
  );

  static readonly UPDATE_SESSION_SUCCESS = new LogMessage(
    "MOBILE_ASYNC_UPDATE_SESSION_SUCCESS",
    "Successfully updated user session in DynamoDB.",
  );

  static readonly UPDATE_SESSION_UNEXPECTED_FAILURE = new LogMessage(
    "MOBILE_ASYNC_UPDATE_SESSION_UNEXPECTED_FAILURE",
    "An unexpected failure occurred while trying to update the user session in DynamoDB.",
  );

  static readonly UPDATE_SESSION_CONDITIONAL_CHECK_FAILURE = new LogMessage(
    "MOBILE_ASYNC_UPDATE_SESSION_CONDITIONAL_CHECK_FAILURE",
    "One or more required conditions were not met when trying to update the user session in DynamoDB.",
  );

  static readonly UPDATE_SESSION_SESSION_NOT_FOUND = new LogMessage(
    "MOBILE_ASYNC_UPDATE_SESSION_SESSION_NOT_FOUND",
    "No session found while trying to update the user session in DynamoDB.",
  );

  static readonly ERROR_WRITING_AUDIT_EVENT = new LogMessage(
    "MOBILE_ASYNC_ERROR_WRITING_AUDIT_EVENT",
    "Unexpected error writing audit event to SQS",
  );

  static readonly IP_ADDRESS_FROM_CLOUDFRONT_IS_MALFORMED = new LogMessage(
    "MOBILE_ASYNC_IP_ADDRESS_FROM_CLOUDFRONT_IS_MALFORMED",
    "IP Address could not be retrieved from the cloudfront-viewer-address header and the fallback value of event.requestContext.identity.sourceIp will be used for TxMA events.",
  );

  static readonly SEND_MESSAGE_TO_SQS_ATTEMPT = new LogMessage(
    "MOBILE_ASYNC_SEND_MESSAGE_TO_SQS_ATTEMPT",
    "Attempting to write message to SQS.",
  );

  static readonly SEND_MESSAGE_TO_SQS_FAILURE = new LogMessage(
    "MOBILE_ASYNC_SEND_MESSAGE_TO_SQS_FAILURE",
    "An unexpected failure occurred while attempting to write message to SQS.",
  );

  static readonly SEND_MESSAGE_TO_SQS_SUCCESS = new LogMessage(
    "MOBILE_ASYNC_SEND_MESSAGE_TO_SQS_SUCCESS",
    "Successfully writen message to SQS.",
  );

  // Token
  static readonly TOKEN_STARTED = new LogMessage(
    "MOBILE_ASYNC_TOKEN_STARTED",
    "Lambda handler processing has started.",
  );
  static readonly TOKEN_COMPLETED = new LogMessage(
    "MOBILE_ASYNC_TOKEN_COMPLETED",
    "Lambda handler processing has completed successfully.",
  );
  static readonly TOKEN_INVALID_CONFIG = new LogMessage(
    "MOBILE_ASYNC_TOKEN_INVALID_CONFIG",
    "One or more required environment variables were missing or invalid.",
  );
  static readonly TOKEN_REQUEST_BODY_INVALID = new LogMessage(
    "MOBILE_ASYNC_TOKEN_REQUEST_BODY_INVALID",
    "The incoming request body was missing or invalid.",
  );
  static readonly TOKEN_REQUEST_HEADERS_INVALID = new LogMessage(
    "MOBILE_ASYNC_TOKEN_REQUEST_HEADERS_INVALID",
    "The incoming request headers were missing or invalid.",
  );
  static readonly TOKEN_FAILED_TO_MINT_TOKEN = new LogMessage(
    "MOBILE_ASYNC_TOKEN_FAILED_TO_MINT_TOKEN",
    "Failed to mint and sign a new access token.",
  );

  // Credential
  static readonly CREDENTIAL_STARTED = new LogMessage(
    "MOBILE_ASYNC_CREDENTIAL_STARTED",
    "Lambda handler processing has started.",
  );
  static readonly CREDENTIAL_COMPLETED = new LogMessage(
    "MOBILE_ASYNC_CREDENTIAL_COMPLETED",
    "Lambda handler processing has completed successfully.",
  );
  static readonly CREDENTIAL_INVALID_CONFIG = new LogMessage(
    "MOBILE_ASYNC_CREDENTIAL_INVALID_CONFIG",
    "One or more required environment variables were missing or invalid.",
  );
  static readonly CREDENTIAL_AUTHORIZATION_HEADER_INVALID = new LogMessage(
    "MOBILE_ASYNC_CREDENTIAL_AUTHORIZATION_HEADER_INVALID",
    "Bearer token not present in Authorization header.",
  );
  static readonly CREDENTIAL_INVALID_CLAIMS_IN_AUTHORIZATION_JWT =
    new LogMessage(
      "MOBILE_ASYNC_CREDENTIAL_INVALID_CLAIMS_IN_AUTHORIZATION_JWT",
      "One or more claims in the provided bearer token are invalid.",
    );
  static readonly CREDENTIAL_REQUEST_BODY_INVALID = new LogMessage(
    "MOBILE_ASYNC_CREDENTIAL_REQUEST_BODY_INVALID",
    "Request body was missing or invalid.",
  );
  static readonly CREDENTIAL_FAILED_TO_VALIDATE_TOKEN_SIGNATURE =
    new LogMessage(
      "MOBILE_ASYNC_CREDENTIAL_FAILED_TO_VALIDATE_TOKEN_SIGNATURE",
      "Bearer token signature could not be validated using the ID Check signing key.",
    );

  // Active Session
  static readonly ACTIVE_SESSION_STARTED = new LogMessage(
    "MOBILE_ASYNC_ACTIVE_SESSION_STARTED",
    "Lambda handler processing has started.",
  );
  static readonly ACTIVE_SESSION_INVALID_CONFIG = new LogMessage(
    "MOBILE_ASYNC_ACTIVE_SESSION_INVALID_CONFIG",
    "One or more required environment variables were missing or invalid.",
  );
  static readonly ACTIVE_SESSION_AUTHORIZATION_HEADER_INVALID = new LogMessage(
    "MOBILE_ASYNC_ACTIVE_SESSION_AUTHORIZATION_HEADER_INVALID",
    "Bearer token not present in authorization header.",
  );
  static readonly ACTIVE_SESSION_JWE_DECRYPTION_ERROR = new LogMessage(
    "MOBILE_ASYNC_ACTIVE_SESSION_JWE_DECRYPTION_ERROR",
    "Error whilst decrypting JWE service token.",
  );
  static readonly ACTIVE_SESSION_SERVICE_TOKEN_VALIDATION_ERROR =
    new LogMessage(
      "MOBILE_ASYNC_ACTIVE_SESSION_SERVICE_TOKEN_VALIDATION_ERROR",
      "Error whilst validating decrypted service token.",
    );
  static readonly ACTIVE_SESSION_ACTIVE_SESSION_NOT_FOUND = new LogMessage(
    "MOBILE_ASYNC_ACTIVE_SESSION_ACTIVE_SESSION_NOT_FOUND",
    "An active session was not found.",
  );
  static readonly ACTIVE_SESSION_COMPLETED = new LogMessage(
    "MOBILE_ASYNC_ACTIVE_SESSION_COMPLETED",
    "Lambda handler processing has completed successfully.",
  );

  // Biometric Token
  static readonly BIOMETRIC_TOKEN_STARTED = new LogMessage(
    "MOBILE_ASYNC_BIOMETRIC_TOKEN_STARTED",
    "Lambda handler processing has started.",
  );
  static readonly BIOMETRIC_TOKEN_COMPLETED = new LogMessage(
    "MOBILE_ASYNC_BIOMETRIC_TOKEN_COMPLETED",
    "Lambda handler processing has completed successfully.",
  );
  static readonly BIOMETRIC_TOKEN_INVALID_CONFIG = new LogMessage(
    "MOBILE_ASYNC_BIOMETRIC_TOKEN_INVALID_CONFIG",
    "One or more required environment variables were missing or invalid.",
  );
  static readonly BIOMETRIC_TOKEN_REQUEST_BODY_INVALID = new LogMessage(
    "MOBILE_ASYNC_BIOMETRIC_TOKEN_REQUEST_BODY_INVALID",
    "The incoming request body was missing or invalid.",
  );
  static readonly BIOMETRIC_TOKEN_GET_BIOMETRIC_TOKEN_FROM_READID_ATTEMPT =
    new LogMessage(
      "MOBILE_ASYNC_BIOMETRIC_TOKEN_GET_BIOMETRIC_TOKEN_FROM_READID_ATTEMPT",
      "Attempting to retrieve biometric access token from ReadID",
    );
  static readonly BIOMETRIC_TOKEN_GET_BIOMETRIC_TOKEN_FROM_READID_FAILURE =
    new LogMessage(
      "MOBILE_ASYNC_BIOMETRIC_TOKEN_GET_BIOMETRIC_TOKEN_FROM_READID_FAILURE",
      "Failed to retrieve biometric access token from ReadID",
    );
  static readonly BIOMETRIC_TOKEN_GET_BIOMETRIC_TOKEN_FROM_READID_SUCCESS =
    new LogMessage(
      "MOBILE_ASYNC_BIOMETRIC_TOKEN_GET_BIOMETRIC_TOKEN_FROM_READID_SUCCESS",
      "Successfully retrieved biometric access token from ReadID",
    );

  // Finish Biometric Session
  static readonly FINISH_BIOMETRIC_SESSION_STARTED = new LogMessage(
    "MOBILE_ASYNC_FINISH_BIOMETRIC_SESSION_STARTED",
    "Lambda handler processing has started.",
  );
  static readonly FINISH_BIOMETRIC_SESSION_COMPLETED = new LogMessage(
    "MOBILE_ASYNC_FINISH_BIOMETRIC_SESSION_COMPLETED",
    "Lambda handler processing has completed successfully.",
  );
  static readonly FINISH_BIOMETRIC_SESSION_REQUEST_BODY_INVALID =
    new LogMessage(
      "MOBILE_ASYNC_FINISH_BIOMETRIC_SESSION_REQUEST_BODY_INVALID",
      "The incoming request body was missing or invalid.",
    );
  static readonly FINISH_BIOMETRIC_SESSION_INVALID_CONFIG = new LogMessage(
    "MOBILE_ASYNC_FINISH_BIOMETRIC_SESSION_INVALID_CONFIG",
    "One or more required environment variables were missing or invalid.",
  );
  static readonly FINISH_BIOMETRIC_SESSION_SEND_MESSAGE_TO_VENDOR_PROCESSING_QUEUE_FAILURE =
    new LogMessage(
      "MOBILE_ASYNC_FINISH_BIOMETRIC_SESSION_SEND_MESSAGE_TO_VENDOR_PROCESSING_QUEUE_FAILURE",
      "Failed to send message to vendor processing queue.",
    );

  // Abort Session
  static readonly ABORT_SESSION_STARTED = new LogMessage(
    "MOBILE_ASYNC_ABORT_SESSION_STARTED",
    "Lambda handler processing has started.",
  );
  static readonly ABORT_SESSION_COMPLETED = new LogMessage(
    "MOBILE_ASYNC_ABORT_SESSION_COMPLETED",
    "Lambda handler processing has completed successfully.",
  );
  static readonly ABORT_SESSION_INVALID_CONFIG = new LogMessage(
    "MOBILE_ASYNC_ABORT_SESSION_INVALID_CONFIG",
    "One or more required environment variables were missing or invalid.",
  );
  static readonly ABORT_SESSION_REQUEST_BODY_INVALID = new LogMessage(
    "MOBILE_ASYNC_ABORT_SESSION_REQUEST_BODY_INVALID",
    "The incoming request body was missing or invalid.",
  );

  // TxMA Event
  static readonly TXMA_EVENT_STARTED = new LogMessage(
    "MOBILE_ASYNC_TXMA_EVENT_STARTED",
    "Lambda handler processing has started.",
  );
  static readonly TXMA_EVENT_INVALID_CONFIG = new LogMessage(
    "MOBILE_ASYNC_TXMA_EVENT_INVALID_CONFIG",
    "One or more required environment variables were missing or invalid.",
  );
  static readonly TXMA_EVENT_REQUEST_BODY_INVALID = new LogMessage(
    "MOBILE_ASYNC_TXMA_EVENT_REQUEST_BODY_INVALID",
    "The incoming request body was missing or invalid.",
  );
  static readonly TXMA_EVENT_SESSION_INVALID = new LogMessage(
    "MOBILE_ASYNC_TXMA_EVENT_SESSION_INVALID",
    "The retrieved session is not valid",
  );
  static readonly TXMA_EVENT_COMPLETED = new LogMessage(
    "MOBILE_ASYNC_TXMA_EVENT_COMPLETED",
    "Lambda handler processing has completed successfully.",
  );

  // Issue Biometric Credential
  static readonly ISSUE_BIOMETRIC_CREDENTIAL_STARTED = new LogMessage(
    "MOBILE_ASYNC_ISSUE_BIOMETRIC_CREDENTIAL_STARTED",
    "Lambda handler processing has started.",
  );
  static readonly ISSUE_BIOMETRIC_CREDENTIAL_COMPLETED = new LogMessage(
    "MOBILE_ASYNC_ISSUE_BIOMETRIC_CREDENTIAL_COMPLETED",
    "Lambda handler processing has completed without issue.",
  );
  static readonly ISSUE_BIOMETRIC_CREDENTIAL_INVALID_CONFIG = new LogMessage(
    "MOBILE_ASYNC_ISSUE_BIOMETRIC_CREDENTIAL_INVALID_CONFIG",
    "One or more required environment variables were missing or invalid.",
  );
<<<<<<< HEAD
  static readonly BIOMETRIC_SESSION_GET_FROM_READID_FAILURE = new LogMessage(
    "MOBILE_ASYNC_BIOMETRIC_SESSION_GET_FROM_READID_FAILURE",
    "Failed to retrieve biometric session from ReadID",
  );
  static readonly BIOMETRIC_SESSION_GET_FROM_READID_SUCCESS = new LogMessage(
    "MOBILE_ASYNC_BIOMETRIC_SESSION_GET_FROM_READID_SUCCESS",
    "Successfully retrieved biometric session from ReadID",
  );
  static readonly BIOMETRIC_SESSION_GET_FROM_READID_ATTEMPT = new LogMessage(
    "MOBILE_ASYNC_BIOMETRIC_SESSION_GET_FROM_READID_ATTEMPT",
    "Retrieving biometric session from ReadID",
  );
  static readonly BIOMETRIC_SESSION_NOT_READY = new LogMessage(
    "MOBILE_ASYNC_BIOMETRIC_SESSION_NOT_READY",
    "Biometric session not ready (finish status not DONE)",
  );

  static readonly BIOMETRIC_SESSION_IPV_CORE_MESSAGE_ERROR = new LogMessage(
    "MOBILE_ASYNC_BIOMETRIC_SESSION_IPV_CORE_MESSAGE_ERROR",
    "Error sending message to IPV Core",
  );
  static readonly BIOMETRIC_SESSION_TXMA_EVENT_ERROR = new LogMessage(
    "MOBILE_ASYNC_BIOMETRIC_SESSION_TXMA_EVENT_ERROR",
    "Error sending event to TxMA",
  );
  static readonly SESSION_NOT_FOUND = new LogMessage(
    "MOBILE_ASYNC_SESSION_NOT_FOUND",
    "Session not found in session registry",
  );
  static readonly BIOMETRIC_SESSION_RETRYABLE_ERROR = new LogMessage(
    "MOBILE_ASYNC_BIOMETRIC_SESSION_RETRYABLE_ERROR",
    "Encountered retryable error retrieving biometric session after maximum retries",
  );
  static readonly BIOMETRIC_SESSION_NON_RETRYABLE_ERROR = new LogMessage(
    "MOBILE_ASYNC_BIOMETRIC_SESSION_NON_RETRYABLE_ERROR",
    "Encountered non-retryable error retrieving biometric session",
=======
  static readonly ISSUE_BIOMETRIC_CREDENTIAL_INVALID_SQS_EVENT = new LogMessage(
    "MOBILE_ASYNC_ISSUE_BIOMETRIC_CREDENTIAL_INVALID_SQS_EVENT",
    "SQS Event from vendor processing queue is invalid",
>>>>>>> 6c96fa62
  );

  private constructor(
    public readonly messageCode: string,
    public readonly message: string,
  ) {}

  [key: string]: string; // Index signature needed to implement LogAttributes
}<|MERGE_RESOLUTION|>--- conflicted
+++ resolved
@@ -311,7 +311,7 @@
     "MOBILE_ASYNC_ISSUE_BIOMETRIC_CREDENTIAL_INVALID_CONFIG",
     "One or more required environment variables were missing or invalid.",
   );
-<<<<<<< HEAD
+
   static readonly BIOMETRIC_SESSION_GET_FROM_READID_FAILURE = new LogMessage(
     "MOBILE_ASYNC_BIOMETRIC_SESSION_GET_FROM_READID_FAILURE",
     "Failed to retrieve biometric session from ReadID",
@@ -348,11 +348,11 @@
   static readonly BIOMETRIC_SESSION_NON_RETRYABLE_ERROR = new LogMessage(
     "MOBILE_ASYNC_BIOMETRIC_SESSION_NON_RETRYABLE_ERROR",
     "Encountered non-retryable error retrieving biometric session",
-=======
+
   static readonly ISSUE_BIOMETRIC_CREDENTIAL_INVALID_SQS_EVENT = new LogMessage(
     "MOBILE_ASYNC_ISSUE_BIOMETRIC_CREDENTIAL_INVALID_SQS_EVENT",
     "SQS Event from vendor processing queue is invalid",
->>>>>>> 6c96fa62
+
   );
 
   private constructor(
